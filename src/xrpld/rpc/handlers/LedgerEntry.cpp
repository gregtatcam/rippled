//------------------------------------------------------------------------------
/*
    This file is part of rippled: https://github.com/ripple/rippled
    Copyright (c) 2012-2014 Ripple Labs Inc.

    Permission to use, copy, modify, and/or distribute this software for any
    purpose  with  or without fee is hereby granted, provided that the above
    copyright notice and this permission notice appear in all copies.

    THE  SOFTWARE IS PROVIDED "AS IS" AND THE AUTHOR DISCLAIMS ALL WARRANTIES
    WITH  REGARD  TO  THIS  SOFTWARE  INCLUDING  ALL  IMPLIED  WARRANTIES  OF
    MERCHANTABILITY  AND  FITNESS. IN NO EVENT SHALL THE AUTHOR BE LIABLE FOR
    ANY  SPECIAL ,  DIRECT, INDIRECT, OR CONSEQUENTIAL DAMAGES OR ANY DAMAGES
    WHATSOEVER  RESULTING  FROM  LOSS  OF USE, DATA OR PROFITS, WHETHER IN AN
    ACTION  OF  CONTRACT, NEGLIGENCE OR OTHER TORTIOUS ACTION, ARISING OUT OF
    OR IN CONNECTION WITH THE USE OR PERFORMANCE OF THIS SOFTWARE.
*/
//==============================================================================

#include <xrpld/app/main/Application.h>
#include <xrpld/ledger/ReadView.h>
#include <xrpld/rpc/Context.h>
#include <xrpld/rpc/GRPCHandlers.h>
#include <xrpld/rpc/detail/RPCHelpers.h>
#include <xrpl/basics/StringUtilities.h>
#include <xrpl/basics/strHex.h>
#include <xrpl/beast/core/LexicalCast.h>
#include <xrpl/json/json_errors.h>
#include <xrpl/protocol/ErrorCodes.h>
#include <xrpl/protocol/Indexes.h>
#include <xrpl/protocol/RPCErr.h>
#include <xrpl/protocol/STXChainBridge.h>
#include <xrpl/protocol/jss.h>

namespace ripple {

// {
//   ledger_hash : <ledger>
//   ledger_index : <ledger_index>
//   ...
// }
Json::Value
doLedgerEntry(RPC::JsonContext& context)
{
    std::shared_ptr<ReadView const> lpLedger;
    auto jvResult = RPC::lookupLedger(lpLedger, context);

    if (!lpLedger)
        return jvResult;

    uint256 uNodeIndex;
    bool bNodeBinary = false;
    LedgerEntryType expectedType = ltANY;

    try
    {
        if (context.params.isMember(jss::index))
        {
            if (!uNodeIndex.parseHex(context.params[jss::index].asString()))
            {
                uNodeIndex = beast::zero;
                jvResult[jss::error] = "malformedRequest";
            }
        }
        else if (context.params.isMember(jss::account_root))
        {
            expectedType = ltACCOUNT_ROOT;
            auto const account = parseBase58<AccountID>(
                context.params[jss::account_root].asString());
            if (!account || account->isZero())
                jvResult[jss::error] = "malformedAddress";
            else
                uNodeIndex = keylet::account(*account).key;
        }
        else if (context.params.isMember(jss::check))
        {
            expectedType = ltCHECK;
            if (!uNodeIndex.parseHex(context.params[jss::check].asString()))
            {
                uNodeIndex = beast::zero;
                jvResult[jss::error] = "malformedRequest";
            }
        }
        else if (context.params.isMember(jss::deposit_preauth))
        {
            expectedType = ltDEPOSIT_PREAUTH;

            if (!context.params[jss::deposit_preauth].isObject())
            {
                if (!context.params[jss::deposit_preauth].isString() ||
                    !uNodeIndex.parseHex(
                        context.params[jss::deposit_preauth].asString()))
                {
                    uNodeIndex = beast::zero;
                    jvResult[jss::error] = "malformedRequest";
                }
            }
            else if (
                !context.params[jss::deposit_preauth].isMember(jss::owner) ||
                !context.params[jss::deposit_preauth][jss::owner].isString() ||
                !context.params[jss::deposit_preauth].isMember(
                    jss::authorized) ||
                !context.params[jss::deposit_preauth][jss::authorized]
                     .isString())
            {
                jvResult[jss::error] = "malformedRequest";
            }
            else
            {
                auto const owner = parseBase58<AccountID>(
                    context.params[jss::deposit_preauth][jss::owner]
                        .asString());

                auto const authorized = parseBase58<AccountID>(
                    context.params[jss::deposit_preauth][jss::authorized]
                        .asString());

                if (!owner)
                    jvResult[jss::error] = "malformedOwner";
                else if (!authorized)
                    jvResult[jss::error] = "malformedAuthorized";
                else
                    uNodeIndex =
                        keylet::depositPreauth(*owner, *authorized).key;
            }
        }
        else if (context.params.isMember(jss::directory))
        {
            expectedType = ltDIR_NODE;
            if (context.params[jss::directory].isNull())
            {
                jvResult[jss::error] = "malformedRequest";
            }
            else if (!context.params[jss::directory].isObject())
            {
                if (!uNodeIndex.parseHex(
                        context.params[jss::directory].asString()))
                {
                    uNodeIndex = beast::zero;
                    jvResult[jss::error] = "malformedRequest";
                }
            }
            else if (
                context.params[jss::directory].isMember(jss::sub_index) &&
                !context.params[jss::directory][jss::sub_index].isIntegral())
            {
                jvResult[jss::error] = "malformedRequest";
            }
            else
            {
                std::uint64_t uSubIndex =
                    context.params[jss::directory].isMember(jss::sub_index)
                    ? context.params[jss::directory][jss::sub_index].asUInt()
                    : 0;

                if (context.params[jss::directory].isMember(jss::dir_root))
                {
                    uint256 uDirRoot;

                    if (context.params[jss::directory].isMember(jss::owner))
                    {
                        // May not specify both dir_root and owner.
                        jvResult[jss::error] = "malformedRequest";
                    }
                    else if (!uDirRoot.parseHex(
                                 context.params[jss::directory][jss::dir_root]
                                     .asString()))
                    {
                        uNodeIndex = beast::zero;
                        jvResult[jss::error] = "malformedRequest";
                    }
                    else
                    {
                        uNodeIndex = keylet::page(uDirRoot, uSubIndex).key;
                    }
                }
                else if (context.params[jss::directory].isMember(jss::owner))
                {
                    auto const ownerID = parseBase58<AccountID>(
                        context.params[jss::directory][jss::owner].asString());

                    if (!ownerID)
                    {
                        jvResult[jss::error] = "malformedAddress";
                    }
                    else
                    {
                        uNodeIndex =
                            keylet::page(keylet::ownerDir(*ownerID), uSubIndex)
                                .key;
                    }
                }
                else
                {
                    jvResult[jss::error] = "malformedRequest";
                }
            }
        }
        else if (context.params.isMember(jss::escrow))
        {
            expectedType = ltESCROW;
            if (!context.params[jss::escrow].isObject())
            {
                if (!uNodeIndex.parseHex(
                        context.params[jss::escrow].asString()))
                {
                    uNodeIndex = beast::zero;
                    jvResult[jss::error] = "malformedRequest";
                }
            }
            else if (
                !context.params[jss::escrow].isMember(jss::owner) ||
                !context.params[jss::escrow].isMember(jss::seq) ||
                !context.params[jss::escrow][jss::seq].isIntegral())
            {
                jvResult[jss::error] = "malformedRequest";
            }
            else
            {
                auto const id = parseBase58<AccountID>(
                    context.params[jss::escrow][jss::owner].asString());
                if (!id)
                    jvResult[jss::error] = "malformedOwner";
                else
                    uNodeIndex =
                        keylet::escrow(
                            *id, context.params[jss::escrow][jss::seq].asUInt())
                            .key;
            }
        }
        else if (context.params.isMember(jss::offer))
        {
            expectedType = ltOFFER;
            if (!context.params[jss::offer].isObject())
            {
                if (!uNodeIndex.parseHex(context.params[jss::offer].asString()))
                {
                    uNodeIndex = beast::zero;
                    jvResult[jss::error] = "malformedRequest";
                }
            }
            else if (
                !context.params[jss::offer].isMember(jss::account) ||
                !context.params[jss::offer].isMember(jss::seq) ||
                !context.params[jss::offer][jss::seq].isIntegral())
            {
                jvResult[jss::error] = "malformedRequest";
            }
            else
            {
                auto const id = parseBase58<AccountID>(
                    context.params[jss::offer][jss::account].asString());
                if (!id)
                    jvResult[jss::error] = "malformedAddress";
                else
                    uNodeIndex =
                        keylet::offer(
                            *id, context.params[jss::offer][jss::seq].asUInt())
                            .key;
            }
        }
        else if (context.params.isMember(jss::payment_channel))
        {
            expectedType = ltPAYCHAN;

            if (!uNodeIndex.parseHex(
                    context.params[jss::payment_channel].asString()))
            {
                uNodeIndex = beast::zero;
                jvResult[jss::error] = "malformedRequest";
            }
        }
        else if (context.params.isMember(jss::ripple_state))
        {
            expectedType = ltRIPPLE_STATE;
            Currency uCurrency;
            Json::Value jvRippleState = context.params[jss::ripple_state];

            if (!jvRippleState.isObject() ||
                !jvRippleState.isMember(jss::currency) ||
                !jvRippleState.isMember(jss::accounts) ||
                !jvRippleState[jss::accounts].isArray() ||
                2 != jvRippleState[jss::accounts].size() ||
                !jvRippleState[jss::accounts][0u].isString() ||
                !jvRippleState[jss::accounts][1u].isString() ||
                (jvRippleState[jss::accounts][0u].asString() ==
                 jvRippleState[jss::accounts][1u].asString()))
            {
                jvResult[jss::error] = "malformedRequest";
            }
            else
            {
                auto const id1 = parseBase58<AccountID>(
                    jvRippleState[jss::accounts][0u].asString());
                auto const id2 = parseBase58<AccountID>(
                    jvRippleState[jss::accounts][1u].asString());
                if (!id1 || !id2)
                {
                    jvResult[jss::error] = "malformedAddress";
                }
                else if (!to_currency(
                             uCurrency,
                             jvRippleState[jss::currency].asString()))
                {
                    jvResult[jss::error] = "malformedCurrency";
                }
                else
                {
                    uNodeIndex = keylet::line(*id1, *id2, uCurrency).key;
                }
            }
        }
        else if (context.params.isMember(jss::ticket))
        {
            expectedType = ltTICKET;
            if (!context.params[jss::ticket].isObject())
            {
                if (!uNodeIndex.parseHex(
                        context.params[jss::ticket].asString()))
                {
                    uNodeIndex = beast::zero;
                    jvResult[jss::error] = "malformedRequest";
                }
            }
            else if (
                !context.params[jss::ticket].isMember(jss::account) ||
                !context.params[jss::ticket].isMember(jss::ticket_seq) ||
                !context.params[jss::ticket][jss::ticket_seq].isIntegral())
            {
                jvResult[jss::error] = "malformedRequest";
            }
            else
            {
                auto const id = parseBase58<AccountID>(
                    context.params[jss::ticket][jss::account].asString());
                if (!id)
                    jvResult[jss::error] = "malformedAddress";
                else
                    uNodeIndex = getTicketIndex(
                        *id,
                        context.params[jss::ticket][jss::ticket_seq].asUInt());
            }
        }
        else if (context.params.isMember(jss::nft_page))
        {
            expectedType = ltNFTOKEN_PAGE;

            if (context.params[jss::nft_page].isString())
            {
                if (!uNodeIndex.parseHex(
                        context.params[jss::nft_page].asString()))
                {
                    uNodeIndex = beast::zero;
                    jvResult[jss::error] = "malformedRequest";
                }
            }
            else
            {
                jvResult[jss::error] = "malformedRequest";
            }
        }
        else if (context.params.isMember(jss::amm))
        {
            expectedType = ltAMM;
            if (!context.params[jss::amm].isObject())
            {
                if (!uNodeIndex.parseHex(context.params[jss::amm].asString()))
                {
                    uNodeIndex = beast::zero;
                    jvResult[jss::error] = "malformedRequest";
                }
            }
            else if (
                !context.params[jss::amm].isMember(jss::asset) ||
                !context.params[jss::amm].isMember(jss::asset2))
            {
                jvResult[jss::error] = "malformedRequest";
            }
            else
            {
                try
                {
                    auto const issue =
                        issueFromJson(context.params[jss::amm][jss::asset]);
                    auto const issue2 =
                        issueFromJson(context.params[jss::amm][jss::asset2]);
                    uNodeIndex = keylet::amm(issue, issue2).key;
                }
                catch (std::runtime_error const&)
                {
                    jvResult[jss::error] = "malformedRequest";
                }
            }
        }
        else if (context.params.isMember(jss::bridge))
        {
            expectedType = ltBRIDGE;

            // return the keylet for the specified bridge or nullopt if the
            // request is malformed
            auto const maybeKeylet = [&]() -> std::optional<Keylet> {
                try
                {
                    if (!context.params.isMember(jss::bridge_account))
                        return std::nullopt;

                    auto const& jsBridgeAccount =
                        context.params[jss::bridge_account];
                    if (!jsBridgeAccount.isString())
                    {
                        return std::nullopt;
                    }
                    auto const account =
                        parseBase58<AccountID>(jsBridgeAccount.asString());
                    if (!account || account->isZero())
                    {
                        return std::nullopt;
                    }

                    // This may throw and is the reason for the `try` block. The
                    // try block has a larger scope so the `bridge` variable
                    // doesn't need to be an optional.
                    STXChainBridge const bridge(context.params[jss::bridge]);
                    STXChainBridge::ChainType const chainType =
                        STXChainBridge::srcChain(
                            account == bridge.lockingChainDoor());
                    if (account != bridge.door(chainType))
                        return std::nullopt;

                    return keylet::bridge(bridge, chainType);
                }
                catch (...)
                {
                    return std::nullopt;
                }
            }();

            if (maybeKeylet)
            {
                uNodeIndex = maybeKeylet->key;
            }
            else
            {
                uNodeIndex = beast::zero;
                jvResult[jss::error] = "malformedRequest";
            }
        }
        else if (context.params.isMember(jss::xchain_owned_claim_id))
        {
            expectedType = ltXCHAIN_OWNED_CLAIM_ID;
            auto& claim_id = context.params[jss::xchain_owned_claim_id];
            if (claim_id.isString())
            {
                // we accept a node id as specifier of a xchain claim id
                if (!uNodeIndex.parseHex(claim_id.asString()))
                {
                    uNodeIndex = beast::zero;
                    jvResult[jss::error] = "malformedRequest";
                }
            }
            else if (
                !claim_id.isObject() ||
                !(claim_id.isMember(sfIssuingChainDoor.getJsonName()) &&
                  claim_id[sfIssuingChainDoor.getJsonName()].isString()) ||
                !(claim_id.isMember(sfLockingChainDoor.getJsonName()) &&
                  claim_id[sfLockingChainDoor.getJsonName()].isString()) ||
                !claim_id.isMember(sfIssuingChainIssue.getJsonName()) ||
                !claim_id.isMember(sfLockingChainIssue.getJsonName()) ||
                !claim_id.isMember(jss::xchain_owned_claim_id))
            {
                jvResult[jss::error] = "malformedRequest";
            }
            else
            {
                // if not specified with a node id, a claim_id is specified by
                // four strings defining the bridge (locking_chain_door,
                // locking_chain_issue, issuing_chain_door, issuing_chain_issue)
                // and the claim id sequence number.
                auto lockingChainDoor = parseBase58<AccountID>(
                    claim_id[sfLockingChainDoor.getJsonName()].asString());
                auto issuingChainDoor = parseBase58<AccountID>(
                    claim_id[sfIssuingChainDoor.getJsonName()].asString());
                Issue lockingChainIssue, issuingChainIssue;
                bool valid = lockingChainDoor && issuingChainDoor;
                if (valid)
                {
                    try
                    {
                        lockingChainIssue = issueFromJson(
                            claim_id[sfLockingChainIssue.getJsonName()]);
                        issuingChainIssue = issueFromJson(
                            claim_id[sfIssuingChainIssue.getJsonName()]);
                    }
                    catch (std::runtime_error const& ex)
                    {
                        valid = false;
                        jvResult[jss::error] = "malformedRequest";
                    }
                }

                if (valid && claim_id[jss::xchain_owned_claim_id].isIntegral())
                {
                    auto seq = claim_id[jss::xchain_owned_claim_id].asUInt();

                    STXChainBridge bridge_spec(
                        *lockingChainDoor,
                        lockingChainIssue,
                        *issuingChainDoor,
                        issuingChainIssue);
                    Keylet keylet = keylet::xChainClaimID(bridge_spec, seq);
                    uNodeIndex = keylet.key;
                }
            }
        }
        else if (context.params.isMember(
                     jss::xchain_owned_create_account_claim_id))
        {
            // see object definition in LedgerFormats.cpp
            expectedType = ltXCHAIN_OWNED_CREATE_ACCOUNT_CLAIM_ID;
            auto& claim_id =
                context.params[jss::xchain_owned_create_account_claim_id];
            if (claim_id.isString())
            {
                // we accept a node id as specifier of a xchain create account
                // claim_id
                if (!uNodeIndex.parseHex(claim_id.asString()))
                {
                    uNodeIndex = beast::zero;
                    jvResult[jss::error] = "malformedRequest";
                }
            }
            else if (
                !claim_id.isObject() ||
                !(claim_id.isMember(sfIssuingChainDoor.getJsonName()) &&
                  claim_id[sfIssuingChainDoor.getJsonName()].isString()) ||
                !(claim_id.isMember(sfLockingChainDoor.getJsonName()) &&
                  claim_id[sfLockingChainDoor.getJsonName()].isString()) ||
                !claim_id.isMember(sfIssuingChainIssue.getJsonName()) ||
                !claim_id.isMember(sfLockingChainIssue.getJsonName()) ||
                !claim_id.isMember(jss::xchain_owned_create_account_claim_id))
            {
                jvResult[jss::error] = "malformedRequest";
            }
            else
            {
                // if not specified with a node id, a create account claim_id is
                // specified by four strings defining the bridge
                // (locking_chain_door, locking_chain_issue, issuing_chain_door,
                // issuing_chain_issue) and the create account claim id sequence
                // number.
                auto lockingChainDoor = parseBase58<AccountID>(
                    claim_id[sfLockingChainDoor.getJsonName()].asString());
                auto issuingChainDoor = parseBase58<AccountID>(
                    claim_id[sfIssuingChainDoor.getJsonName()].asString());
                Issue lockingChainIssue, issuingChainIssue;
                bool valid = lockingChainDoor && issuingChainDoor;
                if (valid)
                {
                    try
                    {
                        lockingChainIssue = issueFromJson(
                            claim_id[sfLockingChainIssue.getJsonName()]);
                        issuingChainIssue = issueFromJson(
                            claim_id[sfIssuingChainIssue.getJsonName()]);
                    }
                    catch (std::runtime_error const& ex)
                    {
                        valid = false;
                        jvResult[jss::error] = "malformedRequest";
                    }
                }

                if (valid &&
                    claim_id[jss::xchain_owned_create_account_claim_id]
                        .isIntegral())
                {
                    auto seq =
                        claim_id[jss::xchain_owned_create_account_claim_id]
                            .asUInt();

                    STXChainBridge bridge_spec(
                        *lockingChainDoor,
                        lockingChainIssue,
                        *issuingChainDoor,
                        issuingChainIssue);
                    Keylet keylet =
                        keylet::xChainCreateAccountClaimID(bridge_spec, seq);
                    uNodeIndex = keylet.key;
                }
            }
        }
        else if (context.params.isMember(jss::did))
        {
            expectedType = ltDID;
            auto const account =
                parseBase58<AccountID>(context.params[jss::did].asString());
            if (!account || account->isZero())
                jvResult[jss::error] = "malformedAddress";
            else
                uNodeIndex = keylet::did(*account).key;
        }
        else if (context.params.isMember(jss::oracle))
        {
            expectedType = ltORACLE;
            if (!context.params[jss::oracle].isObject())
            {
                if (!uNodeIndex.parseHex(
                        context.params[jss::oracle].asString()))
                {
                    uNodeIndex = beast::zero;
                    jvResult[jss::error] = "malformedRequest";
                }
            }
            else if (
                !context.params[jss::oracle].isMember(
                    jss::oracle_document_id) ||
                !context.params[jss::oracle].isMember(jss::account))
            {
                jvResult[jss::error] = "malformedRequest";
            }
            else
            {
                uNodeIndex = beast::zero;
                auto const& oracle = context.params[jss::oracle];
                auto const documentID = [&]() -> std::optional<std::uint32_t> {
                    auto const& id = oracle[jss::oracle_document_id];
                    if (id.isUInt() || (id.isInt() && id.asInt() >= 0))
                        return std::make_optional(id.asUInt());
                    else if (id.isString())
                    {
                        std::uint32_t v;
                        if (beast::lexicalCastChecked(v, id.asString()))
                            return std::make_optional(v);
                    }
                    return std::nullopt;
                }();
                auto const account =
                    parseBase58<AccountID>(oracle[jss::account].asString());
                if (!account || account->isZero())
                    jvResult[jss::error] = "malformedAddress";
                else if (!documentID)
                    jvResult[jss::error] = "malformedDocumentID";
                else
                    uNodeIndex = keylet::oracle(*account, *documentID).key;
            }
        }
        else if (context.params.isMember(jss::mpt_issuance))
        {
            expectedType = ltMPTOKEN_ISSUANCE;
            auto const unparsedMPTIssuanceID =
                context.params[jss::mpt_issuance];
            if (unparsedMPTIssuanceID.isString())
            {
                uint192 mptIssuanceID;
                if (!mptIssuanceID.parseHex(unparsedMPTIssuanceID.asString()))
                {
                    uNodeIndex = beast::zero;
                    jvResult[jss::error] = "malformedRequest";
                }
                else
                    uNodeIndex = keylet::mptIssuance(mptIssuanceID).key;
            }
            else
            {
                jvResult[jss::error] = "malformedRequest";
            }
        }
        else if (context.params.isMember(jss::mptoken))
        {
            expectedType = ltMPTOKEN;
<<<<<<< HEAD
            if (!context.params[jss::mptoken].isObject())
            {
                if (!uNodeIndex.parseHex(
                        context.params[jss::mptoken].asString()))
=======
            auto const& mptJson = context.params[jss::mptoken];
            if (!mptJson.isObject())
            {
                if (!uNodeIndex.parseHex(mptJson.asString()))
>>>>>>> 29c6f5d9
                {
                    uNodeIndex = beast::zero;
                    jvResult[jss::error] = "malformedRequest";
                }
            }
            else if (
<<<<<<< HEAD
                !context.params[jss::mptoken].isMember(jss::mpt_issuance_id) ||
                !context.params[jss::mptoken].isMember(jss::account))
=======
                !mptJson.isMember(jss::mpt_issuance_id) ||
                !mptJson.isMember(jss::account))
>>>>>>> 29c6f5d9
            {
                jvResult[jss::error] = "malformedRequest";
            }
            else
            {
                try
                {
                    auto const mptIssuanceIdStr =
<<<<<<< HEAD
                        context.params[jss::mptoken][jss::mpt_issuance_id]
                            .asString();
=======
                        mptJson[jss::mpt_issuance_id].asString();
>>>>>>> 29c6f5d9

                    uint192 mptIssuanceID;
                    if (!mptIssuanceID.parseHex(mptIssuanceIdStr))
                        Throw<std::runtime_error>(
                            "Cannot parse mpt_issuance_id");

                    auto const account = parseBase58<AccountID>(
<<<<<<< HEAD
                        context.params[jss::mptoken][jss::account].asString());
=======
                        mptJson[jss::account].asString());
>>>>>>> 29c6f5d9

                    if (!account || account->isZero())
                        jvResult[jss::error] = "malformedAddress";
                    else
                        uNodeIndex =
                            keylet::mptoken(mptIssuanceID, *account).key;
                }
                catch (std::runtime_error const&)
                {
                    jvResult[jss::error] = "malformedRequest";
                }
            }
        }
        else
        {
            if (context.params.isMember("params") &&
                context.params["params"].isArray() &&
                context.params["params"].size() == 1 &&
                context.params["params"][0u].isString())
            {
                if (!uNodeIndex.parseHex(
                        context.params["params"][0u].asString()))
                {
                    uNodeIndex = beast::zero;
                    jvResult[jss::error] = "malformedRequest";
                }
            }
            else
            {
                if (context.apiVersion < 2u)
                    jvResult[jss::error] = "unknownOption";
                else
                    jvResult[jss::error] = "invalidParams";
            }
        }
    }
    catch (Json::error& e)
    {
        if (context.apiVersion > 1u)
        {
            // For apiVersion 2 onwards, any parsing failures that throw
            // this
            // exception return an invalidParam error.
            uNodeIndex = beast::zero;
            jvResult[jss::error] = "invalidParams";
        }
        else
            throw;
    }

    if (uNodeIndex.isNonZero())
    {
        auto const sleNode = lpLedger->read(keylet::unchecked(uNodeIndex));
        if (context.params.isMember(jss::binary))
            bNodeBinary = context.params[jss::binary].asBool();

        if (!sleNode)
        {
            // Not found.
            jvResult[jss::error] = "entryNotFound";
        }
        else if (
            (expectedType != ltANY) && (expectedType != sleNode->getType()))
        {
            jvResult[jss::error] = "unexpectedLedgerType";
        }
        else if (bNodeBinary)
        {
            Serializer s;

            sleNode->add(s);

            jvResult[jss::node_binary] = strHex(s.peekData());
            jvResult[jss::index] = to_string(uNodeIndex);
        }
        else
        {
            jvResult[jss::node] = sleNode->getJson(JsonOptions::none);
            jvResult[jss::index] = to_string(uNodeIndex);
        }
    }

    return jvResult;
}

std::pair<org::xrpl::rpc::v1::GetLedgerEntryResponse, grpc::Status>
doLedgerEntryGrpc(
    RPC::GRPCContext<org::xrpl::rpc::v1::GetLedgerEntryRequest>& context)
{
    org::xrpl::rpc::v1::GetLedgerEntryRequest& request = context.params;
    org::xrpl::rpc::v1::GetLedgerEntryResponse response;
    grpc::Status status = grpc::Status::OK;

    std::shared_ptr<ReadView const> ledger;
    if (auto status = RPC::ledgerFromRequest(ledger, context))
    {
        grpc::Status errorStatus;
        if (status.toErrorCode() == rpcINVALID_PARAMS)
        {
            errorStatus = grpc::Status(
                grpc::StatusCode::INVALID_ARGUMENT, status.message());
        }
        else
        {
            errorStatus =
                grpc::Status(grpc::StatusCode::NOT_FOUND, status.message());
        }
        return {response, errorStatus};
    }

    auto key = uint256::fromVoidChecked(request.key());
    if (!key)
    {
        grpc::Status errorStatus{
            grpc::StatusCode::INVALID_ARGUMENT, "index malformed"};
        return {response, errorStatus};
    }

    auto const sleNode = ledger->read(keylet::unchecked(*key));
    if (!sleNode)
    {
        grpc::Status errorStatus{
            grpc::StatusCode::NOT_FOUND, "object not found"};
        return {response, errorStatus};
    }
    else
    {
        Serializer s;
        sleNode->add(s);

        auto& stateObject = *response.mutable_ledger_object();
        stateObject.set_data(s.peekData().data(), s.getLength());
        stateObject.set_key(request.key());
        *(response.mutable_ledger()) = request.ledger();
        return {response, status};
    }
}
}  // namespace ripple<|MERGE_RESOLUTION|>--- conflicted
+++ resolved
@@ -668,30 +668,18 @@
         else if (context.params.isMember(jss::mptoken))
         {
             expectedType = ltMPTOKEN;
-<<<<<<< HEAD
-            if (!context.params[jss::mptoken].isObject())
-            {
-                if (!uNodeIndex.parseHex(
-                        context.params[jss::mptoken].asString()))
-=======
             auto const& mptJson = context.params[jss::mptoken];
             if (!mptJson.isObject())
             {
                 if (!uNodeIndex.parseHex(mptJson.asString()))
->>>>>>> 29c6f5d9
-                {
-                    uNodeIndex = beast::zero;
-                    jvResult[jss::error] = "malformedRequest";
-                }
-            }
-            else if (
-<<<<<<< HEAD
-                !context.params[jss::mptoken].isMember(jss::mpt_issuance_id) ||
-                !context.params[jss::mptoken].isMember(jss::account))
-=======
+                {
+                    uNodeIndex = beast::zero;
+                    jvResult[jss::error] = "malformedRequest";
+                }
+            }
+            else if (
                 !mptJson.isMember(jss::mpt_issuance_id) ||
                 !mptJson.isMember(jss::account))
->>>>>>> 29c6f5d9
             {
                 jvResult[jss::error] = "malformedRequest";
             }
@@ -700,12 +688,7 @@
                 try
                 {
                     auto const mptIssuanceIdStr =
-<<<<<<< HEAD
-                        context.params[jss::mptoken][jss::mpt_issuance_id]
-                            .asString();
-=======
                         mptJson[jss::mpt_issuance_id].asString();
->>>>>>> 29c6f5d9
 
                     uint192 mptIssuanceID;
                     if (!mptIssuanceID.parseHex(mptIssuanceIdStr))
@@ -713,11 +696,7 @@
                             "Cannot parse mpt_issuance_id");
 
                     auto const account = parseBase58<AccountID>(
-<<<<<<< HEAD
-                        context.params[jss::mptoken][jss::account].asString());
-=======
                         mptJson[jss::account].asString());
->>>>>>> 29c6f5d9
 
                     if (!account || account->isZero())
                         jvResult[jss::error] = "malformedAddress";
