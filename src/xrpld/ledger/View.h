--- conflicted
+++ resolved
@@ -86,11 +86,7 @@
 isGlobalFrozen(ReadView const& view, AccountID const& issuer);
 
 [[nodiscard]] bool
-<<<<<<< HEAD
-isGlobalFrozen(ReadView const& view, MPTIssue const& mpt);
-=======
 isGlobalFrozen(ReadView const& view, MPTIssue const& mptIssue);
->>>>>>> 29c6f5d9
 
 [[nodiscard]] bool
 isIndividualFrozen(
@@ -112,11 +108,7 @@
 isIndividualFrozen(
     ReadView const& view,
     AccountID const& account,
-<<<<<<< HEAD
-    MPTIssue const& mpt);
-=======
     MPTIssue const& mptIssue);
->>>>>>> 29c6f5d9
 
 [[nodiscard]] bool
 isFrozen(
@@ -132,14 +124,10 @@
 }
 
 [[nodiscard]] bool
-<<<<<<< HEAD
-isFrozen(ReadView const& view, AccountID const& account, MPTIssue const& mpt);
-=======
 isFrozen(
     ReadView const& view,
     AccountID const& account,
     MPTIssue const& mptIssue);
->>>>>>> 29c6f5d9
 
 // Returns the amount an account can spend without going into debt.
 //
@@ -165,11 +153,7 @@
 accountHolds(
     ReadView const& view,
     AccountID const& account,
-<<<<<<< HEAD
-    MPTIssue const& issue,
-=======
     MPTIssue const& mptIssue,
->>>>>>> 29c6f5d9
     FreezeHandling zeroIfFrozen,
     AuthHandling zeroIfUnauthorized,
     beast::Journal j);
@@ -254,11 +238,7 @@
 transferRate(ReadView const& view, AccountID const& issuer);
 
 [[nodiscard]] Rate
-<<<<<<< HEAD
-transferRate(ReadView const& view, MPTID const& id);
-=======
 transferRate(ReadView const& view, MPTID const& issuanceID);
->>>>>>> 29c6f5d9
 
 /** Returns `true` if the directory is empty
     @param key The key of the directory
@@ -471,19 +451,11 @@
     beast::Journal j);
 
 [[nodiscard]] TER
-<<<<<<< HEAD
-rippleMPTCredit(
-    ApplyView& view,
-    AccountID const& uSenderID,
-    AccountID const& uReceiverID,
-    STAmount saAmount,
-=======
 rippleCreditMPT(
     ApplyView& view,
     AccountID const& uSenderID,
     AccountID const& uReceiverID,
     STAmount const& saAmount,
->>>>>>> 29c6f5d9
     beast::Journal j);
 
 [[nodiscard]] TER
@@ -505,15 +477,6 @@
     WaiveTransferFee waiveFee = WaiveTransferFee::No);
 
 [[nodiscard]] TER
-accountSendMPT(
-    ApplyView& view,
-    AccountID const& from,
-    AccountID const& to,
-    const STAmount& saAmount,
-    beast::Journal j,
-    WaiveTransferFee waiveFee = WaiveTransferFee::No);
-
-[[nodiscard]] TER
 issueIOU(
     ApplyView& view,
     AccountID const& account,
@@ -546,11 +509,7 @@
 [[nodiscard]] TER
 requireAuth(
     ReadView const& view,
-<<<<<<< HEAD
-    MPTIssue const& mpt,
-=======
     MPTIssue const& mptIssue,
->>>>>>> 29c6f5d9
     AccountID const& account);
 
 /** Check if the destination account is allowed
@@ -560,11 +519,7 @@
 [[nodiscard]] TER
 canTransfer(
     ReadView const& view,
-<<<<<<< HEAD
-    MPTIssue const& mpt,
-=======
     MPTIssue const& mptIssue,
->>>>>>> 29c6f5d9
     AccountID const& from,
     AccountID const& to);
 
