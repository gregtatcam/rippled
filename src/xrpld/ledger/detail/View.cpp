//------------------------------------------------------------------------------
/*
    This file is part of rippled: https://github.com/ripple/rippled
    Copyright (c) 2012, 2013 Ripple Labs Inc.

    Permission to use, copy, modify, and/or distribute this software for any
    purpose  with  or without fee is hereby granted, provided that the above
    copyright notice and this permission notice appear in all copies.

    THE  SOFTWARE IS PROVIDED "AS IS" AND THE AUTHOR DISCLAIMS ALL WARRANTIES
    WITH  REGARD  TO  THIS  SOFTWARE  INCLUDING  ALL  IMPLIED  WARRANTIES  OF
    MERCHANTABILITY  AND  FITNESS. IN NO EVENT SHALL THE AUTHOR BE LIABLE FOR
    ANY  SPECIAL ,  DIRECT, INDIRECT, OR CONSEQUENTIAL DAMAGES OR ANY DAMAGES
    WHATSOEVER  RESULTING  FROM  LOSS  OF USE, DATA OR PROFITS, WHETHER IN AN
    ACTION  OF  CONTRACT, NEGLIGENCE OR OTHER TORTIOUS ACTION, ARISING OUT OF
    OR IN CONNECTION WITH THE USE OR PERFORMANCE OF THIS SOFTWARE.
*/
//==============================================================================

#include <xrpld/ledger/ReadView.h>
#include <xrpld/ledger/View.h>
#include <xrpl/basics/Log.h>
#include <xrpl/basics/chrono.h>
#include <xrpl/basics/contract.h>
#include <xrpl/protocol/Feature.h>
#include <xrpl/protocol/Protocol.h>
#include <xrpl/protocol/Quality.h>
#include <xrpl/protocol/st.h>
#include <cassert>
#include <optional>

namespace ripple {

namespace detail {

template <
    class V,
    class N,
    class = std::enable_if_t<
        std::is_same_v<std::remove_cv_t<N>, SLE> &&
        std::is_base_of_v<ReadView, V>>>
bool
internalDirNext(
    V& view,
    uint256 const& root,
    std::shared_ptr<N>& page,
    unsigned int& index,
    uint256& entry)
{
    auto const& svIndexes = page->getFieldV256(sfIndexes);
    assert(index <= svIndexes.size());

    if (index >= svIndexes.size())
    {
        auto const next = page->getFieldU64(sfIndexNext);

        if (!next)
        {
            entry.zero();
            return false;
        }

        if constexpr (std::is_const_v<N>)
            page = view.read(keylet::page(root, next));
        else
            page = view.peek(keylet::page(root, next));

        assert(page);

        if (!page)
            return false;

        index = 0;

        return internalDirNext(view, root, page, index, entry);
    }

    entry = svIndexes[index++];
    return true;
}

template <
    class V,
    class N,
    class = std::enable_if_t<
        std::is_same_v<std::remove_cv_t<N>, SLE> &&
        std::is_base_of_v<ReadView, V>>>
bool
internalDirFirst(
    V& view,
    uint256 const& root,
    std::shared_ptr<N>& page,
    unsigned int& index,
    uint256& entry)
{
    if constexpr (std::is_const_v<N>)
        page = view.read(keylet::page(root));
    else
        page = view.peek(keylet::page(root));

    if (!page)
        return false;

    index = 0;

    return internalDirNext(view, root, page, index, entry);
}

}  // namespace detail

bool
dirFirst(
    ApplyView& view,
    uint256 const& root,
    std::shared_ptr<SLE>& page,
    unsigned int& index,
    uint256& entry)
{
    return detail::internalDirFirst(view, root, page, index, entry);
}

bool
dirNext(
    ApplyView& view,
    uint256 const& root,
    std::shared_ptr<SLE>& page,
    unsigned int& index,
    uint256& entry)
{
    return detail::internalDirNext(view, root, page, index, entry);
}

bool
cdirFirst(
    ReadView const& view,
    uint256 const& root,
    std::shared_ptr<SLE const>& page,
    unsigned int& index,
    uint256& entry)
{
    return detail::internalDirFirst(view, root, page, index, entry);
}

bool
cdirNext(
    ReadView const& view,
    uint256 const& root,
    std::shared_ptr<SLE const>& page,
    unsigned int& index,
    uint256& entry)
{
    return detail::internalDirNext(view, root, page, index, entry);
}

//------------------------------------------------------------------------------
//
// Observers
//
//------------------------------------------------------------------------------

bool
hasExpired(ReadView const& view, std::optional<std::uint32_t> const& exp)
{
    using d = NetClock::duration;
    using tp = NetClock::time_point;

    return exp && (view.parentCloseTime() >= tp{d{*exp}});
}

bool
isGlobalFrozen(ReadView const& view, AccountID const& issuer)
{
    if (isXRP(issuer))
        return false;
    if (auto const sle = view.read(keylet::account(issuer)))
        return sle->isFlag(lsfGlobalFreeze);
    return false;
}

bool
<<<<<<< HEAD
isGlobalFrozen(ReadView const& view, MPTIssue const& mpt)
{
    if (auto const sle = view.read(keylet::mptIssuance(mpt.getMptID())))
=======
isGlobalFrozen(ReadView const& view, MPTIssue const& mptIssue)
{
    if (auto const sle = view.read(keylet::mptIssuance(mptIssue.getMptID())))
>>>>>>> 29c6f5d9
        return sle->getFlags() & lsfMPTLocked;
    return false;
}

bool
isIndividualFrozen(
    ReadView const& view,
    AccountID const& account,
    Currency const& currency,
    AccountID const& issuer)
{
    if (isXRP(currency))
        return false;
    if (issuer != account)
    {
        // Check if the issuer froze the line
        auto const sle = view.read(keylet::line(account, issuer, currency));
        if (sle &&
            sle->isFlag((issuer > account) ? lsfHighFreeze : lsfLowFreeze))
            return true;
    }
    return false;
}

bool
isIndividualFrozen(
    ReadView const& view,
    AccountID const& account,
<<<<<<< HEAD
    MPTIssue const& mpt)
{
    if (auto const sle = view.read(keylet::mptoken(mpt.getMptID(), account)))
=======
    MPTIssue const& mptIssue)
{
    if (auto const sle =
            view.read(keylet::mptoken(mptIssue.getMptID(), account)))
>>>>>>> 29c6f5d9
        return sle->getFlags() & lsfMPTLocked;
    return false;
}

// Can the specified account spend the specified currency issued by
// the specified issuer or does the freeze flag prohibit it?
bool
isFrozen(
    ReadView const& view,
    AccountID const& account,
    Currency const& currency,
    AccountID const& issuer)
{
    if (isXRP(currency))
        return false;
    auto sle = view.read(keylet::account(issuer));
    if (sle && sle->isFlag(lsfGlobalFreeze))
        return true;
    if (issuer != account)
    {
        // Check if the issuer froze the line
        sle = view.read(keylet::line(account, issuer, currency));
        if (sle &&
            sle->isFlag((issuer > account) ? lsfHighFreeze : lsfLowFreeze))
            return true;
    }
    return false;
}

bool
<<<<<<< HEAD
isFrozen(ReadView const& view, AccountID const& account, MPTIssue const& mpt)
{
    if (isGlobalFrozen(view, mpt))
        return true;
    return isIndividualFrozen(view, account, mpt);
=======
isFrozen(
    ReadView const& view,
    AccountID const& account,
    MPTIssue const& mptIssue)
{
    return isGlobalFrozen(view, mptIssue) ||
        isIndividualFrozen(view, account, mptIssue);
>>>>>>> 29c6f5d9
}

STAmount
accountHolds(
    ReadView const& view,
    AccountID const& account,
    Currency const& currency,
    AccountID const& issuer,
    FreezeHandling zeroIfFrozen,
    beast::Journal j)
{
    STAmount amount;
    if (isXRP(currency))
    {
        return {xrpLiquid(view, account, 0, j)};
    }

    // IOU: Return balance on trust line modulo freeze
    auto const sle = view.read(keylet::line(account, issuer, currency));
    if (!sle)
    {
        amount.clear(Issue{currency, issuer});
    }
    else if (
        (zeroIfFrozen == fhZERO_IF_FROZEN) &&
        isFrozen(view, account, currency, issuer))
    {
        amount.clear(Issue{currency, issuer});
    }
    else
    {
        amount = sle->getFieldAmount(sfBalance);
        if (account > issuer)
        {
            // Put balance in account terms.
            amount.negate();
        }
        amount.setIssuer(issuer);
    }
    JLOG(j.trace()) << "accountHolds:" << " account=" << to_string(account)
                    << " amount=" << amount.getFullText();

    return view.balanceHook(account, issuer, amount);
}

STAmount
accountHolds(
    ReadView const& view,
    AccountID const& account,
    Issue const& issue,
    FreezeHandling zeroIfFrozen,
    beast::Journal j)
{
    return accountHolds(
        view, account, issue.currency, issue.account, zeroIfFrozen, j);
}

STAmount
accountHolds(
    ReadView const& view,
    AccountID const& account,
<<<<<<< HEAD
    MPTIssue const& issue,
=======
    MPTIssue const& mptIssue,
>>>>>>> 29c6f5d9
    FreezeHandling zeroIfFrozen,
    AuthHandling zeroIfUnauthorized,
    beast::Journal j)
{
    STAmount amount;

<<<<<<< HEAD
    auto const sleMpt = view.read(keylet::mptoken(issue.getMptID(), account));
    if (!sleMpt)
        amount.clear(issue);
    else if (zeroIfFrozen == fhZERO_IF_FROZEN && isFrozen(view, account, issue))
        amount.clear(issue);
    else
    {
        auto const amt = sleMpt->getFieldU64(sfMPTAmount);
        auto const locked = sleMpt->getFieldU64(sfLockedAmount);
        if (amt > locked)
            amount = STAmount{issue, amt - locked};
=======
    auto const sleMpt =
        view.read(keylet::mptoken(mptIssue.getMptID(), account));
    if (!sleMpt)
        amount.clear(mptIssue);
    else if (
        zeroIfFrozen == fhZERO_IF_FROZEN && isFrozen(view, account, mptIssue))
        amount.clear(mptIssue);
    else
    {
        amount = STAmount{mptIssue, sleMpt->getFieldU64(sfMPTAmount)};
>>>>>>> 29c6f5d9

        // only if auth check is needed, as it needs to do an additional read
        // operation
        if (zeroIfUnauthorized == ahZERO_IF_UNAUTHORIZED)
        {
            auto const sleIssuance =
<<<<<<< HEAD
                view.read(keylet::mptIssuance(issue.getMptID()));
=======
                view.read(keylet::mptIssuance(mptIssue.getMptID()));
>>>>>>> 29c6f5d9

            // if auth is enabled on the issuance and mpt is not authorized,
            // clear amount
            if (sleIssuance && sleIssuance->isFlag(lsfMPTRequireAuth) &&
                !sleMpt->isFlag(lsfMPTAuthorized))
<<<<<<< HEAD
                amount.clear(issue);
=======
                amount.clear(mptIssue);
>>>>>>> 29c6f5d9
        }
    }

    return amount;
}

STAmount
accountFunds(
    ReadView const& view,
    AccountID const& id,
    STAmount const& saDefault,
    FreezeHandling freezeHandling,
    beast::Journal j)
{
    if (!saDefault.native() && saDefault.getIssuer() == id)
        return saDefault;

    return accountHolds(
        view,
        id,
        saDefault.getCurrency(),
        saDefault.getIssuer(),
        freezeHandling,
        j);
}

// Prevent ownerCount from wrapping under error conditions.
//
// adjustment allows the ownerCount to be adjusted up or down in multiple steps.
// If id != std::nullopt, then do error reporting.
//
// Returns adjusted owner count.
static std::uint32_t
confineOwnerCount(
    std::uint32_t current,
    std::int32_t adjustment,
    std::optional<AccountID> const& id = std::nullopt,
    beast::Journal j = beast::Journal{beast::Journal::getNullSink()})
{
    std::uint32_t adjusted{current + adjustment};
    if (adjustment > 0)
    {
        // Overflow is well defined on unsigned
        if (adjusted < current)
        {
            if (id)
            {
                JLOG(j.fatal())
                    << "Account " << *id << " owner count exceeds max!";
            }
            adjusted = std::numeric_limits<std::uint32_t>::max();
        }
    }
    else
    {
        // Underflow is well defined on unsigned
        if (adjusted > current)
        {
            if (id)
            {
                JLOG(j.fatal())
                    << "Account " << *id << " owner count set below 0!";
            }
            adjusted = 0;
            assert(!id);
        }
    }
    return adjusted;
}

XRPAmount
xrpLiquid(
    ReadView const& view,
    AccountID const& id,
    std::int32_t ownerCountAdj,
    beast::Journal j)
{
    auto const sle = view.read(keylet::account(id));
    if (sle == nullptr)
        return beast::zero;

    // Return balance minus reserve
    std::uint32_t const ownerCount = confineOwnerCount(
        view.ownerCountHook(id, sle->getFieldU32(sfOwnerCount)), ownerCountAdj);

    // AMMs have no reserve requirement
    auto const reserve = sle->isFieldPresent(sfAMMID)
        ? XRPAmount{0}
        : view.fees().accountReserve(ownerCount);

    auto const fullBalance = sle->getFieldAmount(sfBalance);

    auto const balance = view.balanceHook(id, xrpAccount(), fullBalance);

    STAmount const amount =
        (balance < reserve) ? STAmount{0} : balance - reserve;

    JLOG(j.trace()) << "accountHolds:" << " account=" << to_string(id)
                    << " amount=" << amount.getFullText()
                    << " fullBalance=" << fullBalance.getFullText()
                    << " balance=" << balance.getFullText()
                    << " reserve=" << reserve << " ownerCount=" << ownerCount
                    << " ownerCountAdj=" << ownerCountAdj;

    return amount.xrp();
}

void
forEachItem(
    ReadView const& view,
    Keylet const& root,
    std::function<void(std::shared_ptr<SLE const> const&)> const& f)
{
    assert(root.type == ltDIR_NODE);

    if (root.type != ltDIR_NODE)
        return;

    auto pos = root;

    while (true)
    {
        auto sle = view.read(pos);
        if (!sle)
            return;
        for (auto const& key : sle->getFieldV256(sfIndexes))
            f(view.read(keylet::child(key)));
        auto const next = sle->getFieldU64(sfIndexNext);
        if (!next)
            return;
        pos = keylet::page(root, next);
    }
}

bool
forEachItemAfter(
    ReadView const& view,
    Keylet const& root,
    uint256 const& after,
    std::uint64_t const hint,
    unsigned int limit,
    std::function<bool(std::shared_ptr<SLE const> const&)> const& f)
{
    assert(root.type == ltDIR_NODE);

    if (root.type != ltDIR_NODE)
        return false;

    auto currentIndex = root;

    // If startAfter is not zero try jumping to that page using the hint
    if (after.isNonZero())
    {
        auto const hintIndex = keylet::page(root, hint);

        if (auto hintDir = view.read(hintIndex))
        {
            for (auto const& key : hintDir->getFieldV256(sfIndexes))
            {
                if (key == after)
                {
                    // We found the hint, we can start here
                    currentIndex = hintIndex;
                    break;
                }
            }
        }

        bool found = false;
        for (;;)
        {
            auto const ownerDir = view.read(currentIndex);
            if (!ownerDir)
                return found;
            for (auto const& key : ownerDir->getFieldV256(sfIndexes))
            {
                if (!found)
                {
                    if (key == after)
                        found = true;
                }
                else if (f(view.read(keylet::child(key))) && limit-- <= 1)
                {
                    return found;
                }
            }

            auto const uNodeNext = ownerDir->getFieldU64(sfIndexNext);
            if (uNodeNext == 0)
                return found;
            currentIndex = keylet::page(root, uNodeNext);
        }
    }
    else
    {
        for (;;)
        {
            auto const ownerDir = view.read(currentIndex);
            if (!ownerDir)
                return true;
            for (auto const& key : ownerDir->getFieldV256(sfIndexes))
                if (f(view.read(keylet::child(key))) && limit-- <= 1)
                    return true;
            auto const uNodeNext = ownerDir->getFieldU64(sfIndexNext);
            if (uNodeNext == 0)
                return true;
            currentIndex = keylet::page(root, uNodeNext);
        }
    }
}

Rate
transferRate(ReadView const& view, AccountID const& issuer)
{
    auto const sle = view.read(keylet::account(issuer));

    if (sle && sle->isFieldPresent(sfTransferRate))
        return Rate{sle->getFieldU32(sfTransferRate)};

    return parityRate;
}

Rate
<<<<<<< HEAD
transferRate(ReadView const& view, MPTID const& id)
{
    auto const sle = view.read(keylet::mptIssuance(id));

    // fee is 0-50,000 (0-50%), rate is 1,000,000,000-2,000,000,000
    if (sle && sle->isFieldPresent(sfTransferFee))
=======
transferRate(ReadView const& view, MPTID const& issuanceID)
{
    // fee is 0-50,000 (0-50%), rate is 1,000,000,000-2,000,000,000
    // For example, if transfer fee is 50% then 10,000 * 50,000 = 500,000
    // which represents 50% of 1,000,000,000
    if (auto const sle = view.read(keylet::mptIssuance(issuanceID));
        sle && sle->isFieldPresent(sfTransferFee))
>>>>>>> 29c6f5d9
        return Rate{1'000'000'000u + 10'000 * sle->getFieldU16(sfTransferFee)};

    return parityRate;
}

bool
areCompatible(
    ReadView const& validLedger,
    ReadView const& testLedger,
    beast::Journal::Stream& s,
    const char* reason)
{
    bool ret = true;

    if (validLedger.info().seq < testLedger.info().seq)
    {
        // valid -> ... -> test
        auto hash = hashOfSeq(
            testLedger,
            validLedger.info().seq,
            beast::Journal{beast::Journal::getNullSink()});
        if (hash && (*hash != validLedger.info().hash))
        {
            JLOG(s) << reason << " incompatible with valid ledger";

            JLOG(s) << "Hash(VSeq): " << to_string(*hash);

            ret = false;
        }
    }
    else if (validLedger.info().seq > testLedger.info().seq)
    {
        // test -> ... -> valid
        auto hash = hashOfSeq(
            validLedger,
            testLedger.info().seq,
            beast::Journal{beast::Journal::getNullSink()});
        if (hash && (*hash != testLedger.info().hash))
        {
            JLOG(s) << reason << " incompatible preceding ledger";

            JLOG(s) << "Hash(NSeq): " << to_string(*hash);

            ret = false;
        }
    }
    else if (
        (validLedger.info().seq == testLedger.info().seq) &&
        (validLedger.info().hash != testLedger.info().hash))
    {
        // Same sequence number, different hash
        JLOG(s) << reason << " incompatible ledger";

        ret = false;
    }

    if (!ret)
    {
        JLOG(s) << "Val: " << validLedger.info().seq << " "
                << to_string(validLedger.info().hash);

        JLOG(s) << "New: " << testLedger.info().seq << " "
                << to_string(testLedger.info().hash);
    }

    return ret;
}

bool
areCompatible(
    uint256 const& validHash,
    LedgerIndex validIndex,
    ReadView const& testLedger,
    beast::Journal::Stream& s,
    const char* reason)
{
    bool ret = true;

    if (testLedger.info().seq > validIndex)
    {
        // Ledger we are testing follows last valid ledger
        auto hash = hashOfSeq(
            testLedger,
            validIndex,
            beast::Journal{beast::Journal::getNullSink()});
        if (hash && (*hash != validHash))
        {
            JLOG(s) << reason << " incompatible following ledger";
            JLOG(s) << "Hash(VSeq): " << to_string(*hash);

            ret = false;
        }
    }
    else if (
        (validIndex == testLedger.info().seq) &&
        (testLedger.info().hash != validHash))
    {
        JLOG(s) << reason << " incompatible ledger";

        ret = false;
    }

    if (!ret)
    {
        JLOG(s) << "Val: " << validIndex << " " << to_string(validHash);

        JLOG(s) << "New: " << testLedger.info().seq << " "
                << to_string(testLedger.info().hash);
    }

    return ret;
}

bool
dirIsEmpty(ReadView const& view, Keylet const& k)
{
    auto const sleNode = view.read(k);
    if (!sleNode)
        return true;
    if (!sleNode->getFieldV256(sfIndexes).empty())
        return false;
    // The first page of a directory may legitimately be empty even if there
    // are other pages (the first page is the anchor page) so check to see if
    // there is another page. If there is, the directory isn't empty.
    return sleNode->getFieldU64(sfIndexNext) == 0;
}

std::set<uint256>
getEnabledAmendments(ReadView const& view)
{
    std::set<uint256> amendments;

    if (auto const sle = view.read(keylet::amendments()))
    {
        if (sle->isFieldPresent(sfAmendments))
        {
            auto const& v = sle->getFieldV256(sfAmendments);
            amendments.insert(v.begin(), v.end());
        }
    }

    return amendments;
}

majorityAmendments_t
getMajorityAmendments(ReadView const& view)
{
    majorityAmendments_t ret;

    if (auto const sle = view.read(keylet::amendments()))
    {
        if (sle->isFieldPresent(sfMajorities))
        {
            using tp = NetClock::time_point;
            using d = tp::duration;

            auto const majorities = sle->getFieldArray(sfMajorities);

            for (auto const& m : majorities)
                ret[m.getFieldH256(sfAmendment)] =
                    tp(d(m.getFieldU32(sfCloseTime)));
        }
    }

    return ret;
}

std::optional<uint256>
hashOfSeq(ReadView const& ledger, LedgerIndex seq, beast::Journal journal)
{
    // Easy cases...
    if (seq > ledger.seq())
    {
        JLOG(journal.warn())
            << "Can't get seq " << seq << " from " << ledger.seq() << " future";
        return std::nullopt;
    }
    if (seq == ledger.seq())
        return ledger.info().hash;
    if (seq == (ledger.seq() - 1))
        return ledger.info().parentHash;

    if (int diff = ledger.seq() - seq; diff <= 256)
    {
        // Within 256...
        auto const hashIndex = ledger.read(keylet::skip());
        if (hashIndex)
        {
            assert(
                hashIndex->getFieldU32(sfLastLedgerSequence) ==
                (ledger.seq() - 1));
            STVector256 vec = hashIndex->getFieldV256(sfHashes);
            if (vec.size() >= diff)
                return vec[vec.size() - diff];
            JLOG(journal.warn())
                << "Ledger " << ledger.seq() << " missing hash for " << seq
                << " (" << vec.size() << "," << diff << ")";
        }
        else
        {
            JLOG(journal.warn())
                << "Ledger " << ledger.seq() << ":" << ledger.info().hash
                << " missing normal list";
        }
    }

    if ((seq & 0xff) != 0)
    {
        JLOG(journal.debug())
            << "Can't get seq " << seq << " from " << ledger.seq() << " past";
        return std::nullopt;
    }

    // in skiplist
    auto const hashIndex = ledger.read(keylet::skip(seq));
    if (hashIndex)
    {
        auto const lastSeq = hashIndex->getFieldU32(sfLastLedgerSequence);
        assert(lastSeq >= seq);
        assert((lastSeq & 0xff) == 0);
        auto const diff = (lastSeq - seq) >> 8;
        STVector256 vec = hashIndex->getFieldV256(sfHashes);
        if (vec.size() > diff)
            return vec[vec.size() - diff - 1];
    }
    JLOG(journal.warn()) << "Can't get seq " << seq << " from " << ledger.seq()
                         << " error";
    return std::nullopt;
}

//------------------------------------------------------------------------------
//
// Modifiers
//
//------------------------------------------------------------------------------

void
adjustOwnerCount(
    ApplyView& view,
    std::shared_ptr<SLE> const& sle,
    std::int32_t amount,
    beast::Journal j)
{
    if (!sle)
        return;
    assert(amount != 0);
    std::uint32_t const current{sle->getFieldU32(sfOwnerCount)};
    AccountID const id = (*sle)[sfAccount];
    std::uint32_t const adjusted = confineOwnerCount(current, amount, id, j);
    view.adjustOwnerCountHook(id, current, adjusted);
    sle->setFieldU32(sfOwnerCount, adjusted);
    view.update(sle);
}

std::function<void(SLE::ref)>
describeOwnerDir(AccountID const& account)
{
    return [&account](std::shared_ptr<SLE> const& sle) {
        (*sle)[sfOwner] = account;
    };
}

TER
trustCreate(
    ApplyView& view,
    const bool bSrcHigh,
    AccountID const& uSrcAccountID,
    AccountID const& uDstAccountID,
    uint256 const& uIndex,      // --> ripple state entry
    SLE::ref sleAccount,        // --> the account being set.
    const bool bAuth,           // --> authorize account.
    const bool bNoRipple,       // --> others cannot ripple through
    const bool bFreeze,         // --> funds cannot leave
    STAmount const& saBalance,  // --> balance of account being set.
                                // Issuer should be noAccount()
    STAmount const& saLimit,    // --> limit for account being set.
                                // Issuer should be the account being set.
    std::uint32_t uQualityIn,
    std::uint32_t uQualityOut,
    beast::Journal j)
{
    JLOG(j.trace()) << "trustCreate: " << to_string(uSrcAccountID) << ", "
                    << to_string(uDstAccountID) << ", "
                    << saBalance.getFullText();

    auto const& uLowAccountID = !bSrcHigh ? uSrcAccountID : uDstAccountID;
    auto const& uHighAccountID = bSrcHigh ? uSrcAccountID : uDstAccountID;

    auto const sleRippleState = std::make_shared<SLE>(ltRIPPLE_STATE, uIndex);
    view.insert(sleRippleState);

    auto lowNode = view.dirInsert(
        keylet::ownerDir(uLowAccountID),
        sleRippleState->key(),
        describeOwnerDir(uLowAccountID));

    if (!lowNode)
        return tecDIR_FULL;

    auto highNode = view.dirInsert(
        keylet::ownerDir(uHighAccountID),
        sleRippleState->key(),
        describeOwnerDir(uHighAccountID));

    if (!highNode)
        return tecDIR_FULL;

    const bool bSetDst = saLimit.getIssuer() == uDstAccountID;
    const bool bSetHigh = bSrcHigh ^ bSetDst;

    assert(sleAccount);
    if (!sleAccount)
        return tefINTERNAL;

    assert(
        sleAccount->getAccountID(sfAccount) ==
        (bSetHigh ? uHighAccountID : uLowAccountID));
    auto const slePeer =
        view.peek(keylet::account(bSetHigh ? uLowAccountID : uHighAccountID));
    if (!slePeer)
        return tecNO_TARGET;

    // Remember deletion hints.
    sleRippleState->setFieldU64(sfLowNode, *lowNode);
    sleRippleState->setFieldU64(sfHighNode, *highNode);

    sleRippleState->setFieldAmount(
        bSetHigh ? sfHighLimit : sfLowLimit, saLimit);
    sleRippleState->setFieldAmount(
        bSetHigh ? sfLowLimit : sfHighLimit,
        STAmount(Issue{
            saBalance.getCurrency(), bSetDst ? uSrcAccountID : uDstAccountID}));

    if (uQualityIn)
        sleRippleState->setFieldU32(
            bSetHigh ? sfHighQualityIn : sfLowQualityIn, uQualityIn);

    if (uQualityOut)
        sleRippleState->setFieldU32(
            bSetHigh ? sfHighQualityOut : sfLowQualityOut, uQualityOut);

    std::uint32_t uFlags = bSetHigh ? lsfHighReserve : lsfLowReserve;

    if (bAuth)
    {
        uFlags |= (bSetHigh ? lsfHighAuth : lsfLowAuth);
    }
    if (bNoRipple)
    {
        uFlags |= (bSetHigh ? lsfHighNoRipple : lsfLowNoRipple);
    }
    if (bFreeze)
    {
        uFlags |= (!bSetHigh ? lsfLowFreeze : lsfHighFreeze);
    }

    if ((slePeer->getFlags() & lsfDefaultRipple) == 0)
    {
        // The other side's default is no rippling
        uFlags |= (bSetHigh ? lsfLowNoRipple : lsfHighNoRipple);
    }

    sleRippleState->setFieldU32(sfFlags, uFlags);
    adjustOwnerCount(view, sleAccount, 1, j);

    // ONLY: Create ripple balance.
    sleRippleState->setFieldAmount(
        sfBalance, bSetHigh ? -saBalance : saBalance);

    view.creditHook(
        uSrcAccountID, uDstAccountID, saBalance, saBalance.zeroed());

    return tesSUCCESS;
}

TER
trustDelete(
    ApplyView& view,
    std::shared_ptr<SLE> const& sleRippleState,
    AccountID const& uLowAccountID,
    AccountID const& uHighAccountID,
    beast::Journal j)
{
    // Detect legacy dirs.
    std::uint64_t uLowNode = sleRippleState->getFieldU64(sfLowNode);
    std::uint64_t uHighNode = sleRippleState->getFieldU64(sfHighNode);

    JLOG(j.trace()) << "trustDelete: Deleting ripple line: low";

    if (!view.dirRemove(
            keylet::ownerDir(uLowAccountID),
            uLowNode,
            sleRippleState->key(),
            false))
    {
        return tefBAD_LEDGER;
    }

    JLOG(j.trace()) << "trustDelete: Deleting ripple line: high";

    if (!view.dirRemove(
            keylet::ownerDir(uHighAccountID),
            uHighNode,
            sleRippleState->key(),
            false))
    {
        return tefBAD_LEDGER;
    }

    JLOG(j.trace()) << "trustDelete: Deleting ripple line: state";
    view.erase(sleRippleState);

    return tesSUCCESS;
}

TER
offerDelete(ApplyView& view, std::shared_ptr<SLE> const& sle, beast::Journal j)
{
    if (!sle)
        return tesSUCCESS;
    auto offerIndex = sle->key();
    auto owner = sle->getAccountID(sfAccount);

    // Detect legacy directories.
    uint256 uDirectory = sle->getFieldH256(sfBookDirectory);

    if (!view.dirRemove(
            keylet::ownerDir(owner),
            sle->getFieldU64(sfOwnerNode),
            offerIndex,
            false))
    {
        return tefBAD_LEDGER;
    }

    if (!view.dirRemove(
            keylet::page(uDirectory),
            sle->getFieldU64(sfBookNode),
            offerIndex,
            false))
    {
        return tefBAD_LEDGER;
    }

    adjustOwnerCount(view, view.peek(keylet::account(owner)), -1, j);

    view.erase(sle);

    return tesSUCCESS;
}

// Direct send w/o fees:
// - Redeeming IOUs and/or sending sender's own IOUs.
// - Create trust line if needed.
// --> bCheckIssuer : normally require issuer to be involved.
TER
rippleCredit(
    ApplyView& view,
    AccountID const& uSenderID,
    AccountID const& uReceiverID,
    STAmount const& saAmount,
    bool bCheckIssuer,
    beast::Journal j)
{
    AccountID const& issuer = saAmount.getIssuer();
    Currency const& currency = saAmount.getCurrency();

    // Make sure issuer is involved.
    assert(!bCheckIssuer || uSenderID == issuer || uReceiverID == issuer);
    (void)issuer;

    // Disallow sending to self.
    assert(uSenderID != uReceiverID);

    bool const bSenderHigh = uSenderID > uReceiverID;
    auto const index = keylet::line(uSenderID, uReceiverID, currency);

    assert(!isXRP(uSenderID) && uSenderID != noAccount());
    assert(!isXRP(uReceiverID) && uReceiverID != noAccount());

    // If the line exists, modify it accordingly.
    if (auto const sleRippleState = view.peek(index))
    {
        STAmount saBalance = sleRippleState->getFieldAmount(sfBalance);

        if (bSenderHigh)
            saBalance.negate();  // Put balance in sender terms.

        view.creditHook(uSenderID, uReceiverID, saAmount, saBalance);

        STAmount const saBefore = saBalance;

        saBalance -= saAmount;

        JLOG(j.trace()) << "rippleCredit: " << to_string(uSenderID) << " -> "
                        << to_string(uReceiverID)
                        << " : before=" << saBefore.getFullText()
                        << " amount=" << saAmount.getFullText()
                        << " after=" << saBalance.getFullText();

        std::uint32_t const uFlags(sleRippleState->getFieldU32(sfFlags));
        bool bDelete = false;

        // FIXME This NEEDS to be cleaned up and simplified. It's impossible
        //       for anyone to understand.
        if (saBefore > beast::zero
            // Sender balance was positive.
            && saBalance <= beast::zero
            // Sender is zero or negative.
            && (uFlags & (!bSenderHigh ? lsfLowReserve : lsfHighReserve))
            // Sender reserve is set.
            &&
            static_cast<bool>(
                uFlags & (!bSenderHigh ? lsfLowNoRipple : lsfHighNoRipple)) !=
                static_cast<bool>(
                    view.read(keylet::account(uSenderID))->getFlags() &
                    lsfDefaultRipple) &&
            !(uFlags & (!bSenderHigh ? lsfLowFreeze : lsfHighFreeze)) &&
            !sleRippleState->getFieldAmount(
                !bSenderHigh ? sfLowLimit : sfHighLimit)
            // Sender trust limit is 0.
            && !sleRippleState->getFieldU32(
                   !bSenderHigh ? sfLowQualityIn : sfHighQualityIn)
            // Sender quality in is 0.
            && !sleRippleState->getFieldU32(
                   !bSenderHigh ? sfLowQualityOut : sfHighQualityOut))
        // Sender quality out is 0.
        {
            // Clear the reserve of the sender, possibly delete the line!
            adjustOwnerCount(
                view, view.peek(keylet::account(uSenderID)), -1, j);

            // Clear reserve flag.
            sleRippleState->setFieldU32(
                sfFlags,
                uFlags & (!bSenderHigh ? ~lsfLowReserve : ~lsfHighReserve));

            // Balance is zero, receiver reserve is clear.
            bDelete = !saBalance  // Balance is zero.
                && !(uFlags & (bSenderHigh ? lsfLowReserve : lsfHighReserve));
            // Receiver reserve is clear.
        }

        if (bSenderHigh)
            saBalance.negate();

        // Want to reflect balance to zero even if we are deleting line.
        sleRippleState->setFieldAmount(sfBalance, saBalance);
        // ONLY: Adjust ripple balance.

        if (bDelete)
        {
            return trustDelete(
                view,
                sleRippleState,
                bSenderHigh ? uReceiverID : uSenderID,
                !bSenderHigh ? uReceiverID : uSenderID,
                j);
        }

        view.update(sleRippleState);
        return tesSUCCESS;
    }

    STAmount const saReceiverLimit(Issue{currency, uReceiverID});
    STAmount saBalance{saAmount};

    saBalance.setIssuer(noAccount());

    JLOG(j.debug()) << "rippleCredit: "
                       "create line: "
                    << to_string(uSenderID) << " -> " << to_string(uReceiverID)
                    << " : " << saAmount.getFullText();

    auto const sleAccount = view.peek(keylet::account(uReceiverID));
    if (!sleAccount)
        return tefINTERNAL;

    bool const noRipple = (sleAccount->getFlags() & lsfDefaultRipple) == 0;

    return trustCreate(
        view,
        bSenderHigh,
        uSenderID,
        uReceiverID,
        index.key,
        sleAccount,
        false,
        noRipple,
        false,
        saBalance,
        saReceiverLimit,
        0,
        0,
        j);
}

// Send regardless of limits.
// --> saAmount: Amount/currency/issuer to deliver to receiver.
// <-- saActual: Amount actually cost.  Sender pays fees.
static TER
rippleSend(
    ApplyView& view,
    AccountID const& uSenderID,
    AccountID const& uReceiverID,
    STAmount const& saAmount,
    STAmount& saActual,
    beast::Journal j,
    WaiveTransferFee waiveFee)
{
    auto const issuer = saAmount.getIssuer();

    assert(!isXRP(uSenderID) && !isXRP(uReceiverID));
    assert(uSenderID != uReceiverID);

    if (uSenderID == issuer || uReceiverID == issuer || issuer == noAccount())
    {
        // Direct send: redeeming IOUs and/or sending own IOUs.
        auto const ter =
            rippleCredit(view, uSenderID, uReceiverID, saAmount, false, j);
        if (view.rules().enabled(featureDeletableAccounts) && ter != tesSUCCESS)
            return ter;
        saActual = saAmount;
        return tesSUCCESS;
    }

    // Sending 3rd party IOUs: transit.

    // Calculate the amount to transfer accounting
    // for any transfer fees if the fee is not waived:
    saActual = (waiveFee == WaiveTransferFee::Yes)
        ? saAmount
        : multiply(saAmount, transferRate(view, issuer));

    JLOG(j.debug()) << "rippleSend> " << to_string(uSenderID) << " - > "
                    << to_string(uReceiverID)
                    << " : deliver=" << saAmount.getFullText()
                    << " cost=" << saActual.getFullText();

    TER terResult = rippleCredit(view, issuer, uReceiverID, saAmount, true, j);

    if (tesSUCCESS == terResult)
        terResult = rippleCredit(view, uSenderID, issuer, saActual, true, j);

    return terResult;
}

TER
accountSend(
    ApplyView& view,
    AccountID const& uSenderID,
    AccountID const& uReceiverID,
    STAmount const& saAmount,
    beast::Journal j,
    WaiveTransferFee waiveFee)
{
    if (view.rules().enabled(fixAMMv1_1))
    {
        if (saAmount < beast::zero || saAmount.holds<MPTIssue>())
        {
            return tecINTERNAL;
        }
    }
    else
    {
        assert(saAmount >= beast::zero && !saAmount.holds<MPTIssue>());
    }

    /* If we aren't sending anything or if the sender is the same as the
     * receiver then we don't need to do anything.
     */
    if (!saAmount || (uSenderID == uReceiverID))
        return tesSUCCESS;

    if (!saAmount.native())
    {
        STAmount saActual;

        JLOG(j.trace()) << "accountSend: " << to_string(uSenderID) << " -> "
                        << to_string(uReceiverID) << " : "
                        << saAmount.getFullText();

        return rippleSend(
            view, uSenderID, uReceiverID, saAmount, saActual, j, waiveFee);
    }

    /* XRP send which does not check reserve and can do pure adjustment.
     * Note that sender or receiver may be null and this not a mistake; this
     * setup is used during pathfinding and it is carefully controlled to
     * ensure that transfers are balanced.
     */
    TER terResult(tesSUCCESS);

    SLE::pointer sender = uSenderID != beast::zero
        ? view.peek(keylet::account(uSenderID))
        : SLE::pointer();
    SLE::pointer receiver = uReceiverID != beast::zero
        ? view.peek(keylet::account(uReceiverID))
        : SLE::pointer();

    if (auto stream = j.trace())
    {
        std::string sender_bal("-");
        std::string receiver_bal("-");

        if (sender)
            sender_bal = sender->getFieldAmount(sfBalance).getFullText();

        if (receiver)
            receiver_bal = receiver->getFieldAmount(sfBalance).getFullText();

        stream << "accountSend> " << to_string(uSenderID) << " (" << sender_bal
               << ") -> " << to_string(uReceiverID) << " (" << receiver_bal
               << ") : " << saAmount.getFullText();
    }

    if (sender)
    {
        if (sender->getFieldAmount(sfBalance) < saAmount)
        {
            // VFALCO Its laborious to have to mutate the
            //        TER based on params everywhere
            terResult = view.open() ? TER{telFAILED_PROCESSING}
                                    : TER{tecFAILED_PROCESSING};
        }
        else
        {
            auto const sndBal = sender->getFieldAmount(sfBalance);
            view.creditHook(uSenderID, xrpAccount(), saAmount, sndBal);

            // Decrement XRP balance.
            sender->setFieldAmount(sfBalance, sndBal - saAmount);
            view.update(sender);
        }
    }

    if (tesSUCCESS == terResult && receiver)
    {
        // Increment XRP balance.
        auto const rcvBal = receiver->getFieldAmount(sfBalance);
        receiver->setFieldAmount(sfBalance, rcvBal + saAmount);
        view.creditHook(xrpAccount(), uReceiverID, saAmount, -rcvBal);

        view.update(receiver);
    }

    if (auto stream = j.trace())
    {
        std::string sender_bal("-");
        std::string receiver_bal("-");

        if (sender)
            sender_bal = sender->getFieldAmount(sfBalance).getFullText();

        if (receiver)
            receiver_bal = receiver->getFieldAmount(sfBalance).getFullText();

        stream << "accountSend< " << to_string(uSenderID) << " (" << sender_bal
               << ") -> " << to_string(uReceiverID) << " (" << receiver_bal
               << ") : " << saAmount.getFullText();
    }

    return terResult;
}

static TER
rippleSendMPT(
    ApplyView& view,
    AccountID const& uSenderID,
    AccountID const& uReceiverID,
    STAmount const& saAmount,
    STAmount& saActual,
    beast::Journal j,
    WaiveTransferFee waiveFee)
{
    assert(uSenderID != uReceiverID);

    // Safe to get MPT since rippleSendMPT is only called by accountSendMPT
    auto const issuer = saAmount.getIssuer();

<<<<<<< HEAD
    if (uSenderID == issuer || uReceiverID == issuer || issuer == noAccount())
=======
    auto const sle =
        view.read(keylet::mptIssuance(saAmount.get<MPTIssue>().getMptID()));
    if (!sle)
        return tecOBJECT_NOT_FOUND;

    if (uSenderID == issuer || uReceiverID == issuer)
>>>>>>> 29c6f5d9
    {
        // if sender is issuer, check that the new OutstandingAmount will not
        // exceed MaximumAmount
        if (uSenderID == issuer)
        {
<<<<<<< HEAD
            auto const mptID =
                keylet::mptIssuance(saAmount.get<MPTIssue>().getMptID());
            auto const sle = view.peek(mptID);
            if (!sle)
                return tecMPT_ISSUANCE_NOT_FOUND;

            if (sle->getFieldU64(sfOutstandingAmount) + saAmount.mpt().value() >
                (*sle)[~sfMaximumAmount].value_or(maxMPTokenAmount))
                return tecMPT_MAX_AMOUNT_EXCEEDED;
        }

        // Direct send: redeeming IOUs and/or sending own IOUs.
        auto const ter =
            rippleMPTCredit(view, uSenderID, uReceiverID, saAmount, j);
=======
            auto const sendAmount = saAmount.mpt().value();
            auto const maximumAmount =
                sle->at(~sfMaximumAmount).value_or(maxMPTokenAmount);
            if (sendAmount > maximumAmount ||
                sle->getFieldU64(sfOutstandingAmount) >
                    maximumAmount - sendAmount)
                return tecPATH_DRY;
        }

        // Direct send: redeeming MPTs and/or sending own MPTs.
        auto const ter =
            rippleCreditMPT(view, uSenderID, uReceiverID, saAmount, j);
>>>>>>> 29c6f5d9
        if (ter != tesSUCCESS)
            return ter;
        saActual = saAmount;
        return tesSUCCESS;
    }

    // Sending 3rd party MPTs: transit.
<<<<<<< HEAD
    if (auto const sle =
            view.read(keylet::mptIssuance(saAmount.get<MPTIssue>().getMptID())))
    {
        saActual = (waiveFee == WaiveTransferFee::Yes)
            ? saAmount
            : multiply(
                  saAmount,
                  transferRate(view, saAmount.get<MPTIssue>().getMptID()));

        JLOG(j.debug()) << "rippleSend> " << to_string(uSenderID) << " - > "
                        << to_string(uReceiverID)
                        << " : deliver=" << saAmount.getFullText()
                        << " cost=" << saActual.getFullText();

        if (auto const terResult =
                rippleMPTCredit(view, issuer, uReceiverID, saAmount, j);
            terResult != tesSUCCESS)
            return terResult;

        return rippleMPTCredit(view, uSenderID, issuer, saActual, j);
    }

    return tecINTERNAL;
=======
    saActual = (waiveFee == WaiveTransferFee::Yes)
        ? saAmount
        : multiply(
              saAmount,
              transferRate(view, saAmount.get<MPTIssue>().getMptID()));

    JLOG(j.debug()) << "rippleSend> " << to_string(uSenderID) << " - > "
                    << to_string(uReceiverID)
                    << " : deliver=" << saAmount.getFullText()
                    << " cost=" << saActual.getFullText();

    if (auto const terResult =
            rippleCreditMPT(view, issuer, uReceiverID, saAmount, j);
        terResult != tesSUCCESS)
        return terResult;

    return rippleCreditMPT(view, uSenderID, issuer, saActual, j);
>>>>>>> 29c6f5d9
}

TER
accountSendMPT(
    ApplyView& view,
    AccountID const& uSenderID,
    AccountID const& uReceiverID,
    STAmount const& saAmount,
    beast::Journal j,
    WaiveTransferFee waiveFee)
{
    assert(saAmount >= beast::zero && saAmount.holds<MPTIssue>());

    /* If we aren't sending anything or if the sender is the same as the
     * receiver then we don't need to do anything.
     */
    if (!saAmount || (uSenderID == uReceiverID))
        return tesSUCCESS;

    STAmount saActual{saAmount.asset()};

    return rippleSendMPT(
        view, uSenderID, uReceiverID, saAmount, saActual, j, waiveFee);
}

static bool
updateTrustLine(
    ApplyView& view,
    SLE::pointer state,
    bool bSenderHigh,
    AccountID const& sender,
    STAmount const& before,
    STAmount const& after,
    beast::Journal j)
{
    if (!state)
        return false;
    std::uint32_t const flags(state->getFieldU32(sfFlags));

    auto sle = view.peek(keylet::account(sender));
    if (!sle)
        return false;

    // YYY Could skip this if rippling in reverse.
    if (before > beast::zero
        // Sender balance was positive.
        && after <= beast::zero
        // Sender is zero or negative.
        && (flags & (!bSenderHigh ? lsfLowReserve : lsfHighReserve))
        // Sender reserve is set.
        && static_cast<bool>(
               flags & (!bSenderHigh ? lsfLowNoRipple : lsfHighNoRipple)) !=
            static_cast<bool>(sle->getFlags() & lsfDefaultRipple) &&
        !(flags & (!bSenderHigh ? lsfLowFreeze : lsfHighFreeze)) &&
        !state->getFieldAmount(!bSenderHigh ? sfLowLimit : sfHighLimit)
        // Sender trust limit is 0.
        && !state->getFieldU32(!bSenderHigh ? sfLowQualityIn : sfHighQualityIn)
        // Sender quality in is 0.
        &&
        !state->getFieldU32(!bSenderHigh ? sfLowQualityOut : sfHighQualityOut))
    // Sender quality out is 0.
    {
        // VFALCO Where is the line being deleted?
        // Clear the reserve of the sender, possibly delete the line!
        adjustOwnerCount(view, sle, -1, j);

        // Clear reserve flag.
        state->setFieldU32(
            sfFlags, flags & (!bSenderHigh ? ~lsfLowReserve : ~lsfHighReserve));

        // Balance is zero, receiver reserve is clear.
        if (!after  // Balance is zero.
            && !(flags & (bSenderHigh ? lsfLowReserve : lsfHighReserve)))
            return true;
    }
    return false;
}

TER
issueIOU(
    ApplyView& view,
    AccountID const& account,
    STAmount const& amount,
    Issue const& issue,
    beast::Journal j)
{
    assert(!isXRP(account) && !isXRP(issue.account));

    // Consistency check
    assert(issue == amount.issue());

    // Can't send to self!
    assert(issue.account != account);

    JLOG(j.trace()) << "issueIOU: " << to_string(account) << ": "
                    << amount.getFullText();

    bool bSenderHigh = issue.account > account;

    auto const index = keylet::line(issue.account, account, issue.currency);

    if (auto state = view.peek(index))
    {
        STAmount final_balance = state->getFieldAmount(sfBalance);

        if (bSenderHigh)
            final_balance.negate();  // Put balance in sender terms.

        STAmount const start_balance = final_balance;

        final_balance -= amount;

        auto const must_delete = updateTrustLine(
            view,
            state,
            bSenderHigh,
            issue.account,
            start_balance,
            final_balance,
            j);

        view.creditHook(issue.account, account, amount, start_balance);

        if (bSenderHigh)
            final_balance.negate();

        // Adjust the balance on the trust line if necessary. We do this even if
        // we are going to delete the line to reflect the correct balance at the
        // time of deletion.
        state->setFieldAmount(sfBalance, final_balance);
        if (must_delete)
            return trustDelete(
                view,
                state,
                bSenderHigh ? account : issue.account,
                bSenderHigh ? issue.account : account,
                j);

        view.update(state);

        return tesSUCCESS;
    }

    // NIKB TODO: The limit uses the receiver's account as the issuer and
    // this is unnecessarily inefficient as copying which could be avoided
    // is now required. Consider available options.
    STAmount const limit(Issue{issue.currency, account});
    STAmount final_balance = amount;

    final_balance.setIssuer(noAccount());

    auto const receiverAccount = view.peek(keylet::account(account));
    if (!receiverAccount)
        return tefINTERNAL;

    bool noRipple = (receiverAccount->getFlags() & lsfDefaultRipple) == 0;

    return trustCreate(
        view,
        bSenderHigh,
        issue.account,
        account,
        index.key,
        receiverAccount,
        false,
        noRipple,
        false,
        final_balance,
        limit,
        0,
        0,
        j);
}

TER
redeemIOU(
    ApplyView& view,
    AccountID const& account,
    STAmount const& amount,
    Issue const& issue,
    beast::Journal j)
{
    assert(!isXRP(account) && !isXRP(issue.account));

    // Consistency check
    assert(issue == amount.issue());

    // Can't send to self!
    assert(issue.account != account);

    JLOG(j.trace()) << "redeemIOU: " << to_string(account) << ": "
                    << amount.getFullText();

    bool bSenderHigh = account > issue.account;

    if (auto state =
            view.peek(keylet::line(account, issue.account, issue.currency)))
    {
        STAmount final_balance = state->getFieldAmount(sfBalance);

        if (bSenderHigh)
            final_balance.negate();  // Put balance in sender terms.

        STAmount const start_balance = final_balance;

        final_balance -= amount;

        auto const must_delete = updateTrustLine(
            view, state, bSenderHigh, account, start_balance, final_balance, j);

        view.creditHook(account, issue.account, amount, start_balance);

        if (bSenderHigh)
            final_balance.negate();

        // Adjust the balance on the trust line if necessary. We do this even if
        // we are going to delete the line to reflect the correct balance at the
        // time of deletion.
        state->setFieldAmount(sfBalance, final_balance);

        if (must_delete)
        {
            return trustDelete(
                view,
                state,
                bSenderHigh ? issue.account : account,
                bSenderHigh ? account : issue.account,
                j);
        }

        view.update(state);
        return tesSUCCESS;
    }

    // In order to hold an IOU, a trust line *MUST* exist to track the
    // balance. If it doesn't, then something is very wrong. Don't try
    // to continue.
    JLOG(j.fatal()) << "redeemIOU: " << to_string(account)
                    << " attempts to redeem " << amount.getFullText()
                    << " but no trust line exists!";

    return tefINTERNAL;
}

TER
transferXRP(
    ApplyView& view,
    AccountID const& from,
    AccountID const& to,
    STAmount const& amount,
    beast::Journal j)
{
    assert(from != beast::zero);
    assert(to != beast::zero);
    assert(from != to);
    assert(amount.native());

    SLE::pointer const sender = view.peek(keylet::account(from));
    SLE::pointer const receiver = view.peek(keylet::account(to));
    if (!sender || !receiver)
        return tefINTERNAL;

    JLOG(j.trace()) << "transferXRP: " << to_string(from) << " -> "
                    << to_string(to) << ") : " << amount.getFullText();

    if (sender->getFieldAmount(sfBalance) < amount)
    {
        // VFALCO Its unfortunate we have to keep
        //        mutating these TER everywhere
        // FIXME: this logic should be moved to callers maybe?
        return view.open() ? TER{telFAILED_PROCESSING}
                           : TER{tecFAILED_PROCESSING};
    }

    // Decrement XRP balance.
    sender->setFieldAmount(
        sfBalance, sender->getFieldAmount(sfBalance) - amount);
    view.update(sender);

    receiver->setFieldAmount(
        sfBalance, receiver->getFieldAmount(sfBalance) + amount);
    view.update(receiver);

    return tesSUCCESS;
}

TER
requireAuth(ReadView const& view, Issue const& issue, AccountID const& account)
{
    if (isXRP(issue) || issue.account == account)
        return tesSUCCESS;
    if (auto const issuerAccount = view.read(keylet::account(issue.account));
        issuerAccount && (*issuerAccount)[sfFlags] & lsfRequireAuth)
    {
        if (auto const trustLine =
                view.read(keylet::line(account, issue.account, issue.currency)))
            return ((*trustLine)[sfFlags] &
                    ((account > issue.account) ? lsfLowAuth : lsfHighAuth))
                ? tesSUCCESS
                : TER{tecNO_AUTH};
        return TER{tecNO_LINE};
    }

    return tesSUCCESS;
}

TER
<<<<<<< HEAD
requireAuth(ReadView const& view, MPTIssue const& mpt, AccountID const& account)
{
    auto const mptID = keylet::mptIssuance(mpt.getMptID());
    if (auto const sle = view.read(mptID);
        sle && sle->getFieldU32(sfFlags) & lsfMPTRequireAuth)
    {
        auto const mptokenID = keylet::mptoken(mptID.key, account);
        if (auto const tokSle = view.read(mptokenID); tokSle &&
            //(sle->getFlags() & lsfMPTRequireAuth) &&
            !(tokSle->getFlags() & lsfMPTAuthorized))
            return TER{tecNO_AUTH};
    }
=======
requireAuth(
    ReadView const& view,
    MPTIssue const& mptIssue,
    AccountID const& account)
{
    auto const mptID = keylet::mptIssuance(mptIssue.getMptID());
    auto const sleIssuance = view.read(mptID);

    if (!sleIssuance)
        return tecOBJECT_NOT_FOUND;

    auto const mptIssuer = sleIssuance->getAccountID(sfIssuer);

    // issuer is always "authorized"
    if (mptIssuer == account)
        return tesSUCCESS;

    auto const mptokenID = keylet::mptoken(mptID.key, account);
    auto const sleToken = view.read(mptokenID);

    // if account has no MPToken, fail
    if (!sleToken)
        return tecNO_AUTH;

    // mptoken must be authorized if issuance enabled requireAuth
    if (sleIssuance->getFieldU32(sfFlags) & lsfMPTRequireAuth &&
        !(sleToken->getFlags() & lsfMPTAuthorized))
        return tecNO_AUTH;

>>>>>>> 29c6f5d9
    return tesSUCCESS;
}

TER
canTransfer(
    ReadView const& view,
<<<<<<< HEAD
    MPTIssue const& mpt,
    AccountID const& from,
    AccountID const& to)
{
    auto const mptID = keylet::mptIssuance(mpt.getMptID());
    if (auto const sle = view.read(mptID);
        sle && !(sle->getFieldU32(sfFlags) & lsfMPTCanTransfer))
    {
        if (from != (*sle)[sfIssuer] && to != (*sle)[sfIssuer])
=======
    MPTIssue const& mptIssue,
    AccountID const& from,
    AccountID const& to)
{
    auto const mptID = keylet::mptIssuance(mptIssue.getMptID());
    auto const sleIssuance = view.read(mptID);
    if (!sleIssuance)
        return tecOBJECT_NOT_FOUND;

    if (!(sleIssuance->getFieldU32(sfFlags) & lsfMPTCanTransfer))
    {
        if (from != (*sleIssuance)[sfIssuer] && to != (*sleIssuance)[sfIssuer])
>>>>>>> 29c6f5d9
            return TER{tecNO_AUTH};
    }
    return tesSUCCESS;
}

TER
cleanupOnAccountDelete(
    ApplyView& view,
    Keylet const& ownerDirKeylet,
    EntryDeleter const& deleter,
    beast::Journal j,
    std::optional<uint16_t> maxNodesToDelete)
{
    // Delete all the entries in the account directory.
    std::shared_ptr<SLE> sleDirNode{};
    unsigned int uDirEntry{0};
    uint256 dirEntry{beast::zero};
    std::uint32_t deleted = 0;

    if (view.exists(ownerDirKeylet) &&
        dirFirst(view, ownerDirKeylet.key, sleDirNode, uDirEntry, dirEntry))
    {
        do
        {
            if (maxNodesToDelete && ++deleted > *maxNodesToDelete)
                return tecINCOMPLETE;

            // Choose the right way to delete each directory node.
            auto sleItem = view.peek(keylet::child(dirEntry));
            if (!sleItem)
            {
                // Directory node has an invalid index.  Bail out.
                JLOG(j.fatal())
                    << "DeleteAccount: Directory node in ledger " << view.seq()
                    << " has index to object that is missing: "
                    << to_string(dirEntry);
                return tefBAD_LEDGER;
            }

            LedgerEntryType const nodeType{safe_cast<LedgerEntryType>(
                sleItem->getFieldU16(sfLedgerEntryType))};

            // Deleter handles the details of specific account-owned object
            // deletion
            auto const [ter, skipEntry] = deleter(nodeType, dirEntry, sleItem);
            if (ter != tesSUCCESS)
                return ter;

            // dirFirst() and dirNext() are like iterators with exposed
            // internal state.  We'll take advantage of that exposed state
            // to solve a common C++ problem: iterator invalidation while
            // deleting elements from a container.
            //
            // We have just deleted one directory entry, which means our
            // "iterator state" is invalid.
            //
            //  1. During the process of getting an entry from the
            //     directory uDirEntry was incremented from 'it' to 'it'+1.
            //
            //  2. We then deleted the entry at index 'it', which means the
            //     entry that was at 'it'+1 has now moved to 'it'.
            //
            //  3. So we verify that uDirEntry is indeed 'it'+1.  Then we jam it
            //     back to 'it' to "un-invalidate" the iterator.
            assert(uDirEntry >= 1);
            if (uDirEntry == 0)
            {
                JLOG(j.error())
                    << "DeleteAccount iterator re-validation failed.";
                return tefBAD_LEDGER;
            }
            if (skipEntry == SkipEntry::No)
                uDirEntry--;

        } while (
            dirNext(view, ownerDirKeylet.key, sleDirNode, uDirEntry, dirEntry));
    }

    return tesSUCCESS;
}

TER
deleteAMMTrustLine(
    ApplyView& view,
    std::shared_ptr<SLE> sleState,
    std::optional<AccountID> const& ammAccountID,
    beast::Journal j)
{
    if (!sleState || sleState->getType() != ltRIPPLE_STATE)
        return tecINTERNAL;

    auto const& [low, high] = std::minmax(
        sleState->getFieldAmount(sfLowLimit).getIssuer(),
        sleState->getFieldAmount(sfHighLimit).getIssuer());
    auto sleLow = view.peek(keylet::account(low));
    auto sleHigh = view.peek(keylet::account(high));
    if (!sleLow || !sleHigh)
        return tecINTERNAL;
    bool const ammLow = sleLow->isFieldPresent(sfAMMID);
    bool const ammHigh = sleHigh->isFieldPresent(sfAMMID);

    // can't both be AMM
    if (ammLow && ammHigh)
        return tecINTERNAL;

    // at least one must be
    if (!ammLow && !ammHigh)
        return terNO_AMM;

    // one must be the target amm
    if (ammAccountID && (low != *ammAccountID && high != *ammAccountID))
        return terNO_AMM;

    if (auto const ter = trustDelete(view, sleState, low, high, j);
        ter != tesSUCCESS)
    {
        JLOG(j.error())
            << "deleteAMMTrustLine: failed to delete the trustline.";
        return ter;
    }

    auto const uFlags = !ammLow ? lsfLowReserve : lsfHighReserve;
    if (!(sleState->getFlags() & uFlags))
        return tecINTERNAL;

    adjustOwnerCount(view, !ammLow ? sleLow : sleHigh, -1, j);

    return tesSUCCESS;
}

TER
<<<<<<< HEAD
rippleMPTCredit(
    ApplyView& view,
    AccountID const& uSenderID,
    AccountID const& uReceiverID,
    STAmount saAmount,
=======
rippleCreditMPT(
    ApplyView& view,
    AccountID const& uSenderID,
    AccountID const& uReceiverID,
    STAmount const& saAmount,
>>>>>>> 29c6f5d9
    beast::Journal j)
{
    auto const mptID = keylet::mptIssuance(saAmount.get<MPTIssue>().getMptID());
    auto const issuer = saAmount.getIssuer();
<<<<<<< HEAD
    if (!view.exists(mptID))
        return tecMPT_ISSUANCE_NOT_FOUND;
    if (uSenderID == issuer)
    {
        if (auto sle = view.peek(mptID))
        {
            sle->setFieldU64(
                sfOutstandingAmount,
                sle->getFieldU64(sfOutstandingAmount) + saAmount.mpt().value());

            view.update(sle);
        }
        else
            return tecINTERNAL;
=======
    auto sleIssuance = view.peek(mptID);
    if (!sleIssuance)
        return tecOBJECT_NOT_FOUND;
    if (uSenderID == issuer)
    {
        (*sleIssuance)[sfOutstandingAmount] += saAmount.mpt().value();
        view.update(sleIssuance);
>>>>>>> 29c6f5d9
    }
    else
    {
        auto const mptokenID = keylet::mptoken(mptID.key, uSenderID);
        if (auto sle = view.peek(mptokenID))
        {
            auto const amt = sle->getFieldU64(sfMPTAmount);
            auto const pay = saAmount.mpt().value();
<<<<<<< HEAD
            if (amt >= pay)
            {
                if (amt == pay)
                    sle->makeFieldAbsent(sfMPTAmount);
                else
                    sle->setFieldU64(sfMPTAmount, amt - pay);
                view.update(sle);
            }
            else
                return tecINSUFFICIENT_FUNDS;
=======
            if (amt < pay)
                return tecINSUFFICIENT_FUNDS;
            (*sle)[sfMPTAmount] = amt - pay;
            view.update(sle);
>>>>>>> 29c6f5d9
        }
        else
            return tecNO_AUTH;
    }

    if (uReceiverID == issuer)
    {
<<<<<<< HEAD
        if (auto sle = view.peek(mptID))
        {
            auto const outstanding = sle->getFieldU64(sfOutstandingAmount);
            auto const redeem = saAmount.mpt().value();
            if (outstanding >= redeem)
            {
                sle->setFieldU64(sfOutstandingAmount, outstanding - redeem);
                view.update(sle);
            }
            else
                return tecINSUFFICIENT_FUNDS;
=======
        auto const outstanding = sleIssuance->getFieldU64(sfOutstandingAmount);
        auto const redeem = saAmount.mpt().value();
        if (outstanding >= redeem)
        {
            sleIssuance->setFieldU64(sfOutstandingAmount, outstanding - redeem);
            view.update(sleIssuance);
>>>>>>> 29c6f5d9
        }
        else
            return tecINTERNAL;
    }
    else
    {
        auto const mptokenID = keylet::mptoken(mptID.key, uReceiverID);
        if (auto sle = view.peek(mptokenID))
        {
<<<<<<< HEAD
            sle->setFieldU64(
                sfMPTAmount,
                sle->getFieldU64(sfMPTAmount) + saAmount.mpt().value());
=======
            (*sle)[sfMPTAmount] += saAmount.mpt().value();
>>>>>>> 29c6f5d9
            view.update(sle);
        }
        else
            return tecNO_AUTH;
    }
    return tesSUCCESS;
}

}  // namespace ripple<|MERGE_RESOLUTION|>--- conflicted
+++ resolved
@@ -178,15 +178,9 @@
 }
 
 bool
-<<<<<<< HEAD
-isGlobalFrozen(ReadView const& view, MPTIssue const& mpt)
-{
-    if (auto const sle = view.read(keylet::mptIssuance(mpt.getMptID())))
-=======
 isGlobalFrozen(ReadView const& view, MPTIssue const& mptIssue)
 {
     if (auto const sle = view.read(keylet::mptIssuance(mptIssue.getMptID())))
->>>>>>> 29c6f5d9
         return sle->getFlags() & lsfMPTLocked;
     return false;
 }
@@ -215,16 +209,10 @@
 isIndividualFrozen(
     ReadView const& view,
     AccountID const& account,
-<<<<<<< HEAD
-    MPTIssue const& mpt)
-{
-    if (auto const sle = view.read(keylet::mptoken(mpt.getMptID(), account)))
-=======
     MPTIssue const& mptIssue)
 {
     if (auto const sle =
             view.read(keylet::mptoken(mptIssue.getMptID(), account)))
->>>>>>> 29c6f5d9
         return sle->getFlags() & lsfMPTLocked;
     return false;
 }
@@ -255,13 +243,6 @@
 }
 
 bool
-<<<<<<< HEAD
-isFrozen(ReadView const& view, AccountID const& account, MPTIssue const& mpt)
-{
-    if (isGlobalFrozen(view, mpt))
-        return true;
-    return isIndividualFrozen(view, account, mpt);
-=======
 isFrozen(
     ReadView const& view,
     AccountID const& account,
@@ -269,7 +250,6 @@
 {
     return isGlobalFrozen(view, mptIssue) ||
         isIndividualFrozen(view, account, mptIssue);
->>>>>>> 29c6f5d9
 }
 
 STAmount
@@ -331,30 +311,13 @@
 accountHolds(
     ReadView const& view,
     AccountID const& account,
-<<<<<<< HEAD
-    MPTIssue const& issue,
-=======
     MPTIssue const& mptIssue,
->>>>>>> 29c6f5d9
     FreezeHandling zeroIfFrozen,
     AuthHandling zeroIfUnauthorized,
     beast::Journal j)
 {
     STAmount amount;
 
-<<<<<<< HEAD
-    auto const sleMpt = view.read(keylet::mptoken(issue.getMptID(), account));
-    if (!sleMpt)
-        amount.clear(issue);
-    else if (zeroIfFrozen == fhZERO_IF_FROZEN && isFrozen(view, account, issue))
-        amount.clear(issue);
-    else
-    {
-        auto const amt = sleMpt->getFieldU64(sfMPTAmount);
-        auto const locked = sleMpt->getFieldU64(sfLockedAmount);
-        if (amt > locked)
-            amount = STAmount{issue, amt - locked};
-=======
     auto const sleMpt =
         view.read(keylet::mptoken(mptIssue.getMptID(), account));
     if (!sleMpt)
@@ -365,28 +328,19 @@
     else
     {
         amount = STAmount{mptIssue, sleMpt->getFieldU64(sfMPTAmount)};
->>>>>>> 29c6f5d9
 
         // only if auth check is needed, as it needs to do an additional read
         // operation
         if (zeroIfUnauthorized == ahZERO_IF_UNAUTHORIZED)
         {
             auto const sleIssuance =
-<<<<<<< HEAD
-                view.read(keylet::mptIssuance(issue.getMptID()));
-=======
                 view.read(keylet::mptIssuance(mptIssue.getMptID()));
->>>>>>> 29c6f5d9
 
             // if auth is enabled on the issuance and mpt is not authorized,
             // clear amount
             if (sleIssuance && sleIssuance->isFlag(lsfMPTRequireAuth) &&
                 !sleMpt->isFlag(lsfMPTAuthorized))
-<<<<<<< HEAD
-                amount.clear(issue);
-=======
                 amount.clear(mptIssue);
->>>>>>> 29c6f5d9
         }
     }
 
@@ -610,14 +564,6 @@
 }
 
 Rate
-<<<<<<< HEAD
-transferRate(ReadView const& view, MPTID const& id)
-{
-    auto const sle = view.read(keylet::mptIssuance(id));
-
-    // fee is 0-50,000 (0-50%), rate is 1,000,000,000-2,000,000,000
-    if (sle && sle->isFieldPresent(sfTransferFee))
-=======
 transferRate(ReadView const& view, MPTID const& issuanceID)
 {
     // fee is 0-50,000 (0-50%), rate is 1,000,000,000-2,000,000,000
@@ -625,7 +571,6 @@
     // which represents 50% of 1,000,000,000
     if (auto const sle = view.read(keylet::mptIssuance(issuanceID));
         sle && sle->isFieldPresent(sfTransferFee))
->>>>>>> 29c6f5d9
         return Rate{1'000'000'000u + 10'000 * sle->getFieldU16(sfTransferFee)};
 
     return parityRate;
@@ -1406,37 +1351,17 @@
     // Safe to get MPT since rippleSendMPT is only called by accountSendMPT
     auto const issuer = saAmount.getIssuer();
 
-<<<<<<< HEAD
-    if (uSenderID == issuer || uReceiverID == issuer || issuer == noAccount())
-=======
     auto const sle =
         view.read(keylet::mptIssuance(saAmount.get<MPTIssue>().getMptID()));
     if (!sle)
         return tecOBJECT_NOT_FOUND;
 
     if (uSenderID == issuer || uReceiverID == issuer)
->>>>>>> 29c6f5d9
     {
         // if sender is issuer, check that the new OutstandingAmount will not
         // exceed MaximumAmount
         if (uSenderID == issuer)
         {
-<<<<<<< HEAD
-            auto const mptID =
-                keylet::mptIssuance(saAmount.get<MPTIssue>().getMptID());
-            auto const sle = view.peek(mptID);
-            if (!sle)
-                return tecMPT_ISSUANCE_NOT_FOUND;
-
-            if (sle->getFieldU64(sfOutstandingAmount) + saAmount.mpt().value() >
-                (*sle)[~sfMaximumAmount].value_or(maxMPTokenAmount))
-                return tecMPT_MAX_AMOUNT_EXCEEDED;
-        }
-
-        // Direct send: redeeming IOUs and/or sending own IOUs.
-        auto const ter =
-            rippleMPTCredit(view, uSenderID, uReceiverID, saAmount, j);
-=======
             auto const sendAmount = saAmount.mpt().value();
             auto const maximumAmount =
                 sle->at(~sfMaximumAmount).value_or(maxMPTokenAmount);
@@ -1449,7 +1374,6 @@
         // Direct send: redeeming MPTs and/or sending own MPTs.
         auto const ter =
             rippleCreditMPT(view, uSenderID, uReceiverID, saAmount, j);
->>>>>>> 29c6f5d9
         if (ter != tesSUCCESS)
             return ter;
         saActual = saAmount;
@@ -1457,31 +1381,6 @@
     }
 
     // Sending 3rd party MPTs: transit.
-<<<<<<< HEAD
-    if (auto const sle =
-            view.read(keylet::mptIssuance(saAmount.get<MPTIssue>().getMptID())))
-    {
-        saActual = (waiveFee == WaiveTransferFee::Yes)
-            ? saAmount
-            : multiply(
-                  saAmount,
-                  transferRate(view, saAmount.get<MPTIssue>().getMptID()));
-
-        JLOG(j.debug()) << "rippleSend> " << to_string(uSenderID) << " - > "
-                        << to_string(uReceiverID)
-                        << " : deliver=" << saAmount.getFullText()
-                        << " cost=" << saActual.getFullText();
-
-        if (auto const terResult =
-                rippleMPTCredit(view, issuer, uReceiverID, saAmount, j);
-            terResult != tesSUCCESS)
-            return terResult;
-
-        return rippleMPTCredit(view, uSenderID, issuer, saActual, j);
-    }
-
-    return tecINTERNAL;
-=======
     saActual = (waiveFee == WaiveTransferFee::Yes)
         ? saAmount
         : multiply(
@@ -1499,7 +1398,6 @@
         return terResult;
 
     return rippleCreditMPT(view, uSenderID, issuer, saActual, j);
->>>>>>> 29c6f5d9
 }
 
 TER
@@ -1807,20 +1705,6 @@
 }
 
 TER
-<<<<<<< HEAD
-requireAuth(ReadView const& view, MPTIssue const& mpt, AccountID const& account)
-{
-    auto const mptID = keylet::mptIssuance(mpt.getMptID());
-    if (auto const sle = view.read(mptID);
-        sle && sle->getFieldU32(sfFlags) & lsfMPTRequireAuth)
-    {
-        auto const mptokenID = keylet::mptoken(mptID.key, account);
-        if (auto const tokSle = view.read(mptokenID); tokSle &&
-            //(sle->getFlags() & lsfMPTRequireAuth) &&
-            !(tokSle->getFlags() & lsfMPTAuthorized))
-            return TER{tecNO_AUTH};
-    }
-=======
 requireAuth(
     ReadView const& view,
     MPTIssue const& mptIssue,
@@ -1850,24 +1734,12 @@
         !(sleToken->getFlags() & lsfMPTAuthorized))
         return tecNO_AUTH;
 
->>>>>>> 29c6f5d9
     return tesSUCCESS;
 }
 
 TER
 canTransfer(
     ReadView const& view,
-<<<<<<< HEAD
-    MPTIssue const& mpt,
-    AccountID const& from,
-    AccountID const& to)
-{
-    auto const mptID = keylet::mptIssuance(mpt.getMptID());
-    if (auto const sle = view.read(mptID);
-        sle && !(sle->getFieldU32(sfFlags) & lsfMPTCanTransfer))
-    {
-        if (from != (*sle)[sfIssuer] && to != (*sle)[sfIssuer])
-=======
     MPTIssue const& mptIssue,
     AccountID const& from,
     AccountID const& to)
@@ -1880,7 +1752,6 @@
     if (!(sleIssuance->getFieldU32(sfFlags) & lsfMPTCanTransfer))
     {
         if (from != (*sleIssuance)[sfIssuer] && to != (*sleIssuance)[sfIssuer])
->>>>>>> 29c6f5d9
             return TER{tecNO_AUTH};
     }
     return tesSUCCESS;
@@ -2012,39 +1883,15 @@
 }
 
 TER
-<<<<<<< HEAD
-rippleMPTCredit(
-    ApplyView& view,
-    AccountID const& uSenderID,
-    AccountID const& uReceiverID,
-    STAmount saAmount,
-=======
 rippleCreditMPT(
     ApplyView& view,
     AccountID const& uSenderID,
     AccountID const& uReceiverID,
     STAmount const& saAmount,
->>>>>>> 29c6f5d9
     beast::Journal j)
 {
     auto const mptID = keylet::mptIssuance(saAmount.get<MPTIssue>().getMptID());
     auto const issuer = saAmount.getIssuer();
-<<<<<<< HEAD
-    if (!view.exists(mptID))
-        return tecMPT_ISSUANCE_NOT_FOUND;
-    if (uSenderID == issuer)
-    {
-        if (auto sle = view.peek(mptID))
-        {
-            sle->setFieldU64(
-                sfOutstandingAmount,
-                sle->getFieldU64(sfOutstandingAmount) + saAmount.mpt().value());
-
-            view.update(sle);
-        }
-        else
-            return tecINTERNAL;
-=======
     auto sleIssuance = view.peek(mptID);
     if (!sleIssuance)
         return tecOBJECT_NOT_FOUND;
@@ -2052,7 +1899,6 @@
     {
         (*sleIssuance)[sfOutstandingAmount] += saAmount.mpt().value();
         view.update(sleIssuance);
->>>>>>> 29c6f5d9
     }
     else
     {
@@ -2061,23 +1907,10 @@
         {
             auto const amt = sle->getFieldU64(sfMPTAmount);
             auto const pay = saAmount.mpt().value();
-<<<<<<< HEAD
-            if (amt >= pay)
-            {
-                if (amt == pay)
-                    sle->makeFieldAbsent(sfMPTAmount);
-                else
-                    sle->setFieldU64(sfMPTAmount, amt - pay);
-                view.update(sle);
-            }
-            else
-                return tecINSUFFICIENT_FUNDS;
-=======
             if (amt < pay)
                 return tecINSUFFICIENT_FUNDS;
             (*sle)[sfMPTAmount] = amt - pay;
             view.update(sle);
->>>>>>> 29c6f5d9
         }
         else
             return tecNO_AUTH;
@@ -2085,26 +1918,12 @@
 
     if (uReceiverID == issuer)
     {
-<<<<<<< HEAD
-        if (auto sle = view.peek(mptID))
-        {
-            auto const outstanding = sle->getFieldU64(sfOutstandingAmount);
-            auto const redeem = saAmount.mpt().value();
-            if (outstanding >= redeem)
-            {
-                sle->setFieldU64(sfOutstandingAmount, outstanding - redeem);
-                view.update(sle);
-            }
-            else
-                return tecINSUFFICIENT_FUNDS;
-=======
         auto const outstanding = sleIssuance->getFieldU64(sfOutstandingAmount);
         auto const redeem = saAmount.mpt().value();
         if (outstanding >= redeem)
         {
             sleIssuance->setFieldU64(sfOutstandingAmount, outstanding - redeem);
             view.update(sleIssuance);
->>>>>>> 29c6f5d9
         }
         else
             return tecINTERNAL;
@@ -2114,13 +1933,7 @@
         auto const mptokenID = keylet::mptoken(mptID.key, uReceiverID);
         if (auto sle = view.peek(mptokenID))
         {
-<<<<<<< HEAD
-            sle->setFieldU64(
-                sfMPTAmount,
-                sle->getFieldU64(sfMPTAmount) + saAmount.mpt().value());
-=======
             (*sle)[sfMPTAmount] += saAmount.mpt().value();
->>>>>>> 29c6f5d9
             view.update(sle);
         }
         else
