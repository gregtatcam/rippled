--- conflicted
+++ resolved
@@ -39,9 +39,6 @@
     if (ctx.tx.isFieldPresent(sfMPTokenHolder))
         return temMALFORMED;
 
-    if (ctx.tx.isFieldPresent(sfMPTokenHolder))
-        return temMALFORMED;
-
     AccountID const issuer = ctx.tx[sfAccount];
     STAmount const clawAmount = ctx.tx[sfAmount];
 
@@ -57,46 +54,6 @@
 template <>
 NotTEC
 preflightHelper<MPTIssue>(PreflightContext const& ctx)
-<<<<<<< HEAD
-{
-    if (!ctx.rules.enabled(featureClawback))
-        return temDISABLED;
-
-    auto const mptHolder = ctx.tx[~sfMPTokenHolder];
-    auto const clawAmount = ctx.tx[sfAmount];
-
-    if (!ctx.rules.enabled(featureMPTokensV1))
-        return temDISABLED;
-
-    if (auto const ret = preflight1(ctx); !isTesSuccess(ret))
-        return ret;
-
-    if (!mptHolder)
-        return temMALFORMED;
-
-    if (ctx.tx.getFlags() & tfClawbackMask)
-        return temINVALID_FLAG;
-
-    // issuer is the same as holder
-    if (ctx.tx[sfAccount] == *mptHolder)
-        return temMALFORMED;
-
-    if (clawAmount.mpt() > MPTAmount{maxMPTokenAmount} ||
-        clawAmount <= beast::zero)
-        return temBAD_AMOUNT;
-
-    return preflight2(ctx);
-}
-
-template <ValidIssueType T>
-static TER
-preclaimHelper(PreclaimContext const& ctx);
-
-template <>
-TER
-preclaimHelper<Issue>(PreclaimContext const& ctx)
-=======
->>>>>>> 29c6f5d9
 {
     if (!ctx.rules.enabled(featureMPTokensV1))
         return temDISABLED;
@@ -203,22 +160,6 @@
 
 template <>
 TER
-<<<<<<< HEAD
-preclaimHelper<MPTIssue>(PreclaimContext const& ctx)
-{
-    AccountID const issuer = ctx.tx[sfAccount];
-    auto const clawAmount = ctx.tx[sfAmount];
-    AccountID const& holder = ctx.tx[sfMPTokenHolder];
-
-    auto const sleIssuer = ctx.view.read(keylet::account(issuer));
-    auto const sleHolder = ctx.view.read(keylet::account(holder));
-    if (!sleIssuer || !sleHolder)
-        return terNO_ACCOUNT;
-
-    if (sleHolder->isFieldPresent(sfAMMID))
-        return tecAMM_ACCOUNT;
-
-=======
 preclaimHelper<MPTIssue>(
     PreclaimContext const& ctx,
     SLE const& sleIssuer,
@@ -226,7 +167,6 @@
     AccountID const& holder,
     STAmount const& clawAmount)
 {
->>>>>>> 29c6f5d9
     auto const issuanceKey =
         keylet::mptIssuance(clawAmount.get<MPTIssue>().getMptID());
     auto const sleIssuance = ctx.view.read(issuanceKey);
@@ -254,17 +194,6 @@
     return tesSUCCESS;
 }
 
-<<<<<<< HEAD
-template <ValidIssueType T>
-static TER
-applyHelper(ApplyContext& ctx);
-
-template <>
-TER
-applyHelper<Issue>(ApplyContext& ctx)
-{
-    AccountID const& issuer = ctx.tx[sfAccount];
-=======
 TER
 Clawback::preclaim(PreclaimContext const& ctx)
 {
@@ -299,7 +228,6 @@
 applyHelper<Issue>(ApplyContext& ctx)
 {
     AccountID const issuer = ctx.tx[sfAccount];
->>>>>>> 29c6f5d9
     STAmount clawAmount = ctx.tx[sfAmount];
     AccountID const holder = clawAmount.getIssuer();  // cannot be reference
 
@@ -330,11 +258,7 @@
 TER
 applyHelper<MPTIssue>(ApplyContext& ctx)
 {
-<<<<<<< HEAD
-    AccountID const& issuer = ctx.tx[sfAccount];
-=======
-    AccountID const issuer = ctx.tx[sfAccount];
->>>>>>> 29c6f5d9
+    AccountID const issuer = ctx.tx[sfAccount];
     auto clawAmount = ctx.tx[sfAmount];
     AccountID const holder = ctx.tx[sfMPTokenHolder];
 
@@ -347,11 +271,7 @@
         ahIGNORE_AUTH,
         ctx.journal);
 
-<<<<<<< HEAD
-    return rippleMPTCredit(
-=======
     return rippleCreditMPT(
->>>>>>> 29c6f5d9
         ctx.view(),
         holder,
         issuer,
@@ -359,25 +279,6 @@
         ctx.journal);
 }
 
-<<<<<<< HEAD
-NotTEC
-Clawback::preflight(PreflightContext const& ctx)
-{
-    return std::visit(
-        [&]<typename T>(T const&) { return preflightHelper<T>(ctx); },
-        ctx.tx[sfAmount].asset().value());
-}
-
-TER
-Clawback::preclaim(PreclaimContext const& ctx)
-{
-    return std::visit(
-        [&]<typename T>(T const&) { return preclaimHelper<T>(ctx); },
-        ctx.tx[sfAmount].asset().value());
-}
-
-=======
->>>>>>> 29c6f5d9
 TER
 Clawback::doApply()
 {
