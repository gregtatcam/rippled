//------------------------------------------------------------------------------
/*
    This file is part of rippled: https://github.com/ripple/rippled
    Copyright (c) 2012, 2013 Ripple Labs Inc.

    Permission to use, copy, modify, and/or distribute this software for any
    purpose  with  or without fee is hereby granted, provided that the above
    copyright notice and this permission notice appear in all copies.

    THE  SOFTWARE IS PROVIDED "AS IS" AND THE AUTHOR DISCLAIMS ALL WARRANTIES
    WITH  REGARD  TO  THIS  SOFTWARE  INCLUDING  ALL  IMPLIED  WARRANTIES  OF
    MERCHANTABILITY  AND  FITNESS. IN NO EVENT SHALL THE AUTHOR BE LIABLE FOR
    ANY  SPECIAL ,  DIRECT, INDIRECT, OR CONSEQUENTIAL DAMAGES OR ANY DAMAGES
    WHATSOEVER  RESULTING  FROM  LOSS  OF USE, DATA OR PROFITS, WHETHER IN AN
    ACTION  OF  CONTRACT, NEGLIGENCE OR OTHER TORTIOUS ACTION, ARISING OUT OF
    OR IN CONNECTION WITH THE USE OR PERFORMANCE OF THIS SOFTWARE.
*/
//==============================================================================

#include <xrpld/app/paths/RippleCalc.h>
#include <xrpld/app/tx/detail/Payment.h>
<<<<<<< HEAD
#include <xrpld/core/Config.h>
=======
>>>>>>> 29c6f5d9
#include <xrpld/ledger/View.h>
#include <xrpl/basics/Log.h>
#include <xrpl/protocol/Feature.h>
#include <xrpl/protocol/Quality.h>
#include <xrpl/protocol/TxFlags.h>
#include <xrpl/protocol/jss.h>
#include <xrpl/protocol/st.h>

namespace ripple {

TxConsequences
Payment::makeTxConsequences(PreflightContext const& ctx)
{
    auto calculateMaxXRPSpend = [](STTx const& tx) -> XRPAmount {
        STAmount const maxAmount =
            tx.isFieldPresent(sfSendMax) ? tx[sfSendMax] : tx[sfAmount];

        // If there's no sfSendMax in XRP, and the sfAmount isn't
        // in XRP, then the transaction does not spend XRP.
        return maxAmount.native() ? maxAmount.xrp() : beast::zero;
    };

    return TxConsequences{ctx.tx, calculateMaxXRPSpend(ctx.tx)};
}

<<<<<<< HEAD
template <ValidIssueType TDelIss>
static NotTEC
preflightHelper(PreflightContext const& ctx);

template <>
=======
STAmount
getMaxSourceAmount(
    AccountID const& account,
    STAmount const& dstAmount,
    std::optional<STAmount> const& sendMax)
{
    if (sendMax)
        return *sendMax;
    else if (dstAmount.native() || dstAmount.holds<MPTIssue>())
        return dstAmount;
    else
        return STAmount(
            Issue{dstAmount.get<Issue>().currency, account},
            dstAmount.mantissa(),
            dstAmount.exponent(),
            dstAmount < beast::zero);
}

>>>>>>> 29c6f5d9
NotTEC
preflightHelper<Issue>(PreflightContext const& ctx)
{
    if (auto const ret = preflight1(ctx); !isTesSuccess(ret))
        return ret;

    auto& tx = ctx.tx;
    auto& j = ctx.j;

    STAmount const dstAmount(tx.getFieldAmount(sfAmount));
    bool const mptDirect = dstAmount.holds<MPTIssue>();

    if (mptDirect && !ctx.rules.enabled(featureMPTokensV1))
        return temDISABLED;

    std::uint32_t const txFlags = tx.getFlags();

    std::uint32_t paymentMask = mptDirect ? tfMPTPaymentMask : tfPaymentMask;

    if (txFlags & paymentMask)
    {
        JLOG(j.trace()) << "Malformed transaction: " << "Invalid flags set.";
        return temINVALID_FLAG;
    }

    if (mptDirect && ctx.tx.isFieldPresent(sfPaths))
        return temMALFORMED;

    bool const partialPaymentAllowed = txFlags & tfPartialPayment;
    bool const limitQuality = txFlags & tfLimitQuality;
    bool const defaultPathsAllowed = !(txFlags & tfNoRippleDirect);
    bool const hasPaths = tx.isFieldPresent(sfPaths);
    bool const hasMax = tx.isFieldPresent(sfSendMax);

    auto const deliverMin = tx[~sfDeliverMin];

    auto const account = tx.getAccountID(sfAccount);
    STAmount const maxSourceAmount =
        getMaxSourceAmount(account, dstAmount, tx[~sfSendMax]);

<<<<<<< HEAD
    if (bMax)
        maxSourceAmount = tx.getFieldAmount(sfSendMax);
    else if (saDstAmount.native())
        maxSourceAmount = saDstAmount;
    else
        maxSourceAmount = STAmount(
            Issue{saDstAmount.getCurrency(), account},
            saDstAmount.mantissa(),
            saDstAmount.exponent(),
            saDstAmount < beast::zero);
=======
    if ((mptDirect && dstAmount.asset() != maxSourceAmount.asset()) ||
        (!mptDirect && maxSourceAmount.holds<MPTIssue>()))
    {
        JLOG(j.trace()) << "Malformed transaction: "
                        << "inconsistent issues: " << dstAmount.getFullText()
                        << " " << maxSourceAmount.getFullText() << " "
                        << deliverMin.value_or(STAmount{}).getFullText();
        return temMALFORMED;
    }
>>>>>>> 29c6f5d9

    auto const& srcAsset = maxSourceAmount.asset();
    auto const& dstAsset = dstAmount.asset();

    bool const xrpDirect = srcAsset.native() && dstAsset.native();

    if (!isLegalNet(dstAmount) || !isLegalNet(maxSourceAmount))
        return temBAD_AMOUNT;

    auto const dstAccountID = tx.getAccountID(sfDestination);

    if (!dstAccountID)
    {
        JLOG(j.trace()) << "Malformed transaction: "
                        << "Payment destination account not specified.";
        return temDST_NEEDED;
    }
    if (hasMax && maxSourceAmount <= beast::zero)
    {
        JLOG(j.trace()) << "Malformed transaction: " << "bad max amount: "
                        << maxSourceAmount.getFullText();
        return temBAD_AMOUNT;
    }
    if (dstAmount <= beast::zero)
    {
        JLOG(j.trace()) << "Malformed transaction: "
                        << "bad dst amount: " << dstAmount.getFullText();
        return temBAD_AMOUNT;
    }
    if (badCurrency() == srcAsset || badCurrency() == dstAsset)
    {
        JLOG(j.trace()) << "Malformed transaction: " << "Bad currency.";
        return temBAD_CURRENCY;
    }
    if (account == dstAccountID && srcAsset == dstAsset && !hasPaths)
    {
        // You're signing yourself a payment.
        // If hasPaths is true, you might be trying some arbitrage.
        JLOG(j.trace()) << "Malformed transaction: "
                        << "Redundant payment from " << to_string(account)
                        << " to self without path for " << to_string(dstAsset);
        return temREDUNDANT;
    }
    if (xrpDirect && hasMax)
    {
        // Consistent but redundant transaction.
        JLOG(j.trace()) << "Malformed transaction: "
                        << "SendMax specified for XRP to XRP.";
        return temBAD_SEND_XRP_MAX;
    }
    if ((xrpDirect || mptDirect) && hasPaths)
    {
        // XRP is sent without paths.
        JLOG(j.trace()) << "Malformed transaction: "
                        << "Paths specified for XRP to XRP or MPT to MPT.";
        return temBAD_SEND_XRP_PATHS;
    }
    if (xrpDirect && partialPaymentAllowed)
    {
        // Consistent but redundant transaction.
        JLOG(j.trace()) << "Malformed transaction: "
                        << "Partial payment specified for XRP to XRP.";
        return temBAD_SEND_XRP_PARTIAL;
    }
    if ((xrpDirect || mptDirect) && limitQuality)
    {
        // Consistent but redundant transaction.
        JLOG(j.trace())
            << "Malformed transaction: "
            << "Limit quality specified for XRP to XRP or MPT to MPT.";
        return temBAD_SEND_XRP_LIMIT;
    }
    if ((xrpDirect || mptDirect) && !defaultPathsAllowed)
    {
        // Consistent but redundant transaction.
        JLOG(j.trace())
            << "Malformed transaction: "
            << "No ripple direct specified for XRP to XRP or MPT to MPT.";
        return temBAD_SEND_XRP_NO_DIRECT;
    }

    if (deliverMin)
    {
        if (!partialPaymentAllowed)
        {
            JLOG(j.trace()) << "Malformed transaction: Partial payment not "
                               "specified for "
                            << jss::DeliverMin.c_str() << ".";
            return temBAD_AMOUNT;
        }

        auto const dMin = *deliverMin;
        if (!isLegalNet(dMin) || dMin <= beast::zero)
        {
            JLOG(j.trace())
                << "Malformed transaction: Invalid " << jss::DeliverMin.c_str()
                << " amount. " << dMin.getFullText();
            return temBAD_AMOUNT;
        }
        if (dMin.asset() != dstAmount.asset())
        {
            JLOG(j.trace())
                << "Malformed transaction: Dst issue differs "
                   "from "
                << jss::DeliverMin.c_str() << ". " << dMin.getFullText();
            return temBAD_AMOUNT;
        }
        if (dMin > dstAmount)
        {
            JLOG(j.trace())
                << "Malformed transaction: Dst amount less than "
                << jss::DeliverMin.c_str() << ". " << dMin.getFullText();
            return temBAD_AMOUNT;
        }
    }

    return preflight2(ctx);
}

template <>
NotTEC
preflightHelper<MPTIssue>(PreflightContext const& ctx)
{
    if (auto const ret = preflight1(ctx); !isTesSuccess(ret))
        return ret;

    if (!ctx.rules.enabled(featureMPTokensV1))
        return temDISABLED;

    if (ctx.tx.isFieldPresent(sfDeliverMin) ||
        ctx.tx.isFieldPresent(sfSendMax) || ctx.tx.isFieldPresent(sfPaths))
        return temMALFORMED;

    auto& tx = ctx.tx;
    auto& j = ctx.j;

    std::uint32_t const uTxFlags = tx.getFlags();

    if (uTxFlags & tfPaymentMask)
    {
        JLOG(j.trace()) << "Malformed transaction: "
                        << "Invalid flags set.";
        return temINVALID_FLAG;
    }

    STAmount const saDstAmount(tx.getFieldAmount(sfAmount));

    auto const account = tx.getAccountID(sfAccount);

    auto const& uDstMptID = saDstAmount.get<MPTIssue>().getMptID();

    auto const uDstAccountID = tx.getAccountID(sfDestination);

    if (!uDstAccountID)
    {
        JLOG(j.trace()) << "Malformed transaction: "
                        << "Payment destination account not specified.";
        return temDST_NEEDED;
    }
    if (saDstAmount <= beast::zero)
    {
        JLOG(j.trace()) << "Malformed transaction: "
                        << "bad dst amount: " << saDstAmount.getFullText();
        return temBAD_AMOUNT;
    }
    if (account == uDstAccountID)
    {
        // You're signing yourself a payment.
        JLOG(j.trace()) << "Malformed transaction: "
                        << "Redundant payment from " << to_string(account)
                        << " to self without path for " << to_string(uDstMptID);
        return temREDUNDANT;
    }
    if (uTxFlags & (tfPartialPayment | tfLimitQuality | tfNoRippleDirect))
    {
        JLOG(j.trace()) << "Malformed transaction: invalid MPT flags: "
                        << uTxFlags;
        return temMALFORMED;
    }

    return preflight2(ctx);
}

template <ValidIssueType TDelIss>
static TER
preclaimHelper(
    PreclaimContext const& ctx,
    std::size_t maxPathSize,
    std::size_t maxPathLength);

template <>
TER
preclaimHelper<Issue>(
    PreclaimContext const& ctx,
    std::size_t maxPathSize,
    std::size_t maxPathLength)
{
    // Ripple if source or destination is non-native or if there are paths.
    std::uint32_t const txFlags = ctx.tx.getFlags();
    bool const partialPaymentAllowed = txFlags & tfPartialPayment;
    auto const hasPaths = ctx.tx.isFieldPresent(sfPaths);
    auto const sendMax = ctx.tx[~sfSendMax];

    AccountID const dstAccountID(ctx.tx[sfDestination]);
    STAmount const dstAmount(ctx.tx[sfAmount]);

    auto const k = keylet::account(dstAccountID);
    auto const sleDst = ctx.view.read(k);

    if (!sleDst)
    {
        // Destination account does not exist.
        if (!dstAmount.native())
        {
            JLOG(ctx.j.trace())
                << "Delay transaction: Destination account does not exist.";

            // Another transaction could create the account and then this
            // transaction would succeed.
            return tecNO_DST;
        }
        else if (ctx.view.open() && partialPaymentAllowed)
        {
            // You cannot fund an account with a partial payment.
            // Make retry work smaller, by rejecting this.
            JLOG(ctx.j.trace()) << "Delay transaction: Partial payment not "
                                   "allowed to create account.";

            // Another transaction could create the account and then this
            // transaction would succeed.
            return telNO_DST_PARTIAL;
        }
        else if (dstAmount < STAmount(ctx.view.fees().accountReserve(0)))
        {
            // accountReserve is the minimum amount that an account can have.
            // Reserve is not scaled by load.
            JLOG(ctx.j.trace())
                << "Delay transaction: Destination account does not exist. "
                << "Insufficent payment to create account.";

            // TODO: dedupe
            // Another transaction could create the account and then this
            // transaction would succeed.
            return tecNO_DST_INSUF_XRP;
        }
    }
    else if (
        (sleDst->getFlags() & lsfRequireDestTag) &&
        !ctx.tx.isFieldPresent(sfDestinationTag))
    {
        // The tag is basically account-specific information we don't
        // understand, but we can require someone to fill it in.

        // We didn't make this test for a newly-formed account because there's
        // no way for this field to be set.
        JLOG(ctx.j.trace())
            << "Malformed transaction: DestinationTag required.";

        return tecDST_TAG_NEEDED;
    }

    // Payment with at least one intermediate step and uses transitive balances.
    if ((hasPaths || sendMax || !dstAmount.native()) && ctx.view.open())
    {
        STPathSet const& paths = ctx.tx.getFieldPathSet(sfPaths);

        if (paths.size() > maxPathSize ||
            std::any_of(paths.begin(), paths.end(), [&](STPath const& path) {
                return path.size() > maxPathLength;
            }))
        {
            return telBAD_PATH_COUNT;
        }
    }

    return tesSUCCESS;
}

template <>
TER
preclaimHelper<MPTIssue>(PreclaimContext const& ctx, std::size_t, std::size_t)
{
    AccountID const uDstAccountID(ctx.tx[sfDestination]);

    auto const k = keylet::account(uDstAccountID);
    auto const sleDst = ctx.view.read(k);

    if (!sleDst)
    {
        JLOG(ctx.j.trace())
            << "Delay transaction: Destination account does not exist.";

        // Another transaction could create the account and then this
        // transaction would succeed.
        return tecNO_DST;
    }
    else if (
        (sleDst->getFlags() & lsfRequireDestTag) &&
        !ctx.tx.isFieldPresent(sfDestinationTag))
    {
        // The tag is basically account-specific information we don't
        // understand, but we can require someone to fill it in.

        // We didn't make this test for a newly-formed account because there's
        // no way for this field to be set.
        JLOG(ctx.j.trace())
            << "Malformed transaction: DestinationTag required.";

        return tecDST_TAG_NEEDED;
    }

    return tesSUCCESS;
}

template <ValidIssueType TDelIss>
static TER
applyHelper(
    ApplyContext& ctx,
    XRPAmount const& priorBalance,
    XRPAmount const& sourceBalance);

template <>
TER
applyHelper<Issue>(
    ApplyContext& ctx,
    XRPAmount const& priorBalance,
    XRPAmount const& sourceBalance)
{
    AccountID const account = ctx.tx[sfAccount];
    auto const deliverMin = ctx.tx[~sfDeliverMin];

    // Ripple if source or destination is non-native or if there are paths.
<<<<<<< HEAD
    std::uint32_t const uTxFlags = ctx.tx.getFlags();
    bool const partialPaymentAllowed = uTxFlags & tfPartialPayment;
    bool const limitQuality = uTxFlags & tfLimitQuality;
    bool const defaultPathsAllowed = !(uTxFlags & tfNoRippleDirect);
    auto const paths = ctx.tx.isFieldPresent(sfPaths);
    auto const sendMax = ctx.tx[~sfSendMax];

    AccountID const uDstAccountID(ctx.tx.getAccountID(sfDestination));
    STAmount const saDstAmount(ctx.tx.getFieldAmount(sfAmount));
    STAmount maxSourceAmount;
    if (sendMax)
        maxSourceAmount = *sendMax;
    else if (saDstAmount.native())
        maxSourceAmount = saDstAmount;
    else
        maxSourceAmount = STAmount(
            Issue{saDstAmount.getCurrency(), account},
            saDstAmount.mantissa(),
            saDstAmount.exponent(),
            saDstAmount < beast::zero);

    JLOG(ctx.journal.trace())
        << "maxSourceAmount=" << maxSourceAmount.getFullText()
        << " saDstAmount=" << saDstAmount.getFullText();

    // Open a ledger for editing.
    auto const k = keylet::account(uDstAccountID);
    SLE::pointer sleDst = ctx.view().peek(k);
=======
    std::uint32_t const txFlags = ctx_.tx.getFlags();
    bool const partialPaymentAllowed = txFlags & tfPartialPayment;
    bool const limitQuality = txFlags & tfLimitQuality;
    bool const defaultPathsAllowed = !(txFlags & tfNoRippleDirect);
    auto const hasPaths = ctx_.tx.isFieldPresent(sfPaths);
    auto const sendMax = ctx_.tx[~sfSendMax];

    AccountID const dstAccountID(ctx_.tx.getAccountID(sfDestination));
    STAmount const dstAmount(ctx_.tx.getFieldAmount(sfAmount));
    bool const mptDirect = dstAmount.holds<MPTIssue>();
    STAmount const maxSourceAmount =
        getMaxSourceAmount(account_, dstAmount, sendMax);

    JLOG(j_.trace()) << "maxSourceAmount=" << maxSourceAmount.getFullText()
                     << " dstAmount=" << dstAmount.getFullText();

    // Open a ledger for editing.
    auto const k = keylet::account(dstAccountID);
    SLE::pointer sleDst = view().peek(k);
>>>>>>> 29c6f5d9

    if (!sleDst)
    {
        std::uint32_t const seqno{
            ctx.view().rules().enabled(featureDeletableAccounts)
                ? ctx.view().seq()
                : 1};

        // Create the account.
        sleDst = std::make_shared<SLE>(k);
        sleDst->setAccountID(sfAccount, dstAccountID);
        sleDst->setFieldU32(sfSequence, seqno);

        ctx.view().insert(sleDst);
    }
    else
    {
        // Tell the engine that we are intending to change the destination
        // account.  The source account gets always charged a fee so it's always
        // marked as modified.
        ctx.view().update(sleDst);
    }

    // Determine whether the destination requires deposit authorization.
    bool const reqDepositAuth = sleDst->getFlags() & lsfDepositAuth &&
        ctx.view().rules().enabled(featureDepositAuth);

    bool const depositPreauth =
        ctx.view().rules().enabled(featureDepositPreauth);

    bool const ripple =
        (hasPaths || sendMax || !dstAmount.native()) && !mptDirect;

    // If the destination has lsfDepositAuth set, then only direct XRP
    // payments (no intermediate steps) are allowed to the destination.
    if (!depositPreauth && ripple && reqDepositAuth)
        return tecNO_PERMISSION;

    if (ripple)
    {
        // Ripple payment with at least one intermediate step and uses
        // transitive balances.

        if (depositPreauth && reqDepositAuth)
        {
            // If depositPreauth is enabled, then an account that requires
            // authorization has two ways to get an IOU Payment in:
            //  1. If Account == Destination, or
            //  2. If Account is deposit preauthorized by destination.
<<<<<<< HEAD
            if (uDstAccountID != account)
            {
                if (!ctx.view().exists(
                        keylet::depositPreauth(uDstAccountID, account)))
=======
            if (dstAccountID != account_)
            {
                if (!view().exists(
                        keylet::depositPreauth(dstAccountID, account_)))
>>>>>>> 29c6f5d9
                    return tecNO_PERMISSION;
            }
        }

        path::RippleCalc::Input rcInput;
        rcInput.partialPaymentAllowed = partialPaymentAllowed;
        rcInput.defaultPathsAllowed = defaultPathsAllowed;
        rcInput.limitQuality = limitQuality;
        rcInput.isLedgerOpen = ctx.view().open();

        path::RippleCalc::Output rc;
        {
            PaymentSandbox pv(&ctx.view());
            JLOG(ctx.journal.debug()) << "Entering RippleCalc in payment: "
                                      << ctx.tx.getTransactionID();
            rc = path::RippleCalc::rippleCalculate(
                pv,
                maxSourceAmount,
<<<<<<< HEAD
                saDstAmount,
                uDstAccountID,
                account,
                ctx.tx.getFieldPathSet(sfPaths),
                ctx.app.logs(),
=======
                dstAmount,
                dstAccountID,
                account_,
                ctx_.tx.getFieldPathSet(sfPaths),
                ctx_.app.logs(),
>>>>>>> 29c6f5d9
                &rcInput);
            // VFALCO NOTE We might not need to apply, depending
            //             on the TER. But always applying *should*
            //             be safe.
            pv.apply(ctx.rawView());
        }

        // TODO: is this right?  If the amount is the correct amount, was
        // the delivered amount previously set?
        if (rc.result() == tesSUCCESS && rc.actualAmountOut != dstAmount)
        {
            if (deliverMin && rc.actualAmountOut < *deliverMin)
                rc.setResult(tecPATH_PARTIAL);
            else
                ctx.deliver(rc.actualAmountOut);
        }

        auto terResult = rc.result();

        // Because of its overhead, if RippleCalc
        // fails with a retry code, claim a fee
        // instead. Maybe the user will be more
        // careful with their path spec next time.
        if (isTerRetry(terResult))
            terResult = tecPATH_DRY;
        return terResult;
    }
    else if (mptDirect)
    {
        JLOG(j_.trace()) << " dstAmount=" << dstAmount.getFullText();
        auto const& mptIssue = dstAmount.get<MPTIssue>();

        if (auto const ter = requireAuth(view(), mptIssue, account_);
            ter != tesSUCCESS)
            return ter;

        if (auto const ter = requireAuth(view(), mptIssue, dstAccountID);
            ter != tesSUCCESS)
            return ter;

        if (auto const ter =
                canTransfer(view(), mptIssue, account_, dstAccountID);
            ter != tesSUCCESS)
            return ter;

        auto const& issuer = mptIssue.getIssuer();

        // Transfer rate
        Rate rate{QUALITY_ONE};
        // Payment between the holders
        if (account_ != issuer && dstAccountID != issuer)
        {
            // If globally/individually locked then
            //   - can't send between holders
            //   - holder can send back to issuer
            //   - issuer can send to holder
            if (isFrozen(view(), account_, mptIssue) ||
                isFrozen(view(), dstAccountID, mptIssue))
                return tecLOCKED;

            // Get the rate for a payment between the holders.
            rate = transferRate(view(), mptIssue.getMptID());
        }

        // Amount to deliver.
        STAmount amountDeliver = dstAmount;
        // Factor in the transfer rate.
        // No rounding. It'll change once MPT integrated into DEX.
        STAmount requiredMaxSourceAmount = multiply(dstAmount, rate);

        // Send more than the account wants to pay or less than
        // the account wants to deliver (if no SendMax).
        // Adjust the amount to deliver.
        if (partialPaymentAllowed && requiredMaxSourceAmount > maxSourceAmount)
        {
            requiredMaxSourceAmount = maxSourceAmount;
            // No rounding. It'll change once MPT integrated into DEX.
            amountDeliver = divide(maxSourceAmount, rate);
        }

        if (requiredMaxSourceAmount > maxSourceAmount ||
            (deliverMin && amountDeliver < *deliverMin))
            return tecPATH_PARTIAL;

        PaymentSandbox pv(&view());
        auto res = accountSendMPT(
            pv, account_, dstAccountID, amountDeliver, ctx_.journal);
        if (res == tesSUCCESS)
            pv.apply(ctx_.rawView());
        else if (res == tecINSUFFICIENT_FUNDS || res == tecPATH_DRY)
            res = tecPATH_PARTIAL;

        return res;
    }

    assert(dstAmount.native());

    // Direct XRP payment.

    auto const sleSrc = ctx.view().peek(keylet::account(account));
    if (!sleSrc)
        return tefINTERNAL;

    // ownerCount is the number of entries in this ledger for this
    // account that require a reserve.
    auto const ownerCount = sleSrc->getFieldU32(sfOwnerCount);

    // This is the total reserve in drops.
<<<<<<< HEAD
    auto const reserve = ctx.view().fees().accountReserve(uOwnerCount);
=======
    auto const reserve = view().fees().accountReserve(ownerCount);
>>>>>>> 29c6f5d9

    // mPriorBalance is the balance on the sending account BEFORE the
    // fees were charged. We want to make sure we have enough reserve
    // to send. Allow final spend to use reserve for fee.
    auto const mmm = std::max(reserve, ctx.tx.getFieldAmount(sfFee).xrp());

<<<<<<< HEAD
    if (priorBalance < saDstAmount.xrp() + mmm)
    {
        // Vote no. However the transaction might succeed, if applied in
        // a different order.
        JLOG(ctx.journal.trace()) << "Delay transaction: Insufficient funds: "
                                  << " " << to_string(priorBalance) << " / "
                                  << to_string(saDstAmount.xrp() + mmm) << " ("
                                  << to_string(reserve) << ")";
=======
    if (mPriorBalance < dstAmount.xrp() + mmm)
    {
        // Vote no. However the transaction might succeed, if applied in
        // a different order.
        JLOG(j_.trace()) << "Delay transaction: Insufficient funds: "
                         << " " << to_string(mPriorBalance) << " / "
                         << to_string(dstAmount.xrp() + mmm) << " ("
                         << to_string(reserve) << ")";
>>>>>>> 29c6f5d9

        return tecUNFUNDED_PAYMENT;
    }

    // AMMs can never receive an XRP payment.
    // Must use AMMDeposit transaction instead.
    if (sleDst->isFieldPresent(sfAMMID))
        return tecNO_PERMISSION;

    // The source account does have enough money.  Make sure the
    // source account has authority to deposit to the destination.
    if (reqDepositAuth)
    {
        // If depositPreauth is enabled, then an account that requires
        // authorization has three ways to get an XRP Payment in:
        //  1. If Account == Destination, or
        //  2. If Account is deposit preauthorized by destination, or
        //  3. If the destination's XRP balance is
        //    a. less than or equal to the base reserve and
        //    b. the deposit amount is less than or equal to the base reserve,
        // then we allow the deposit.
        //
        // Rule 3 is designed to keep an account from getting wedged
        // in an unusable state if it sets the lsfDepositAuth flag and
        // then consumes all of its XRP.  Without the rule if an
        // account with lsfDepositAuth set spent all of its XRP, it
        // would be unable to acquire more XRP required to pay fees.
        //
        // We choose the base reserve as our bound because it is
        // a small number that seldom changes but is always sufficient
        // to get the account un-wedged.
<<<<<<< HEAD
        if (uDstAccountID != account)
        {
            if (!ctx.view().exists(
                    keylet::depositPreauth(uDstAccountID, account)))
=======
        if (dstAccountID != account_)
        {
            if (!view().exists(keylet::depositPreauth(dstAccountID, account_)))
>>>>>>> 29c6f5d9
            {
                // Get the base reserve.
                XRPAmount const dstReserve{ctx.view().fees().accountReserve(0)};

                if (dstAmount > dstReserve ||
                    sleDst->getFieldAmount(sfBalance) > dstReserve)
                    return tecNO_PERMISSION;
            }
        }
    }

    // Do the arithmetic for the transfer and make the ledger change.
<<<<<<< HEAD
    sleSrc->setFieldAmount(sfBalance, sourceBalance - saDstAmount);
=======
    sleSrc->setFieldAmount(sfBalance, mSourceBalance - dstAmount);
>>>>>>> 29c6f5d9
    sleDst->setFieldAmount(
        sfBalance, sleDst->getFieldAmount(sfBalance) + dstAmount);

    // Re-arm the password change fee if we can and need to.
    if ((sleDst->getFlags() & lsfPasswordSpent))
        sleDst->clearFlag(lsfPasswordSpent);

    return tesSUCCESS;
}

template <>
TER
applyHelper<MPTIssue>(ApplyContext& ctx, XRPAmount const&, XRPAmount const&)
{
    auto const account = ctx.tx[sfAccount];

    AccountID const uDstAccountID(ctx.tx.getAccountID(sfDestination));
    auto const saDstAmount(ctx.tx.getFieldAmount(sfAmount));

    JLOG(ctx.journal.trace()) << " saDstAmount=" << saDstAmount.getFullText();

    if (auto const ter =
            requireAuth(ctx.view(), saDstAmount.get<MPTIssue>(), account);
        ter != tesSUCCESS)
        return ter;

    if (auto const ter =
            requireAuth(ctx.view(), saDstAmount.get<MPTIssue>(), uDstAccountID);
        ter != tesSUCCESS)
        return ter;

    if (auto const ter = canTransfer(
            ctx.view(), saDstAmount.get<MPTIssue>(), account, uDstAccountID);
        ter != tesSUCCESS)
        return ter;

    auto const& mpt = saDstAmount.get<MPTIssue>();
    auto const& issuer = mpt.getIssuer();
    // If globally/individually locked then
    //   - can't send between holders
    //   - holder can send back to issuer
    //   - issuer can send to holder
    if (account != issuer && uDstAccountID != issuer &&
        (isFrozen(ctx.view(), account, mpt) ||
         isFrozen(ctx.view(), uDstAccountID, mpt)))
        return tecMPT_LOCKED;

    PaymentSandbox pv(&ctx.view());
    auto const res =
        accountSendMPT(pv, account, uDstAccountID, saDstAmount, ctx.journal);
    pv.apply(ctx.rawView());
    return res;
}

NotTEC
Payment::preflight(PreflightContext const& ctx)
{
    return std::visit(
        [&]<typename TDelIss>(TDelIss const&) {
            return preflightHelper<TDelIss>(ctx);
        },
        ctx.tx[sfAmount].asset().value());
}

TER
Payment::preclaim(PreclaimContext const& ctx)
{
    return std::visit(
        [&]<typename TDelIss>(TDelIss const&) {
            return preclaimHelper<TDelIss>(ctx, MaxPathSize, MaxPathLength);
        },
        ctx.tx[sfAmount].asset().value());
}

TER
Payment::doApply()
{
    return std::visit(
        [&]<typename TDelIss>(TDelIss const&) {
            return applyHelper<TDelIss>(ctx_, mPriorBalance, mSourceBalance);
        },
        ctx_.tx[sfAmount].asset().value());
}

}  // namespace ripple<|MERGE_RESOLUTION|>--- conflicted
+++ resolved
@@ -19,10 +19,6 @@
 
 #include <xrpld/app/paths/RippleCalc.h>
 #include <xrpld/app/tx/detail/Payment.h>
-<<<<<<< HEAD
-#include <xrpld/core/Config.h>
-=======
->>>>>>> 29c6f5d9
 #include <xrpld/ledger/View.h>
 #include <xrpl/basics/Log.h>
 #include <xrpl/protocol/Feature.h>
@@ -48,13 +44,6 @@
     return TxConsequences{ctx.tx, calculateMaxXRPSpend(ctx.tx)};
 }
 
-<<<<<<< HEAD
-template <ValidIssueType TDelIss>
-static NotTEC
-preflightHelper(PreflightContext const& ctx);
-
-template <>
-=======
 STAmount
 getMaxSourceAmount(
     AccountID const& account,
@@ -73,9 +62,8 @@
             dstAmount < beast::zero);
 }
 
->>>>>>> 29c6f5d9
 NotTEC
-preflightHelper<Issue>(PreflightContext const& ctx)
+Payment::preflight(PreflightContext const& ctx)
 {
     if (auto const ret = preflight1(ctx); !isTesSuccess(ret))
         return ret;
@@ -114,18 +102,6 @@
     STAmount const maxSourceAmount =
         getMaxSourceAmount(account, dstAmount, tx[~sfSendMax]);
 
-<<<<<<< HEAD
-    if (bMax)
-        maxSourceAmount = tx.getFieldAmount(sfSendMax);
-    else if (saDstAmount.native())
-        maxSourceAmount = saDstAmount;
-    else
-        maxSourceAmount = STAmount(
-            Issue{saDstAmount.getCurrency(), account},
-            saDstAmount.mantissa(),
-            saDstAmount.exponent(),
-            saDstAmount < beast::zero);
-=======
     if ((mptDirect && dstAmount.asset() != maxSourceAmount.asset()) ||
         (!mptDirect && maxSourceAmount.holds<MPTIssue>()))
     {
@@ -135,7 +111,6 @@
                         << deliverMin.value_or(STAmount{}).getFullText();
         return temMALFORMED;
     }
->>>>>>> 29c6f5d9
 
     auto const& srcAsset = maxSourceAmount.asset();
     auto const& dstAsset = dstAmount.asset();
@@ -255,83 +230,8 @@
     return preflight2(ctx);
 }
 
-template <>
-NotTEC
-preflightHelper<MPTIssue>(PreflightContext const& ctx)
-{
-    if (auto const ret = preflight1(ctx); !isTesSuccess(ret))
-        return ret;
-
-    if (!ctx.rules.enabled(featureMPTokensV1))
-        return temDISABLED;
-
-    if (ctx.tx.isFieldPresent(sfDeliverMin) ||
-        ctx.tx.isFieldPresent(sfSendMax) || ctx.tx.isFieldPresent(sfPaths))
-        return temMALFORMED;
-
-    auto& tx = ctx.tx;
-    auto& j = ctx.j;
-
-    std::uint32_t const uTxFlags = tx.getFlags();
-
-    if (uTxFlags & tfPaymentMask)
-    {
-        JLOG(j.trace()) << "Malformed transaction: "
-                        << "Invalid flags set.";
-        return temINVALID_FLAG;
-    }
-
-    STAmount const saDstAmount(tx.getFieldAmount(sfAmount));
-
-    auto const account = tx.getAccountID(sfAccount);
-
-    auto const& uDstMptID = saDstAmount.get<MPTIssue>().getMptID();
-
-    auto const uDstAccountID = tx.getAccountID(sfDestination);
-
-    if (!uDstAccountID)
-    {
-        JLOG(j.trace()) << "Malformed transaction: "
-                        << "Payment destination account not specified.";
-        return temDST_NEEDED;
-    }
-    if (saDstAmount <= beast::zero)
-    {
-        JLOG(j.trace()) << "Malformed transaction: "
-                        << "bad dst amount: " << saDstAmount.getFullText();
-        return temBAD_AMOUNT;
-    }
-    if (account == uDstAccountID)
-    {
-        // You're signing yourself a payment.
-        JLOG(j.trace()) << "Malformed transaction: "
-                        << "Redundant payment from " << to_string(account)
-                        << " to self without path for " << to_string(uDstMptID);
-        return temREDUNDANT;
-    }
-    if (uTxFlags & (tfPartialPayment | tfLimitQuality | tfNoRippleDirect))
-    {
-        JLOG(j.trace()) << "Malformed transaction: invalid MPT flags: "
-                        << uTxFlags;
-        return temMALFORMED;
-    }
-
-    return preflight2(ctx);
-}
-
-template <ValidIssueType TDelIss>
-static TER
-preclaimHelper(
-    PreclaimContext const& ctx,
-    std::size_t maxPathSize,
-    std::size_t maxPathLength);
-
-template <>
 TER
-preclaimHelper<Issue>(
-    PreclaimContext const& ctx,
-    std::size_t maxPathSize,
-    std::size_t maxPathLength)
+Payment::preclaim(PreclaimContext const& ctx)
 {
     // Ripple if source or destination is non-native or if there are paths.
     std::uint32_t const txFlags = ctx.tx.getFlags();
@@ -402,9 +302,9 @@
     {
         STPathSet const& paths = ctx.tx.getFieldPathSet(sfPaths);
 
-        if (paths.size() > maxPathSize ||
-            std::any_of(paths.begin(), paths.end(), [&](STPath const& path) {
-                return path.size() > maxPathLength;
+        if (paths.size() > MaxPathSize ||
+            std::any_of(paths.begin(), paths.end(), [](STPath const& path) {
+                return path.size() > MaxPathLength;
             }))
         {
             return telBAD_PATH_COUNT;
@@ -414,90 +314,12 @@
     return tesSUCCESS;
 }
 
-template <>
 TER
-preclaimHelper<MPTIssue>(PreclaimContext const& ctx, std::size_t, std::size_t)
+Payment::doApply()
 {
-    AccountID const uDstAccountID(ctx.tx[sfDestination]);
-
-    auto const k = keylet::account(uDstAccountID);
-    auto const sleDst = ctx.view.read(k);
-
-    if (!sleDst)
-    {
-        JLOG(ctx.j.trace())
-            << "Delay transaction: Destination account does not exist.";
-
-        // Another transaction could create the account and then this
-        // transaction would succeed.
-        return tecNO_DST;
-    }
-    else if (
-        (sleDst->getFlags() & lsfRequireDestTag) &&
-        !ctx.tx.isFieldPresent(sfDestinationTag))
-    {
-        // The tag is basically account-specific information we don't
-        // understand, but we can require someone to fill it in.
-
-        // We didn't make this test for a newly-formed account because there's
-        // no way for this field to be set.
-        JLOG(ctx.j.trace())
-            << "Malformed transaction: DestinationTag required.";
-
-        return tecDST_TAG_NEEDED;
-    }
-
-    return tesSUCCESS;
-}
-
-template <ValidIssueType TDelIss>
-static TER
-applyHelper(
-    ApplyContext& ctx,
-    XRPAmount const& priorBalance,
-    XRPAmount const& sourceBalance);
-
-template <>
-TER
-applyHelper<Issue>(
-    ApplyContext& ctx,
-    XRPAmount const& priorBalance,
-    XRPAmount const& sourceBalance)
-{
-    AccountID const account = ctx.tx[sfAccount];
-    auto const deliverMin = ctx.tx[~sfDeliverMin];
+    auto const deliverMin = ctx_.tx[~sfDeliverMin];
 
     // Ripple if source or destination is non-native or if there are paths.
-<<<<<<< HEAD
-    std::uint32_t const uTxFlags = ctx.tx.getFlags();
-    bool const partialPaymentAllowed = uTxFlags & tfPartialPayment;
-    bool const limitQuality = uTxFlags & tfLimitQuality;
-    bool const defaultPathsAllowed = !(uTxFlags & tfNoRippleDirect);
-    auto const paths = ctx.tx.isFieldPresent(sfPaths);
-    auto const sendMax = ctx.tx[~sfSendMax];
-
-    AccountID const uDstAccountID(ctx.tx.getAccountID(sfDestination));
-    STAmount const saDstAmount(ctx.tx.getFieldAmount(sfAmount));
-    STAmount maxSourceAmount;
-    if (sendMax)
-        maxSourceAmount = *sendMax;
-    else if (saDstAmount.native())
-        maxSourceAmount = saDstAmount;
-    else
-        maxSourceAmount = STAmount(
-            Issue{saDstAmount.getCurrency(), account},
-            saDstAmount.mantissa(),
-            saDstAmount.exponent(),
-            saDstAmount < beast::zero);
-
-    JLOG(ctx.journal.trace())
-        << "maxSourceAmount=" << maxSourceAmount.getFullText()
-        << " saDstAmount=" << saDstAmount.getFullText();
-
-    // Open a ledger for editing.
-    auto const k = keylet::account(uDstAccountID);
-    SLE::pointer sleDst = ctx.view().peek(k);
-=======
     std::uint32_t const txFlags = ctx_.tx.getFlags();
     bool const partialPaymentAllowed = txFlags & tfPartialPayment;
     bool const limitQuality = txFlags & tfLimitQuality;
@@ -517,36 +339,33 @@
     // Open a ledger for editing.
     auto const k = keylet::account(dstAccountID);
     SLE::pointer sleDst = view().peek(k);
->>>>>>> 29c6f5d9
 
     if (!sleDst)
     {
         std::uint32_t const seqno{
-            ctx.view().rules().enabled(featureDeletableAccounts)
-                ? ctx.view().seq()
-                : 1};
+            view().rules().enabled(featureDeletableAccounts) ? view().seq()
+                                                             : 1};
 
         // Create the account.
         sleDst = std::make_shared<SLE>(k);
         sleDst->setAccountID(sfAccount, dstAccountID);
         sleDst->setFieldU32(sfSequence, seqno);
 
-        ctx.view().insert(sleDst);
+        view().insert(sleDst);
     }
     else
     {
         // Tell the engine that we are intending to change the destination
         // account.  The source account gets always charged a fee so it's always
         // marked as modified.
-        ctx.view().update(sleDst);
+        view().update(sleDst);
     }
 
     // Determine whether the destination requires deposit authorization.
     bool const reqDepositAuth = sleDst->getFlags() & lsfDepositAuth &&
-        ctx.view().rules().enabled(featureDepositAuth);
-
-    bool const depositPreauth =
-        ctx.view().rules().enabled(featureDepositPreauth);
+        view().rules().enabled(featureDepositAuth);
+
+    bool const depositPreauth = view().rules().enabled(featureDepositPreauth);
 
     bool const ripple =
         (hasPaths || sendMax || !dstAmount.native()) && !mptDirect;
@@ -567,17 +386,10 @@
             // authorization has two ways to get an IOU Payment in:
             //  1. If Account == Destination, or
             //  2. If Account is deposit preauthorized by destination.
-<<<<<<< HEAD
-            if (uDstAccountID != account)
-            {
-                if (!ctx.view().exists(
-                        keylet::depositPreauth(uDstAccountID, account)))
-=======
             if (dstAccountID != account_)
             {
                 if (!view().exists(
                         keylet::depositPreauth(dstAccountID, account_)))
->>>>>>> 29c6f5d9
                     return tecNO_PERMISSION;
             }
         }
@@ -586,34 +398,26 @@
         rcInput.partialPaymentAllowed = partialPaymentAllowed;
         rcInput.defaultPathsAllowed = defaultPathsAllowed;
         rcInput.limitQuality = limitQuality;
-        rcInput.isLedgerOpen = ctx.view().open();
+        rcInput.isLedgerOpen = view().open();
 
         path::RippleCalc::Output rc;
         {
-            PaymentSandbox pv(&ctx.view());
-            JLOG(ctx.journal.debug()) << "Entering RippleCalc in payment: "
-                                      << ctx.tx.getTransactionID();
+            PaymentSandbox pv(&view());
+            JLOG(j_.debug()) << "Entering RippleCalc in payment: "
+                             << ctx_.tx.getTransactionID();
             rc = path::RippleCalc::rippleCalculate(
                 pv,
                 maxSourceAmount,
-<<<<<<< HEAD
-                saDstAmount,
-                uDstAccountID,
-                account,
-                ctx.tx.getFieldPathSet(sfPaths),
-                ctx.app.logs(),
-=======
                 dstAmount,
                 dstAccountID,
                 account_,
                 ctx_.tx.getFieldPathSet(sfPaths),
                 ctx_.app.logs(),
->>>>>>> 29c6f5d9
                 &rcInput);
             // VFALCO NOTE We might not need to apply, depending
             //             on the TER. But always applying *should*
             //             be safe.
-            pv.apply(ctx.rawView());
+            pv.apply(ctx_.rawView());
         }
 
         // TODO: is this right?  If the amount is the correct amount, was
@@ -623,7 +427,7 @@
             if (deliverMin && rc.actualAmountOut < *deliverMin)
                 rc.setResult(tecPATH_PARTIAL);
             else
-                ctx.deliver(rc.actualAmountOut);
+                ctx_.deliver(rc.actualAmountOut);
         }
 
         auto terResult = rc.result();
@@ -708,7 +512,7 @@
 
     // Direct XRP payment.
 
-    auto const sleSrc = ctx.view().peek(keylet::account(account));
+    auto const sleSrc = view().peek(keylet::account(account_));
     if (!sleSrc)
         return tefINTERNAL;
 
@@ -717,27 +521,13 @@
     auto const ownerCount = sleSrc->getFieldU32(sfOwnerCount);
 
     // This is the total reserve in drops.
-<<<<<<< HEAD
-    auto const reserve = ctx.view().fees().accountReserve(uOwnerCount);
-=======
     auto const reserve = view().fees().accountReserve(ownerCount);
->>>>>>> 29c6f5d9
 
     // mPriorBalance is the balance on the sending account BEFORE the
     // fees were charged. We want to make sure we have enough reserve
     // to send. Allow final spend to use reserve for fee.
-    auto const mmm = std::max(reserve, ctx.tx.getFieldAmount(sfFee).xrp());
-
-<<<<<<< HEAD
-    if (priorBalance < saDstAmount.xrp() + mmm)
-    {
-        // Vote no. However the transaction might succeed, if applied in
-        // a different order.
-        JLOG(ctx.journal.trace()) << "Delay transaction: Insufficient funds: "
-                                  << " " << to_string(priorBalance) << " / "
-                                  << to_string(saDstAmount.xrp() + mmm) << " ("
-                                  << to_string(reserve) << ")";
-=======
+    auto const mmm = std::max(reserve, ctx_.tx.getFieldAmount(sfFee).xrp());
+
     if (mPriorBalance < dstAmount.xrp() + mmm)
     {
         // Vote no. However the transaction might succeed, if applied in
@@ -746,7 +536,6 @@
                          << " " << to_string(mPriorBalance) << " / "
                          << to_string(dstAmount.xrp() + mmm) << " ("
                          << to_string(reserve) << ")";
->>>>>>> 29c6f5d9
 
         return tecUNFUNDED_PAYMENT;
     }
@@ -778,19 +567,12 @@
         // We choose the base reserve as our bound because it is
         // a small number that seldom changes but is always sufficient
         // to get the account un-wedged.
-<<<<<<< HEAD
-        if (uDstAccountID != account)
-        {
-            if (!ctx.view().exists(
-                    keylet::depositPreauth(uDstAccountID, account)))
-=======
         if (dstAccountID != account_)
         {
             if (!view().exists(keylet::depositPreauth(dstAccountID, account_)))
->>>>>>> 29c6f5d9
             {
                 // Get the base reserve.
-                XRPAmount const dstReserve{ctx.view().fees().accountReserve(0)};
+                XRPAmount const dstReserve{view().fees().accountReserve(0)};
 
                 if (dstAmount > dstReserve ||
                     sleDst->getFieldAmount(sfBalance) > dstReserve)
@@ -800,11 +582,7 @@
     }
 
     // Do the arithmetic for the transfer and make the ledger change.
-<<<<<<< HEAD
-    sleSrc->setFieldAmount(sfBalance, sourceBalance - saDstAmount);
-=======
     sleSrc->setFieldAmount(sfBalance, mSourceBalance - dstAmount);
->>>>>>> 29c6f5d9
     sleDst->setFieldAmount(
         sfBalance, sleDst->getFieldAmount(sfBalance) + dstAmount);
 
@@ -815,78 +593,4 @@
     return tesSUCCESS;
 }
 
-template <>
-TER
-applyHelper<MPTIssue>(ApplyContext& ctx, XRPAmount const&, XRPAmount const&)
-{
-    auto const account = ctx.tx[sfAccount];
-
-    AccountID const uDstAccountID(ctx.tx.getAccountID(sfDestination));
-    auto const saDstAmount(ctx.tx.getFieldAmount(sfAmount));
-
-    JLOG(ctx.journal.trace()) << " saDstAmount=" << saDstAmount.getFullText();
-
-    if (auto const ter =
-            requireAuth(ctx.view(), saDstAmount.get<MPTIssue>(), account);
-        ter != tesSUCCESS)
-        return ter;
-
-    if (auto const ter =
-            requireAuth(ctx.view(), saDstAmount.get<MPTIssue>(), uDstAccountID);
-        ter != tesSUCCESS)
-        return ter;
-
-    if (auto const ter = canTransfer(
-            ctx.view(), saDstAmount.get<MPTIssue>(), account, uDstAccountID);
-        ter != tesSUCCESS)
-        return ter;
-
-    auto const& mpt = saDstAmount.get<MPTIssue>();
-    auto const& issuer = mpt.getIssuer();
-    // If globally/individually locked then
-    //   - can't send between holders
-    //   - holder can send back to issuer
-    //   - issuer can send to holder
-    if (account != issuer && uDstAccountID != issuer &&
-        (isFrozen(ctx.view(), account, mpt) ||
-         isFrozen(ctx.view(), uDstAccountID, mpt)))
-        return tecMPT_LOCKED;
-
-    PaymentSandbox pv(&ctx.view());
-    auto const res =
-        accountSendMPT(pv, account, uDstAccountID, saDstAmount, ctx.journal);
-    pv.apply(ctx.rawView());
-    return res;
-}
-
-NotTEC
-Payment::preflight(PreflightContext const& ctx)
-{
-    return std::visit(
-        [&]<typename TDelIss>(TDelIss const&) {
-            return preflightHelper<TDelIss>(ctx);
-        },
-        ctx.tx[sfAmount].asset().value());
-}
-
-TER
-Payment::preclaim(PreclaimContext const& ctx)
-{
-    return std::visit(
-        [&]<typename TDelIss>(TDelIss const&) {
-            return preclaimHelper<TDelIss>(ctx, MaxPathSize, MaxPathLength);
-        },
-        ctx.tx[sfAmount].asset().value());
-}
-
-TER
-Payment::doApply()
-{
-    return std::visit(
-        [&]<typename TDelIss>(TDelIss const&) {
-            return applyHelper<TDelIss>(ctx_, mPriorBalance, mSourceBalance);
-        },
-        ctx_.tx[sfAmount].asset().value());
-}
-
 }  // namespace ripple