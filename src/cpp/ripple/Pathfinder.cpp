--- conflicted
+++ resolved
@@ -493,15 +493,10 @@
 			}
 
 
-<<<<<<< HEAD
-			// XXX Flip argument order to norm.
+			// XXX Flip argument order to norm. (currency, issuer)
 			std::vector<OrderBook::pointer> books;
 			theApp->getOrderBookDB().getBooksByTakerPays(speEnd.mIssuerID, speEnd.mCurrencyID, books);
-=======
-			// XXX Need to flip getBooks argument order to be in normal order: currency then issuer.
-			theApp->getOrderBookDB().getBooks(speEnd.mIssuerID, speEnd.mCurrencyID, books);
-
->>>>>>> 9cbd0198
+
 			BOOST_FOREACH(OrderBook::ref book, books)
 			{
 				if (!spPath.hasSeen(ACCOUNT_XRP, book->getCurrencyOut(), book->getIssuerOut()))
