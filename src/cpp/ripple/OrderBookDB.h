#include "Ledger.h"
#include "OrderBook.h"
#include <boost/shared_ptr.hpp>


//
// XXX Eventually make this cached and just update it as transactions come in.
// But, for now it is probably faster to just generate it each time.
//

class BookListeners
{
	boost::unordered_set<InfoSub*> mListeners;
public:
	typedef boost::shared_ptr<BookListeners> pointer;

	void addSubscriber(InfoSub* sub);
	void removeSubscriber(InfoSub* sub);
	void publish(Json::Value& jvObj);
};

class OrderBookDB
{
	std::vector<OrderBook::pointer> mEmptyVector;
	std::vector<OrderBook::pointer> mXRPOrders;
	std::map<uint160, std::vector<OrderBook::pointer> > mIssuerMap;
	//std::vector<OrderBook::pointer> mAllOrderBooks;

	// issuerIn, issuerOut, currencyIn, currencyOut
	std::map<uint160, std::map<uint160, std::map<uint160, std::map<uint160, BookListeners::pointer> > > > mListeners; 

	std::map<uint256, bool >  mKnownMap;

public:
	OrderBookDB();
	void setup(Ledger::pointer ledger);

	// return list of all orderbooks that want XRP
	std::vector<OrderBook::pointer>& getXRPInBooks(){ return mXRPOrders; }

	// return list of all orderbooks that want IssuerID
	std::vector<OrderBook::pointer>& getBooks(const uint160& issuerID);

	// return list of all orderbooks that want this issuerID and currencyID
	void getBooks(const uint160& issuerID, const uint160& currencyID, std::vector<OrderBook::pointer>& bookRet);

	// returns the best rate we can find
	float getPrice(uint160& currencyIn,uint160& currencyOut);
<<<<<<< HEAD
=======


	BookListeners::pointer getBookListeners(uint160 currencyIn, uint160 currencyOut, uint160 issuerIn, uint160 issuerOut);
	BookListeners::pointer makeBookListeners(uint160 currencyIn, uint160 currencyOut, uint160 issuerIn, uint160 issuerOut);

	// see if this txn effects any orderbook
	void processTxn(const SerializedTransaction& stTxn, TER terResult,TransactionMetaSet::pointer& meta,Json::Value& jvObj);
>>>>>>> eb272406
};

// vim:ts=4<|MERGE_RESOLUTION|>--- conflicted
+++ resolved
@@ -46,8 +46,6 @@
 
 	// returns the best rate we can find
 	float getPrice(uint160& currencyIn,uint160& currencyOut);
-<<<<<<< HEAD
-=======
 
 
 	BookListeners::pointer getBookListeners(uint160 currencyIn, uint160 currencyOut, uint160 issuerIn, uint160 issuerOut);
@@ -55,7 +53,7 @@
 
 	// see if this txn effects any orderbook
 	void processTxn(const SerializedTransaction& stTxn, TER terResult,TransactionMetaSet::pointer& meta,Json::Value& jvObj);
->>>>>>> eb272406
+
 };
 
 // vim:ts=4