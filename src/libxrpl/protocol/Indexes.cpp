//------------------------------------------------------------------------------
/*
    This file is part of rippled: https://github.com/ripple/rippled
    Copyright (c) 2012, 2013 Ripple Labs Inc.

    Permission to use, copy, modify, and/or distribute this software for any
    purpose  with  or without fee is hereby granted, provided that the above
    copyright notice and this permission notice appear in all copies.

    THE  SOFTWARE IS PROVIDED "AS IS" AND THE AUTHOR DISCLAIMS ALL WARRANTIES
    WITH  REGARD  TO  THIS  SOFTWARE  INCLUDING  ALL  IMPLIED  WARRANTIES  OF
    MERCHANTABILITY  AND  FITNESS. IN NO EVENT SHALL THE AUTHOR BE LIABLE FOR
    ANY  SPECIAL ,  DIRECT, INDIRECT, OR CONSEQUENTIAL DAMAGES OR ANY DAMAGES
    WHATSOEVER  RESULTING  FROM  LOSS  OF USE, DATA OR PROFITS, WHETHER IN AN
    ACTION  OF  CONTRACT, NEGLIGENCE OR OTHER TORTIOUS ACTION, ARISING OUT OF
    OR IN CONNECTION WITH THE USE OR PERFORMANCE OF THIS SOFTWARE.
*/
//==============================================================================

#include <xrpl/protocol/Asset.h>
#include <xrpl/protocol/Indexes.h>
#include <xrpl/protocol/LedgerFormats.h>
#include <xrpl/protocol/SField.h>
#include <xrpl/protocol/STXChainBridge.h>
#include <xrpl/protocol/SeqProxy.h>
#include <xrpl/protocol/digest.h>
#include <xrpl/protocol/nftPageMask.h>

#include <algorithm>
#include <cassert>

namespace ripple {

/** Type-specific prefix for calculating ledger indices.

    The identifier for a given object within the ledger is calculated based
    on some object-specific parameters. To ensure that different types of
    objects have different indices, even if they happen to use the same set
    of parameters, we use "tagged hashing" by adding a type-specific prefix.

    @note These values are part of the protocol and *CANNOT* be arbitrarily
          changed. If they were, on-ledger objects may no longer be able to
          be located or addressed.

          Additions to this list are OK, but changing existing entries to
          assign them a different values should never be needed.

          Entries that are removed should be moved to the bottom of the enum
          and marked as [[deprecated]] to prevent accidental reuse.
*/
enum class LedgerNameSpace : std::uint16_t {
    ACCOUNT = 'a',
    DIR_NODE = 'd',
    TRUST_LINE = 'r',
    OFFER = 'o',
    OWNER_DIR = 'O',
    BOOK_DIR = 'B',
    SKIP_LIST = 's',
    ESCROW = 'u',
    AMENDMENTS = 'f',
    FEE_SETTINGS = 'e',
    TICKET = 'T',
    SIGNER_LIST = 'S',
    XRP_PAYMENT_CHANNEL = 'x',
    CHECK = 'C',
    DEPOSIT_PREAUTH = 'p',
    NEGATIVE_UNL = 'N',
    NFTOKEN_OFFER = 'q',
    NFTOKEN_BUY_OFFERS = 'h',
    NFTOKEN_SELL_OFFERS = 'i',
    AMM = 'A',
    BRIDGE = 'H',
    XCHAIN_CLAIM_ID = 'Q',
    XCHAIN_CREATE_ACCOUNT_CLAIM_ID = 'K',
    DID = 'I',
    ORACLE = 'R',
    MPTOKEN_ISSUANCE = '~',
    MPTOKEN = 't',

    // No longer used or supported. Left here to reserve the space
    // to avoid accidental reuse.
    CONTRACT [[deprecated]] = 'c',
    GENERATOR [[deprecated]] = 'g',
    NICKNAME [[deprecated]] = 'n',
};

template <class... Args>
static uint256
indexHash(LedgerNameSpace space, Args const&... args)
{
    return sha512Half(safe_cast<std::uint16_t>(space), args...);
}

uint256
getBookBase(Book const& book)
{
    assert(isConsistent(book));

    auto const index = indexHash(
        LedgerNameSpace::BOOK_DIR,
        book.in.currency,
        book.out.currency,
        book.in.account,
        book.out.account);

    // Return with quality 0.
    auto k = keylet::quality({ltDIR_NODE, index}, 0);

    return k.key;
}

uint256
getQualityNext(uint256 const& uBase)
{
    static constexpr uint256 nextq(
        "0000000000000000000000000000000000000000000000010000000000000000");
    return uBase + nextq;
}

std::uint64_t
getQuality(uint256 const& uBase)
{
    // VFALCO [base_uint] This assumes a certain storage format
    return boost::endian::big_to_native(((std::uint64_t*)uBase.end())[-1]);
}

uint256
getTicketIndex(AccountID const& account, std::uint32_t ticketSeq)
{
    return indexHash(
        LedgerNameSpace::TICKET, account, std::uint32_t(ticketSeq));
}

uint256
getTicketIndex(AccountID const& account, SeqProxy ticketSeq)
{
    assert(ticketSeq.isTicket());
    return getTicketIndex(account, ticketSeq.value());
}

MPTID
<<<<<<< HEAD
getMptID(AccountID const& account, std::uint32_t sequence)
=======
makeMptID(std::uint32_t sequence, AccountID const& account)
>>>>>>> 29c6f5d9
{
    MPTID u;
    sequence = boost::endian::native_to_big(sequence);
    memcpy(u.data(), &sequence, sizeof(sequence));
    memcpy(u.data() + sizeof(sequence), account.data(), sizeof(account));
    return u;
}

//------------------------------------------------------------------------------

namespace keylet {

Keylet
account(AccountID const& id) noexcept
{
    return Keylet{ltACCOUNT_ROOT, indexHash(LedgerNameSpace::ACCOUNT, id)};
}

Keylet
child(uint256 const& key) noexcept
{
    return {ltCHILD, key};
}

Keylet const&
skip() noexcept
{
    static Keylet const ret{
        ltLEDGER_HASHES, indexHash(LedgerNameSpace::SKIP_LIST)};
    return ret;
}

Keylet
skip(LedgerIndex ledger) noexcept
{
    return {
        ltLEDGER_HASHES,
        indexHash(
            LedgerNameSpace::SKIP_LIST,
            std::uint32_t(static_cast<std::uint32_t>(ledger) >> 16))};
}

Keylet const&
amendments() noexcept
{
    static Keylet const ret{
        ltAMENDMENTS, indexHash(LedgerNameSpace::AMENDMENTS)};
    return ret;
}

Keylet const&
fees() noexcept
{
    static Keylet const ret{
        ltFEE_SETTINGS, indexHash(LedgerNameSpace::FEE_SETTINGS)};
    return ret;
}

Keylet const&
negativeUNL() noexcept
{
    static Keylet const ret{
        ltNEGATIVE_UNL, indexHash(LedgerNameSpace::NEGATIVE_UNL)};
    return ret;
}

Keylet
book_t::operator()(Book const& b) const
{
    return {ltDIR_NODE, getBookBase(b)};
}

Keylet
line(
    AccountID const& id0,
    AccountID const& id1,
    Currency const& currency) noexcept
{
    // There is code in SetTrust that calls us with id0 == id1, to allow users
    // to locate and delete such "weird" trustlines. If we remove that code, we
    // could enable this assert:
    // assert(id0 != id1);

    // A trust line is shared between two accounts; while we typically think
    // of this as an "issuer" and a "holder" the relationship is actually fully
    // bidirectional.
    //
    // So that we can generate a unique ID for a trust line, regardess of which
    // side of the line we're looking at, we define a "canonical" order for the
    // two accounts (smallest then largest)  and hash them in that order:
    auto const accounts = std::minmax(id0, id1);

    return {
        ltRIPPLE_STATE,
        indexHash(
            LedgerNameSpace::TRUST_LINE,
            accounts.first,
            accounts.second,
            currency)};
}

Keylet
offer(AccountID const& id, std::uint32_t seq) noexcept
{
    return {ltOFFER, indexHash(LedgerNameSpace::OFFER, id, seq)};
}

Keylet
quality(Keylet const& k, std::uint64_t q) noexcept
{
    assert(k.type == ltDIR_NODE);

    // Indexes are stored in big endian format: they print as hex as stored.
    // Most significant bytes are first and the least significant bytes
    // represent adjacent entries. We place the quality, in big endian format,
    // in the 8 right most bytes; this way, incrementing goes to the next entry
    // for indexes.
    uint256 x = k.key;

    // FIXME This is ugly and we can and should do better...
    ((std::uint64_t*)x.end())[-1] = boost::endian::native_to_big(q);

    return {ltDIR_NODE, x};
}

Keylet
next_t::operator()(Keylet const& k) const
{
    assert(k.type == ltDIR_NODE);
    return {ltDIR_NODE, getQualityNext(k.key)};
}

Keylet
ticket_t::operator()(AccountID const& id, std::uint32_t ticketSeq) const
{
    return {ltTICKET, getTicketIndex(id, ticketSeq)};
}

Keylet
ticket_t::operator()(AccountID const& id, SeqProxy ticketSeq) const
{
    return {ltTICKET, getTicketIndex(id, ticketSeq)};
}

// This function is presently static, since it's never accessed from anywhere
// else. If we ever support multiple pages of signer lists, this would be the
// keylet used to locate them.
static Keylet
signers(AccountID const& account, std::uint32_t page) noexcept
{
    return {
        ltSIGNER_LIST, indexHash(LedgerNameSpace::SIGNER_LIST, account, page)};
}

Keylet
signers(AccountID const& account) noexcept
{
    return signers(account, 0);
}

Keylet
check(AccountID const& id, std::uint32_t seq) noexcept
{
    return {ltCHECK, indexHash(LedgerNameSpace::CHECK, id, seq)};
}

Keylet
depositPreauth(AccountID const& owner, AccountID const& preauthorized) noexcept
{
    return {
        ltDEPOSIT_PREAUTH,
        indexHash(LedgerNameSpace::DEPOSIT_PREAUTH, owner, preauthorized)};
}

//------------------------------------------------------------------------------

Keylet
unchecked(uint256 const& key) noexcept
{
    return {ltANY, key};
}

Keylet
ownerDir(AccountID const& id) noexcept
{
    return {ltDIR_NODE, indexHash(LedgerNameSpace::OWNER_DIR, id)};
}

Keylet
page(uint256 const& key, std::uint64_t index) noexcept
{
    if (index == 0)
        return {ltDIR_NODE, key};

    return {ltDIR_NODE, indexHash(LedgerNameSpace::DIR_NODE, key, index)};
}

Keylet
escrow(AccountID const& src, std::uint32_t seq) noexcept
{
    return {ltESCROW, indexHash(LedgerNameSpace::ESCROW, src, seq)};
}

Keylet
payChan(AccountID const& src, AccountID const& dst, std::uint32_t seq) noexcept
{
    return {
        ltPAYCHAN,
        indexHash(LedgerNameSpace::XRP_PAYMENT_CHANNEL, src, dst, seq)};
}

Keylet
nftpage_min(AccountID const& owner)
{
    std::array<std::uint8_t, 32> buf{};
    std::memcpy(buf.data(), owner.data(), owner.size());
    return {ltNFTOKEN_PAGE, uint256{buf}};
}

Keylet
nftpage_max(AccountID const& owner)
{
    uint256 id = nft::pageMask;
    std::memcpy(id.data(), owner.data(), owner.size());
    return {ltNFTOKEN_PAGE, id};
}

Keylet
nftpage(Keylet const& k, uint256 const& token)
{
    assert(k.type == ltNFTOKEN_PAGE);
    return {ltNFTOKEN_PAGE, (k.key & ~nft::pageMask) + (token & nft::pageMask)};
}

Keylet
nftoffer(AccountID const& owner, std::uint32_t seq)
{
    return {
        ltNFTOKEN_OFFER, indexHash(LedgerNameSpace::NFTOKEN_OFFER, owner, seq)};
}

Keylet
nft_buys(uint256 const& id) noexcept
{
    return {ltDIR_NODE, indexHash(LedgerNameSpace::NFTOKEN_BUY_OFFERS, id)};
}

Keylet
nft_sells(uint256 const& id) noexcept
{
    return {ltDIR_NODE, indexHash(LedgerNameSpace::NFTOKEN_SELL_OFFERS, id)};
}

Keylet
amm(Asset const& issue1, Asset const& issue2) noexcept
{
    if (!issue1.holds<Issue>() || !issue2.holds<Issue>())
        Throw<std::runtime_error>("Asset doesn't hold issue");
    auto const& [minI, maxI] =
        std::minmax(issue1.get<Issue>(), issue2.get<Issue>());
    return amm(indexHash(
        LedgerNameSpace::AMM,
        minI.account,
        minI.currency,
        maxI.account,
        maxI.currency));
}

Keylet
amm(uint256 const& id) noexcept
{
    return {ltAMM, id};
}

Keylet
bridge(STXChainBridge const& bridge, STXChainBridge::ChainType chainType)
{
    // A door account can support multiple bridges. On the locking chain
    // there can only be one bridge per lockingChainCurrency. On the issuing
    // chain there can only be one bridge per issuingChainCurrency.
    auto const& issue = bridge.issue(chainType);
    return {
        ltBRIDGE,
        indexHash(
            LedgerNameSpace::BRIDGE, bridge.door(chainType), issue.currency)};
}

Keylet
xChainClaimID(STXChainBridge const& bridge, std::uint64_t seq)
{
    return {
        ltXCHAIN_OWNED_CLAIM_ID,
        indexHash(
            LedgerNameSpace::XCHAIN_CLAIM_ID,
            bridge.lockingChainDoor(),
            bridge.lockingChainIssue(),
            bridge.issuingChainDoor(),
            bridge.issuingChainIssue(),
            seq)};
}

Keylet
xChainCreateAccountClaimID(STXChainBridge const& bridge, std::uint64_t seq)
{
    return {
        ltXCHAIN_OWNED_CREATE_ACCOUNT_CLAIM_ID,
        indexHash(
            LedgerNameSpace::XCHAIN_CREATE_ACCOUNT_CLAIM_ID,
            bridge.lockingChainDoor(),
            bridge.lockingChainIssue(),
            bridge.issuingChainDoor(),
            bridge.issuingChainIssue(),
            seq)};
}

Keylet
did(AccountID const& account) noexcept
{
    return {ltDID, indexHash(LedgerNameSpace::DID, account)};
}

Keylet
oracle(AccountID const& account, std::uint32_t const& documentID) noexcept
{
    return {ltORACLE, indexHash(LedgerNameSpace::ORACLE, account, documentID)};
}

Keylet
<<<<<<< HEAD
mptIssuance(AccountID const& issuer, std::uint32_t seq) noexcept
{
    return mptIssuance(getMptID(issuer, seq));
}

Keylet
mptIssuance(MPTID const& id) noexcept
{
    return {
        ltMPTOKEN_ISSUANCE, indexHash(LedgerNameSpace::MPTOKEN_ISSUANCE, id)};
=======
mptIssuance(std::uint32_t seq, AccountID const& issuer) noexcept
{
    return mptIssuance(makeMptID(seq, issuer));
}

Keylet
mptIssuance(MPTID const& issuanceID) noexcept
{
    return {
        ltMPTOKEN_ISSUANCE,
        indexHash(LedgerNameSpace::MPTOKEN_ISSUANCE, issuanceID)};
>>>>>>> 29c6f5d9
}

Keylet
mptoken(MPTID const& issuanceID, AccountID const& holder) noexcept
{
    return mptoken(mptIssuance(issuanceID).key, holder);
}

Keylet
mptoken(uint256 const& issuanceKey, AccountID const& holder) noexcept
{
    return {
        ltMPTOKEN, indexHash(LedgerNameSpace::MPTOKEN, issuanceKey, holder)};
}
}  // namespace keylet

}  // namespace ripple<|MERGE_RESOLUTION|>--- conflicted
+++ resolved
@@ -139,11 +139,7 @@
 }
 
 MPTID
-<<<<<<< HEAD
-getMptID(AccountID const& account, std::uint32_t sequence)
-=======
 makeMptID(std::uint32_t sequence, AccountID const& account)
->>>>>>> 29c6f5d9
 {
     MPTID u;
     sequence = boost::endian::native_to_big(sequence);
@@ -472,18 +468,6 @@
 }
 
 Keylet
-<<<<<<< HEAD
-mptIssuance(AccountID const& issuer, std::uint32_t seq) noexcept
-{
-    return mptIssuance(getMptID(issuer, seq));
-}
-
-Keylet
-mptIssuance(MPTID const& id) noexcept
-{
-    return {
-        ltMPTOKEN_ISSUANCE, indexHash(LedgerNameSpace::MPTOKEN_ISSUANCE, id)};
-=======
 mptIssuance(std::uint32_t seq, AccountID const& issuer) noexcept
 {
     return mptIssuance(makeMptID(seq, issuer));
@@ -495,7 +479,6 @@
     return {
         ltMPTOKEN_ISSUANCE,
         indexHash(LedgerNameSpace::MPTOKEN_ISSUANCE, issuanceID)};
->>>>>>> 29c6f5d9
 }
 
 Keylet
