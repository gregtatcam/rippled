--- conflicted
+++ resolved
@@ -507,7 +507,14 @@
         },
         commonFields);
 
-<<<<<<< HEAD
+    add(jss::LedgerStateFix,
+        ttLEDGER_STATE_FIX,
+        {
+            {sfLedgerFixType, soeREQUIRED},
+            {sfOwner, soeOPTIONAL},
+        },
+        commonFields);
+
     add(jss::MPTokenIssuanceCreate,
         ttMPTOKEN_ISSUANCE_CREATE,
         {
@@ -538,13 +545,6 @@
         {
             {sfMPTokenIssuanceID, soeREQUIRED},
             {sfMPTokenHolder, soeOPTIONAL},
-=======
-    add(jss::LedgerStateFix,
-        ttLEDGER_STATE_FIX,
-        {
-            {sfLedgerFixType, soeREQUIRED},
-            {sfOwner, soeOPTIONAL},
->>>>>>> d9bd75e6
         },
         commonFields);
 }
