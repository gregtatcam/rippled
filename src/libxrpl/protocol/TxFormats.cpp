//------------------------------------------------------------------------------
/*
    This file is part of rippled: https://github.com/ripple/rippled
    Copyright (c) 2012, 2013 Ripple Labs Inc.

    Permission to use, copy, modify, and/or distribute this software for any
    purpose  with  or without fee is hereby granted, provided that the above
    copyright notice and this permission notice appear in all copies.

    THE  SOFTWARE IS PROVIDED "AS IS" AND THE AUTHOR DISCLAIMS ALL WARRANTIES
    WITH  REGARD  TO  THIS  SOFTWARE  INCLUDING  ALL  IMPLIED  WARRANTIES  OF
    MERCHANTABILITY  AND  FITNESS. IN NO EVENT SHALL THE AUTHOR BE LIABLE FOR
    ANY  SPECIAL ,  DIRECT, INDIRECT, OR CONSEQUENTIAL DAMAGES OR ANY DAMAGES
    WHATSOEVER  RESULTING  FROM  LOSS  OF USE, DATA OR PROFITS, WHETHER IN AN
    ACTION  OF  CONTRACT, NEGLIGENCE OR OTHER TORTIOUS ACTION, ARISING OUT OF
    OR IN CONNECTION WITH THE USE OR PERFORMANCE OF THIS SOFTWARE.
*/
//==============================================================================

#include <xrpl/protocol/TxFormats.h>

#include <xrpl/protocol/SField.h>
#include <xrpl/protocol/SOTemplate.h>
#include <xrpl/protocol/jss.h>

namespace ripple {

TxFormats::TxFormats()
{
    // Fields shared by all txFormats:
    static const std::initializer_list<SOElement> commonFields{
        {sfTransactionType, soeREQUIRED},
        {sfFlags, soeOPTIONAL},
        {sfSourceTag, soeOPTIONAL},
        {sfAccount, soeREQUIRED},
        {sfSequence, soeREQUIRED},
        {sfPreviousTxnID, soeOPTIONAL},  // emulate027
        {sfLastLedgerSequence, soeOPTIONAL},
        {sfAccountTxnID, soeOPTIONAL},
        {sfFee, soeREQUIRED},
        {sfOperationLimit, soeOPTIONAL},
        {sfMemos, soeOPTIONAL},
        {sfSigningPubKey, soeREQUIRED},
        {sfTicketSequence, soeOPTIONAL},
        {sfTxnSignature, soeOPTIONAL},
        {sfSigners, soeOPTIONAL},  // submit_multisigned
        {sfNetworkID, soeOPTIONAL},
    };

#pragma push_macro("UNWRAP")
#undef UNWRAP
#pragma push_macro("TRANSACTION")
#undef TRANSACTION

#define UNWRAP(...) __VA_ARGS__
#define TRANSACTION(tag, value, name, fields) \
    add(jss::name, tag, UNWRAP fields, commonFields);

#include <xrpl/protocol/detail/transactions.macro>

<<<<<<< HEAD
    add(jss::AMMCreate,
        ttAMM_CREATE,
        {
            {sfAmount, soeREQUIRED},
            {sfAmount2, soeREQUIRED},
            {sfTradingFee, soeREQUIRED},
        },
        commonFields);

    add(jss::AMMDeposit,
        ttAMM_DEPOSIT,
        {
            {sfAsset, soeREQUIRED},
            {sfAsset2, soeREQUIRED},
            {sfAmount, soeOPTIONAL},
            {sfAmount2, soeOPTIONAL},
            {sfEPrice, soeOPTIONAL},
            {sfLPTokenOut, soeOPTIONAL},
            {sfTradingFee, soeOPTIONAL},
        },
        commonFields);

    add(jss::AMMWithdraw,
        ttAMM_WITHDRAW,
        {
            {sfAsset, soeREQUIRED},
            {sfAsset2, soeREQUIRED},
            {sfAmount, soeOPTIONAL},
            {sfAmount2, soeOPTIONAL},
            {sfEPrice, soeOPTIONAL},
            {sfLPTokenIn, soeOPTIONAL},
        },
        commonFields);

    add(jss::AMMVote,
        ttAMM_VOTE,
        {
            {sfAsset, soeREQUIRED},
            {sfAsset2, soeREQUIRED},
            {sfTradingFee, soeREQUIRED},
        },
        commonFields);

    add(jss::AMMBid,
        ttAMM_BID,
        {
            {sfAsset, soeREQUIRED},
            {sfAsset2, soeREQUIRED},
            {sfBidMin, soeOPTIONAL},
            {sfBidMax, soeOPTIONAL},
            {sfAuthAccounts, soeOPTIONAL},
        },
        commonFields);

    add(jss::AMMDelete,
        ttAMM_DELETE,
        {
            {sfAsset, soeREQUIRED},
            {sfAsset2, soeREQUIRED},
        },
        commonFields);

    add(jss::OfferCancel,
        ttOFFER_CANCEL,
        {
            {sfOfferSequence, soeREQUIRED},
        },
        commonFields);

    add(jss::SetRegularKey,
        ttREGULAR_KEY_SET,
        {
            {sfRegularKey, soeOPTIONAL},
        },
        commonFields);

    add(jss::Payment,
        ttPAYMENT,
        {
            {sfDestination, soeREQUIRED},
            {sfAmount, soeREQUIRED, soeMPTSupported},
            {sfSendMax, soeOPTIONAL, soeMPTSupported},
            {sfPaths, soeDEFAULT},
            {sfInvoiceID, soeOPTIONAL},
            {sfDestinationTag, soeOPTIONAL},
            {sfDeliverMin, soeOPTIONAL, soeMPTSupported},
        },
        commonFields);

    add(jss::EscrowCreate,
        ttESCROW_CREATE,
        {
            {sfDestination, soeREQUIRED},
            {sfAmount, soeREQUIRED},
            {sfCondition, soeOPTIONAL},
            {sfCancelAfter, soeOPTIONAL},
            {sfFinishAfter, soeOPTIONAL},
            {sfDestinationTag, soeOPTIONAL},
        },
        commonFields);

    add(jss::EscrowFinish,
        ttESCROW_FINISH,
        {
            {sfOwner, soeREQUIRED},
            {sfOfferSequence, soeREQUIRED},
            {sfFulfillment, soeOPTIONAL},
            {sfCondition, soeOPTIONAL},
        },
        commonFields);

    add(jss::EscrowCancel,
        ttESCROW_CANCEL,
        {
            {sfOwner, soeREQUIRED},
            {sfOfferSequence, soeREQUIRED},
        },
        commonFields);

    add(jss::EnableAmendment,
        ttAMENDMENT,
        {
            {sfLedgerSequence, soeREQUIRED},
            {sfAmendment, soeREQUIRED},
        },
        commonFields);

    add(jss::SetFee,
        ttFEE,
        {
            {sfLedgerSequence, soeOPTIONAL},
            // Old version uses raw numbers
            {sfBaseFee, soeOPTIONAL},
            {sfReferenceFeeUnits, soeOPTIONAL},
            {sfReserveBase, soeOPTIONAL},
            {sfReserveIncrement, soeOPTIONAL},
            // New version uses Amounts
            {sfBaseFeeDrops, soeOPTIONAL},
            {sfReserveBaseDrops, soeOPTIONAL},
            {sfReserveIncrementDrops, soeOPTIONAL},
        },
        commonFields);

    add(jss::UNLModify,
        ttUNL_MODIFY,
        {
            {sfUNLModifyDisabling, soeREQUIRED},
            {sfLedgerSequence, soeREQUIRED},
            {sfUNLModifyValidator, soeREQUIRED},
        },
        commonFields);

    add(jss::TicketCreate,
        ttTICKET_CREATE,
        {
            {sfTicketCount, soeREQUIRED},
        },
        commonFields);

    // The SignerEntries are optional because a SignerList is deleted by
    // setting the SignerQuorum to zero and omitting SignerEntries.
    add(jss::SignerListSet,
        ttSIGNER_LIST_SET,
        {
            {sfSignerQuorum, soeREQUIRED},
            {sfSignerEntries, soeOPTIONAL},
        },
        commonFields);

    add(jss::PaymentChannelCreate,
        ttPAYCHAN_CREATE,
        {
            {sfDestination, soeREQUIRED},
            {sfAmount, soeREQUIRED},
            {sfSettleDelay, soeREQUIRED},
            {sfPublicKey, soeREQUIRED},
            {sfCancelAfter, soeOPTIONAL},
            {sfDestinationTag, soeOPTIONAL},
        },
        commonFields);

    add(jss::PaymentChannelFund,
        ttPAYCHAN_FUND,
        {
            {sfChannel, soeREQUIRED},
            {sfAmount, soeREQUIRED},
            {sfExpiration, soeOPTIONAL},
        },
        commonFields);

    add(jss::PaymentChannelClaim,
        ttPAYCHAN_CLAIM,
        {
            {sfChannel, soeREQUIRED},
            {sfAmount, soeOPTIONAL},
            {sfBalance, soeOPTIONAL},
            {sfSignature, soeOPTIONAL},
            {sfPublicKey, soeOPTIONAL},
        },
        commonFields);

    add(jss::CheckCreate,
        ttCHECK_CREATE,
        {
            {sfDestination, soeREQUIRED},
            {sfSendMax, soeREQUIRED},
            {sfExpiration, soeOPTIONAL},
            {sfDestinationTag, soeOPTIONAL},
            {sfInvoiceID, soeOPTIONAL},
        },
        commonFields);

    add(jss::CheckCash,
        ttCHECK_CASH,
        {
            {sfCheckID, soeREQUIRED},
            {sfAmount, soeOPTIONAL},
            {sfDeliverMin, soeOPTIONAL},
        },
        commonFields);

    add(jss::CheckCancel,
        ttCHECK_CANCEL,
        {
            {sfCheckID, soeREQUIRED},
        },
        commonFields);

    add(jss::AccountDelete,
        ttACCOUNT_DELETE,
        {
            {sfDestination, soeREQUIRED},
            {sfDestinationTag, soeOPTIONAL},
        },
        commonFields);

    add(jss::DepositPreauth,
        ttDEPOSIT_PREAUTH,
        {
            {sfAuthorize, soeOPTIONAL},
            {sfUnauthorize, soeOPTIONAL},
        },
        commonFields);

    add(jss::NFTokenMint,
        ttNFTOKEN_MINT,
        {
            {sfNFTokenTaxon, soeREQUIRED},
            {sfTransferFee, soeOPTIONAL},
            {sfIssuer, soeOPTIONAL},
            {sfURI, soeOPTIONAL},
            {sfAmount, soeOPTIONAL},
            {sfDestination, soeOPTIONAL},
            {sfExpiration, soeOPTIONAL},
        },
        commonFields);

    add(jss::NFTokenBurn,
        ttNFTOKEN_BURN,
        {
            {sfNFTokenID, soeREQUIRED},
            {sfOwner, soeOPTIONAL},
        },
        commonFields);

    add(jss::NFTokenCreateOffer,
        ttNFTOKEN_CREATE_OFFER,
        {
            {sfNFTokenID, soeREQUIRED},
            {sfAmount, soeREQUIRED},
            {sfDestination, soeOPTIONAL},
            {sfOwner, soeOPTIONAL},
            {sfExpiration, soeOPTIONAL},
        },
        commonFields);

    add(jss::NFTokenCancelOffer,
        ttNFTOKEN_CANCEL_OFFER,
        {
            {sfNFTokenOffers, soeREQUIRED},
        },
        commonFields);

    add(jss::NFTokenAcceptOffer,
        ttNFTOKEN_ACCEPT_OFFER,
        {
            {sfNFTokenBuyOffer, soeOPTIONAL},
            {sfNFTokenSellOffer, soeOPTIONAL},
            {sfNFTokenBrokerFee, soeOPTIONAL},
        },
        commonFields);

    add(jss::Clawback,
        ttCLAWBACK,
        {
            {sfAmount, soeREQUIRED, soeMPTSupported},
            {sfMPTokenHolder, soeOPTIONAL},
        },
        commonFields);

    add(jss::XChainCreateBridge,
        ttXCHAIN_CREATE_BRIDGE,
        {
            {sfXChainBridge, soeREQUIRED},
            {sfSignatureReward, soeREQUIRED},
            {sfMinAccountCreateAmount, soeOPTIONAL},
        },
        commonFields);

    add(jss::XChainModifyBridge,
        ttXCHAIN_MODIFY_BRIDGE,
        {
            {sfXChainBridge, soeREQUIRED},
            {sfSignatureReward, soeOPTIONAL},
            {sfMinAccountCreateAmount, soeOPTIONAL},
        },
        commonFields);

    add(jss::XChainCreateClaimID,
        ttXCHAIN_CREATE_CLAIM_ID,
        {
            {sfXChainBridge, soeREQUIRED},
            {sfSignatureReward, soeREQUIRED},
            {sfOtherChainSource, soeREQUIRED},
        },
        commonFields);

    add(jss::XChainCommit,
        ttXCHAIN_COMMIT,
        {
            {sfXChainBridge, soeREQUIRED},
            {sfXChainClaimID, soeREQUIRED},
            {sfAmount, soeREQUIRED},
            {sfOtherChainDestination, soeOPTIONAL},
        },
        commonFields);

    add(jss::XChainClaim,
        ttXCHAIN_CLAIM,
        {
            {sfXChainBridge, soeREQUIRED},
            {sfXChainClaimID, soeREQUIRED},
            {sfDestination, soeREQUIRED},
            {sfDestinationTag, soeOPTIONAL},
            {sfAmount, soeREQUIRED},
        },
        commonFields);

    add(jss::XChainAddClaimAttestation,
        ttXCHAIN_ADD_CLAIM_ATTESTATION,
        {
            {sfXChainBridge, soeREQUIRED},

            {sfAttestationSignerAccount, soeREQUIRED},
            {sfPublicKey, soeREQUIRED},
            {sfSignature, soeREQUIRED},
            {sfOtherChainSource, soeREQUIRED},
            {sfAmount, soeREQUIRED},
            {sfAttestationRewardAccount, soeREQUIRED},
            {sfWasLockingChainSend, soeREQUIRED},

            {sfXChainClaimID, soeREQUIRED},
            {sfDestination, soeOPTIONAL},
        },
        commonFields);

    add(jss::XChainAddAccountCreateAttestation,
        ttXCHAIN_ADD_ACCOUNT_CREATE_ATTESTATION,
        {
            {sfXChainBridge, soeREQUIRED},

            {sfAttestationSignerAccount, soeREQUIRED},
            {sfPublicKey, soeREQUIRED},
            {sfSignature, soeREQUIRED},
            {sfOtherChainSource, soeREQUIRED},
            {sfAmount, soeREQUIRED},
            {sfAttestationRewardAccount, soeREQUIRED},
            {sfWasLockingChainSend, soeREQUIRED},

            {sfXChainAccountCreateCount, soeREQUIRED},
            {sfDestination, soeREQUIRED},
            {sfSignatureReward, soeREQUIRED},
        },
        commonFields);

    add(jss::XChainAccountCreateCommit,
        ttXCHAIN_ACCOUNT_CREATE_COMMIT,
        {
            {sfXChainBridge, soeREQUIRED},
            {sfDestination, soeREQUIRED},
            {sfAmount, soeREQUIRED},
            {sfSignatureReward, soeREQUIRED},
        },
        commonFields);

    add(jss::DIDSet,
        ttDID_SET,
        {
            {sfDIDDocument, soeOPTIONAL},
            {sfURI, soeOPTIONAL},
            {sfData, soeOPTIONAL},
        },
        commonFields);

    add(jss::DIDDelete, ttDID_DELETE, {}, commonFields);

    add(jss::OracleSet,
        ttORACLE_SET,
        {
            {sfOracleDocumentID, soeREQUIRED},
            {sfProvider, soeOPTIONAL},
            {sfURI, soeOPTIONAL},
            {sfAssetClass, soeOPTIONAL},
            {sfLastUpdateTime, soeREQUIRED},
            {sfPriceDataSeries, soeREQUIRED},
        },
        commonFields);

    add(jss::OracleDelete,
        ttORACLE_DELETE,
        {
            {sfOracleDocumentID, soeREQUIRED},
        },
        commonFields);

    add(jss::LedgerStateFix,
        ttLEDGER_STATE_FIX,
        {
            {sfLedgerFixType, soeREQUIRED},
            {sfOwner, soeOPTIONAL},
        },
        commonFields);

    add(jss::MPTokenIssuanceCreate,
        ttMPTOKEN_ISSUANCE_CREATE,
        {
            {sfAssetScale, soeOPTIONAL},
            {sfTransferFee, soeOPTIONAL},
            {sfMaximumAmount, soeOPTIONAL},
            {sfMPTokenMetadata, soeOPTIONAL},
        },
        commonFields);

    add(jss::MPTokenIssuanceDestroy,
        ttMPTOKEN_ISSUANCE_DESTROY,
        {
            {sfMPTokenIssuanceID, soeREQUIRED},
        },
        commonFields);

    add(jss::MPTokenIssuanceSet,
        ttMPTOKEN_ISSUANCE_SET,
        {
            {sfMPTokenIssuanceID, soeREQUIRED},
            {sfMPTokenHolder, soeOPTIONAL},
        },
        commonFields);

    add(jss::MPTokenAuthorize,
        ttMPTOKEN_AUTHORIZE,
        {
            {sfMPTokenIssuanceID, soeREQUIRED},
            {sfMPTokenHolder, soeOPTIONAL},
        },
        commonFields);
=======
#undef TRANSACTION
#pragma pop_macro("TRANSACTION")
#undef UNWRAP
#pragma pop_macro("UNWRAP")
>>>>>>> 63209c26
}

TxFormats const&
TxFormats::getInstance()
{
    static TxFormats const instance;
    return instance;
}

}  // namespace ripple<|MERGE_RESOLUTION|>--- conflicted
+++ resolved
@@ -58,478 +58,10 @@
 
 #include <xrpl/protocol/detail/transactions.macro>
 
-<<<<<<< HEAD
-    add(jss::AMMCreate,
-        ttAMM_CREATE,
-        {
-            {sfAmount, soeREQUIRED},
-            {sfAmount2, soeREQUIRED},
-            {sfTradingFee, soeREQUIRED},
-        },
-        commonFields);
-
-    add(jss::AMMDeposit,
-        ttAMM_DEPOSIT,
-        {
-            {sfAsset, soeREQUIRED},
-            {sfAsset2, soeREQUIRED},
-            {sfAmount, soeOPTIONAL},
-            {sfAmount2, soeOPTIONAL},
-            {sfEPrice, soeOPTIONAL},
-            {sfLPTokenOut, soeOPTIONAL},
-            {sfTradingFee, soeOPTIONAL},
-        },
-        commonFields);
-
-    add(jss::AMMWithdraw,
-        ttAMM_WITHDRAW,
-        {
-            {sfAsset, soeREQUIRED},
-            {sfAsset2, soeREQUIRED},
-            {sfAmount, soeOPTIONAL},
-            {sfAmount2, soeOPTIONAL},
-            {sfEPrice, soeOPTIONAL},
-            {sfLPTokenIn, soeOPTIONAL},
-        },
-        commonFields);
-
-    add(jss::AMMVote,
-        ttAMM_VOTE,
-        {
-            {sfAsset, soeREQUIRED},
-            {sfAsset2, soeREQUIRED},
-            {sfTradingFee, soeREQUIRED},
-        },
-        commonFields);
-
-    add(jss::AMMBid,
-        ttAMM_BID,
-        {
-            {sfAsset, soeREQUIRED},
-            {sfAsset2, soeREQUIRED},
-            {sfBidMin, soeOPTIONAL},
-            {sfBidMax, soeOPTIONAL},
-            {sfAuthAccounts, soeOPTIONAL},
-        },
-        commonFields);
-
-    add(jss::AMMDelete,
-        ttAMM_DELETE,
-        {
-            {sfAsset, soeREQUIRED},
-            {sfAsset2, soeREQUIRED},
-        },
-        commonFields);
-
-    add(jss::OfferCancel,
-        ttOFFER_CANCEL,
-        {
-            {sfOfferSequence, soeREQUIRED},
-        },
-        commonFields);
-
-    add(jss::SetRegularKey,
-        ttREGULAR_KEY_SET,
-        {
-            {sfRegularKey, soeOPTIONAL},
-        },
-        commonFields);
-
-    add(jss::Payment,
-        ttPAYMENT,
-        {
-            {sfDestination, soeREQUIRED},
-            {sfAmount, soeREQUIRED, soeMPTSupported},
-            {sfSendMax, soeOPTIONAL, soeMPTSupported},
-            {sfPaths, soeDEFAULT},
-            {sfInvoiceID, soeOPTIONAL},
-            {sfDestinationTag, soeOPTIONAL},
-            {sfDeliverMin, soeOPTIONAL, soeMPTSupported},
-        },
-        commonFields);
-
-    add(jss::EscrowCreate,
-        ttESCROW_CREATE,
-        {
-            {sfDestination, soeREQUIRED},
-            {sfAmount, soeREQUIRED},
-            {sfCondition, soeOPTIONAL},
-            {sfCancelAfter, soeOPTIONAL},
-            {sfFinishAfter, soeOPTIONAL},
-            {sfDestinationTag, soeOPTIONAL},
-        },
-        commonFields);
-
-    add(jss::EscrowFinish,
-        ttESCROW_FINISH,
-        {
-            {sfOwner, soeREQUIRED},
-            {sfOfferSequence, soeREQUIRED},
-            {sfFulfillment, soeOPTIONAL},
-            {sfCondition, soeOPTIONAL},
-        },
-        commonFields);
-
-    add(jss::EscrowCancel,
-        ttESCROW_CANCEL,
-        {
-            {sfOwner, soeREQUIRED},
-            {sfOfferSequence, soeREQUIRED},
-        },
-        commonFields);
-
-    add(jss::EnableAmendment,
-        ttAMENDMENT,
-        {
-            {sfLedgerSequence, soeREQUIRED},
-            {sfAmendment, soeREQUIRED},
-        },
-        commonFields);
-
-    add(jss::SetFee,
-        ttFEE,
-        {
-            {sfLedgerSequence, soeOPTIONAL},
-            // Old version uses raw numbers
-            {sfBaseFee, soeOPTIONAL},
-            {sfReferenceFeeUnits, soeOPTIONAL},
-            {sfReserveBase, soeOPTIONAL},
-            {sfReserveIncrement, soeOPTIONAL},
-            // New version uses Amounts
-            {sfBaseFeeDrops, soeOPTIONAL},
-            {sfReserveBaseDrops, soeOPTIONAL},
-            {sfReserveIncrementDrops, soeOPTIONAL},
-        },
-        commonFields);
-
-    add(jss::UNLModify,
-        ttUNL_MODIFY,
-        {
-            {sfUNLModifyDisabling, soeREQUIRED},
-            {sfLedgerSequence, soeREQUIRED},
-            {sfUNLModifyValidator, soeREQUIRED},
-        },
-        commonFields);
-
-    add(jss::TicketCreate,
-        ttTICKET_CREATE,
-        {
-            {sfTicketCount, soeREQUIRED},
-        },
-        commonFields);
-
-    // The SignerEntries are optional because a SignerList is deleted by
-    // setting the SignerQuorum to zero and omitting SignerEntries.
-    add(jss::SignerListSet,
-        ttSIGNER_LIST_SET,
-        {
-            {sfSignerQuorum, soeREQUIRED},
-            {sfSignerEntries, soeOPTIONAL},
-        },
-        commonFields);
-
-    add(jss::PaymentChannelCreate,
-        ttPAYCHAN_CREATE,
-        {
-            {sfDestination, soeREQUIRED},
-            {sfAmount, soeREQUIRED},
-            {sfSettleDelay, soeREQUIRED},
-            {sfPublicKey, soeREQUIRED},
-            {sfCancelAfter, soeOPTIONAL},
-            {sfDestinationTag, soeOPTIONAL},
-        },
-        commonFields);
-
-    add(jss::PaymentChannelFund,
-        ttPAYCHAN_FUND,
-        {
-            {sfChannel, soeREQUIRED},
-            {sfAmount, soeREQUIRED},
-            {sfExpiration, soeOPTIONAL},
-        },
-        commonFields);
-
-    add(jss::PaymentChannelClaim,
-        ttPAYCHAN_CLAIM,
-        {
-            {sfChannel, soeREQUIRED},
-            {sfAmount, soeOPTIONAL},
-            {sfBalance, soeOPTIONAL},
-            {sfSignature, soeOPTIONAL},
-            {sfPublicKey, soeOPTIONAL},
-        },
-        commonFields);
-
-    add(jss::CheckCreate,
-        ttCHECK_CREATE,
-        {
-            {sfDestination, soeREQUIRED},
-            {sfSendMax, soeREQUIRED},
-            {sfExpiration, soeOPTIONAL},
-            {sfDestinationTag, soeOPTIONAL},
-            {sfInvoiceID, soeOPTIONAL},
-        },
-        commonFields);
-
-    add(jss::CheckCash,
-        ttCHECK_CASH,
-        {
-            {sfCheckID, soeREQUIRED},
-            {sfAmount, soeOPTIONAL},
-            {sfDeliverMin, soeOPTIONAL},
-        },
-        commonFields);
-
-    add(jss::CheckCancel,
-        ttCHECK_CANCEL,
-        {
-            {sfCheckID, soeREQUIRED},
-        },
-        commonFields);
-
-    add(jss::AccountDelete,
-        ttACCOUNT_DELETE,
-        {
-            {sfDestination, soeREQUIRED},
-            {sfDestinationTag, soeOPTIONAL},
-        },
-        commonFields);
-
-    add(jss::DepositPreauth,
-        ttDEPOSIT_PREAUTH,
-        {
-            {sfAuthorize, soeOPTIONAL},
-            {sfUnauthorize, soeOPTIONAL},
-        },
-        commonFields);
-
-    add(jss::NFTokenMint,
-        ttNFTOKEN_MINT,
-        {
-            {sfNFTokenTaxon, soeREQUIRED},
-            {sfTransferFee, soeOPTIONAL},
-            {sfIssuer, soeOPTIONAL},
-            {sfURI, soeOPTIONAL},
-            {sfAmount, soeOPTIONAL},
-            {sfDestination, soeOPTIONAL},
-            {sfExpiration, soeOPTIONAL},
-        },
-        commonFields);
-
-    add(jss::NFTokenBurn,
-        ttNFTOKEN_BURN,
-        {
-            {sfNFTokenID, soeREQUIRED},
-            {sfOwner, soeOPTIONAL},
-        },
-        commonFields);
-
-    add(jss::NFTokenCreateOffer,
-        ttNFTOKEN_CREATE_OFFER,
-        {
-            {sfNFTokenID, soeREQUIRED},
-            {sfAmount, soeREQUIRED},
-            {sfDestination, soeOPTIONAL},
-            {sfOwner, soeOPTIONAL},
-            {sfExpiration, soeOPTIONAL},
-        },
-        commonFields);
-
-    add(jss::NFTokenCancelOffer,
-        ttNFTOKEN_CANCEL_OFFER,
-        {
-            {sfNFTokenOffers, soeREQUIRED},
-        },
-        commonFields);
-
-    add(jss::NFTokenAcceptOffer,
-        ttNFTOKEN_ACCEPT_OFFER,
-        {
-            {sfNFTokenBuyOffer, soeOPTIONAL},
-            {sfNFTokenSellOffer, soeOPTIONAL},
-            {sfNFTokenBrokerFee, soeOPTIONAL},
-        },
-        commonFields);
-
-    add(jss::Clawback,
-        ttCLAWBACK,
-        {
-            {sfAmount, soeREQUIRED, soeMPTSupported},
-            {sfMPTokenHolder, soeOPTIONAL},
-        },
-        commonFields);
-
-    add(jss::XChainCreateBridge,
-        ttXCHAIN_CREATE_BRIDGE,
-        {
-            {sfXChainBridge, soeREQUIRED},
-            {sfSignatureReward, soeREQUIRED},
-            {sfMinAccountCreateAmount, soeOPTIONAL},
-        },
-        commonFields);
-
-    add(jss::XChainModifyBridge,
-        ttXCHAIN_MODIFY_BRIDGE,
-        {
-            {sfXChainBridge, soeREQUIRED},
-            {sfSignatureReward, soeOPTIONAL},
-            {sfMinAccountCreateAmount, soeOPTIONAL},
-        },
-        commonFields);
-
-    add(jss::XChainCreateClaimID,
-        ttXCHAIN_CREATE_CLAIM_ID,
-        {
-            {sfXChainBridge, soeREQUIRED},
-            {sfSignatureReward, soeREQUIRED},
-            {sfOtherChainSource, soeREQUIRED},
-        },
-        commonFields);
-
-    add(jss::XChainCommit,
-        ttXCHAIN_COMMIT,
-        {
-            {sfXChainBridge, soeREQUIRED},
-            {sfXChainClaimID, soeREQUIRED},
-            {sfAmount, soeREQUIRED},
-            {sfOtherChainDestination, soeOPTIONAL},
-        },
-        commonFields);
-
-    add(jss::XChainClaim,
-        ttXCHAIN_CLAIM,
-        {
-            {sfXChainBridge, soeREQUIRED},
-            {sfXChainClaimID, soeREQUIRED},
-            {sfDestination, soeREQUIRED},
-            {sfDestinationTag, soeOPTIONAL},
-            {sfAmount, soeREQUIRED},
-        },
-        commonFields);
-
-    add(jss::XChainAddClaimAttestation,
-        ttXCHAIN_ADD_CLAIM_ATTESTATION,
-        {
-            {sfXChainBridge, soeREQUIRED},
-
-            {sfAttestationSignerAccount, soeREQUIRED},
-            {sfPublicKey, soeREQUIRED},
-            {sfSignature, soeREQUIRED},
-            {sfOtherChainSource, soeREQUIRED},
-            {sfAmount, soeREQUIRED},
-            {sfAttestationRewardAccount, soeREQUIRED},
-            {sfWasLockingChainSend, soeREQUIRED},
-
-            {sfXChainClaimID, soeREQUIRED},
-            {sfDestination, soeOPTIONAL},
-        },
-        commonFields);
-
-    add(jss::XChainAddAccountCreateAttestation,
-        ttXCHAIN_ADD_ACCOUNT_CREATE_ATTESTATION,
-        {
-            {sfXChainBridge, soeREQUIRED},
-
-            {sfAttestationSignerAccount, soeREQUIRED},
-            {sfPublicKey, soeREQUIRED},
-            {sfSignature, soeREQUIRED},
-            {sfOtherChainSource, soeREQUIRED},
-            {sfAmount, soeREQUIRED},
-            {sfAttestationRewardAccount, soeREQUIRED},
-            {sfWasLockingChainSend, soeREQUIRED},
-
-            {sfXChainAccountCreateCount, soeREQUIRED},
-            {sfDestination, soeREQUIRED},
-            {sfSignatureReward, soeREQUIRED},
-        },
-        commonFields);
-
-    add(jss::XChainAccountCreateCommit,
-        ttXCHAIN_ACCOUNT_CREATE_COMMIT,
-        {
-            {sfXChainBridge, soeREQUIRED},
-            {sfDestination, soeREQUIRED},
-            {sfAmount, soeREQUIRED},
-            {sfSignatureReward, soeREQUIRED},
-        },
-        commonFields);
-
-    add(jss::DIDSet,
-        ttDID_SET,
-        {
-            {sfDIDDocument, soeOPTIONAL},
-            {sfURI, soeOPTIONAL},
-            {sfData, soeOPTIONAL},
-        },
-        commonFields);
-
-    add(jss::DIDDelete, ttDID_DELETE, {}, commonFields);
-
-    add(jss::OracleSet,
-        ttORACLE_SET,
-        {
-            {sfOracleDocumentID, soeREQUIRED},
-            {sfProvider, soeOPTIONAL},
-            {sfURI, soeOPTIONAL},
-            {sfAssetClass, soeOPTIONAL},
-            {sfLastUpdateTime, soeREQUIRED},
-            {sfPriceDataSeries, soeREQUIRED},
-        },
-        commonFields);
-
-    add(jss::OracleDelete,
-        ttORACLE_DELETE,
-        {
-            {sfOracleDocumentID, soeREQUIRED},
-        },
-        commonFields);
-
-    add(jss::LedgerStateFix,
-        ttLEDGER_STATE_FIX,
-        {
-            {sfLedgerFixType, soeREQUIRED},
-            {sfOwner, soeOPTIONAL},
-        },
-        commonFields);
-
-    add(jss::MPTokenIssuanceCreate,
-        ttMPTOKEN_ISSUANCE_CREATE,
-        {
-            {sfAssetScale, soeOPTIONAL},
-            {sfTransferFee, soeOPTIONAL},
-            {sfMaximumAmount, soeOPTIONAL},
-            {sfMPTokenMetadata, soeOPTIONAL},
-        },
-        commonFields);
-
-    add(jss::MPTokenIssuanceDestroy,
-        ttMPTOKEN_ISSUANCE_DESTROY,
-        {
-            {sfMPTokenIssuanceID, soeREQUIRED},
-        },
-        commonFields);
-
-    add(jss::MPTokenIssuanceSet,
-        ttMPTOKEN_ISSUANCE_SET,
-        {
-            {sfMPTokenIssuanceID, soeREQUIRED},
-            {sfMPTokenHolder, soeOPTIONAL},
-        },
-        commonFields);
-
-    add(jss::MPTokenAuthorize,
-        ttMPTOKEN_AUTHORIZE,
-        {
-            {sfMPTokenIssuanceID, soeREQUIRED},
-            {sfMPTokenHolder, soeOPTIONAL},
-        },
-        commonFields);
-=======
 #undef TRANSACTION
 #pragma pop_macro("TRANSACTION")
 #undef UNWRAP
 #pragma pop_macro("UNWRAP")
->>>>>>> 63209c26
 }
 
 TxFormats const&
