//------------------------------------------------------------------------------
/*
    This file is part of rippled: https://github.com/ripple/rippled
    Copyright (c) 2012, 2013 Ripple Labs Inc.

    Permission to use, copy, modify, and/or distribute this software for any
    purpose  with  or without fee is hereby granted, provided that the above
    copyright notice and this permission notice appear in all copies.

    THE  SOFTWARE IS PROVIDED "AS IS" AND THE AUTHOR DISCLAIMS ALL WARRANTIES
    WITH  REGARD  TO  THIS  SOFTWARE  INCLUDING  ALL  IMPLIED  WARRANTIES  OF
    MERCHANTABILITY  AND  FITNESS. IN NO EVENT SHALL THE AUTHOR BE LIABLE FOR
    ANY  SPECIAL ,  DIRECT, INDIRECT, OR CONSEQUENTIAL DAMAGES OR ANY DAMAGES
    WHATSOEVER  RESULTING  FROM  LOSS  OF USE, DATA OR PROFITS, WHETHER IN AN
    ACTION  OF  CONTRACT, NEGLIGENCE OR OTHER TORTIOUS ACTION, ARISING OUT OF
    OR IN CONNECTION WITH THE USE OR PERFORMANCE OF THIS SOFTWARE.
*/
//==============================================================================

#include <xrpl/basics/Log.h>
#include <xrpl/basics/StringUtilities.h>
#include <xrpl/basics/contract.h>
#include <xrpl/basics/safe_cast.h>
#include <xrpl/json/to_string.h>
#include <xrpl/protocol/Feature.h>
#include <xrpl/protocol/HashPrefix.h>
#include <xrpl/protocol/Protocol.h>
#include <xrpl/protocol/PublicKey.h>
#include <xrpl/protocol/STAccount.h>
#include <xrpl/protocol/STArray.h>
#include <xrpl/protocol/STTx.h>
#include <xrpl/protocol/Sign.h>
#include <xrpl/protocol/TxFlags.h>
#include <xrpl/protocol/UintTypes.h>
#include <xrpl/protocol/jss.h>
#include <boost/format.hpp>

#include <array>
#include <memory>
#include <type_traits>
#include <utility>

namespace ripple {

static auto
getTxFormat(TxType type)
{
    auto format = TxFormats::getInstance().findByType(type);

    if (format == nullptr)
    {
        Throw<std::runtime_error>(
            "Invalid transaction type " +
            std::to_string(safe_cast<std::underlying_type_t<TxType>>(type)));
    }

    return format;
}

STTx::STTx(STObject&& object) : STObject(std::move(object))
{
    tx_type_ = safe_cast<TxType>(getFieldU16(sfTransactionType));
    applyTemplate(getTxFormat(tx_type_)->getSOTemplate());  //  may throw
    tid_ = getHash(HashPrefix::transactionID);
}

STTx::STTx(SerialIter& sit) : STObject(sfTransaction)
{
    int length = sit.getBytesLeft();

    if ((length < txMinSizeBytes) || (length > txMaxSizeBytes))
        Throw<std::runtime_error>("Transaction length invalid");

    if (set(sit))
        Throw<std::runtime_error>("Transaction contains an object terminator");

    tx_type_ = safe_cast<TxType>(getFieldU16(sfTransactionType));

    applyTemplate(getTxFormat(tx_type_)->getSOTemplate());  // May throw
    tid_ = getHash(HashPrefix::transactionID);
}

STTx::STTx(TxType type, std::function<void(STObject&)> assembler)
    : STObject(sfTransaction)
{
    auto format = getTxFormat(type);

    set(format->getSOTemplate());
    setFieldU16(sfTransactionType, format->getType());

    assembler(*this);

    tx_type_ = safe_cast<TxType>(getFieldU16(sfTransactionType));

    if (tx_type_ != type)
        LogicError("Transaction type was mutated during assembly");

    tid_ = getHash(HashPrefix::transactionID);
}

STBase*
STTx::copy(std::size_t n, void* buf) const
{
    return emplace(n, buf, *this);
}

STBase*
STTx::move(std::size_t n, void* buf)
{
    return emplace(n, buf, std::move(*this));
}

// STObject functions.
SerializedTypeID
STTx::getSType() const
{
    return STI_TRANSACTION;
}

std::string
STTx::getFullText() const
{
    std::string ret = "\"";
    ret += to_string(getTransactionID());
    ret += "\" = {";
    ret += STObject::getFullText();
    ret += "}";
    return ret;
}

boost::container::flat_set<AccountID>
STTx::getMentionedAccounts() const
{
    boost::container::flat_set<AccountID> list;

    for (auto const& it : *this)
    {
        if (auto sacc = dynamic_cast<STAccount const*>(&it))
        {
            assert(!sacc->isDefault());
            if (!sacc->isDefault())
                list.insert(sacc->value());
        }
        else if (auto samt = dynamic_cast<STAmount const*>(&it))
        {
            if (samt->holds<Issue>())
            {
                auto const& issuer = samt->getIssuer();
                if (!isXRP(issuer))
                    list.insert(issuer);
            }
            else
                list.insert(samt->getIssuer());
        }
    }

    return list;
}

static Blob
getSigningData(STTx const& that)
{
    Serializer s;
    s.add32(HashPrefix::txSign);
    that.addWithoutSigningFields(s);
    return s.getData();
}

uint256
STTx::getSigningHash() const
{
    return STObject::getSigningHash(HashPrefix::txSign);
}

Blob
STTx::getSignature() const
{
    try
    {
        return getFieldVL(sfTxnSignature);
    }
    catch (std::exception const&)
    {
        return Blob();
    }
}

SeqProxy
STTx::getSeqProxy() const
{
    std::uint32_t const seq{getFieldU32(sfSequence)};
    if (seq != 0)
        return SeqProxy::sequence(seq);

    std::optional<std::uint32_t> const ticketSeq{operator[](~sfTicketSequence)};
    if (!ticketSeq)
        // No TicketSequence specified.  Return the Sequence, whatever it is.
        return SeqProxy::sequence(seq);

    return SeqProxy{SeqProxy::ticket, *ticketSeq};
}

void
STTx::sign(PublicKey const& publicKey, SecretKey const& secretKey)
{
    auto const data = getSigningData(*this);

    auto const sig = ripple::sign(publicKey, secretKey, makeSlice(data));

    setFieldVL(sfTxnSignature, sig);
    tid_ = getHash(HashPrefix::transactionID);
}

Expected<void, std::string>
STTx::checkSign(
    RequireFullyCanonicalSig requireCanonicalSig,
    Rules const& rules) const
{
    try
    {
        // Determine whether we're single- or multi-signing by looking
        // at the SigningPubKey.  If it's empty we must be
        // multi-signing.  Otherwise we're single-signing.
        Blob const& signingPubKey = getFieldVL(sfSigningPubKey);
        return signingPubKey.empty()
            ? checkMultiSign(requireCanonicalSig, rules)
            : checkSingleSign(requireCanonicalSig);
    }
    catch (std::exception const&)
    {
    }
    return Unexpected("Internal signature check failure.");
}

Json::Value
STTx::getJson(JsonOptions options) const
{
    Json::Value ret = STObject::getJson(JsonOptions::none);
    if (!(options & JsonOptions::disable_API_prior_V2))
        ret[jss::hash] = to_string(getTransactionID());
    return ret;
}

Json::Value
STTx::getJson(JsonOptions options, bool binary) const
{
    bool const V1 = !(options & JsonOptions::disable_API_prior_V2);

    if (binary)
    {
        Serializer s = STObject::getSerializer();
        std::string const dataBin = strHex(s.peekData());

        if (V1)
        {
            Json::Value ret(Json::objectValue);
            ret[jss::tx] = dataBin;
            ret[jss::hash] = to_string(getTransactionID());
            return ret;
        }
        else
            return Json::Value{dataBin};
    }

    Json::Value ret = STObject::getJson(JsonOptions::none);
    if (V1)
        ret[jss::hash] = to_string(getTransactionID());

    return ret;
}

std::string const&
STTx::getMetaSQLInsertReplaceHeader()
{
    static std::string const sql =
        "INSERT OR REPLACE INTO Transactions "
        "(TransID, TransType, FromAcct, FromSeq, LedgerSeq, Status, RawTxn, "
        "TxnMeta)"
        " VALUES ";

    return sql;
}

std::string
STTx::getMetaSQL(std::uint32_t inLedger, std::string const& escapedMetaData)
    const
{
    Serializer s;
    add(s);
    return getMetaSQL(s, inLedger, txnSqlValidated, escapedMetaData);
}

// VFALCO This could be a free function elsewhere
std::string
STTx::getMetaSQL(
    Serializer rawTxn,
    std::uint32_t inLedger,
    char status,
    std::string const& escapedMetaData) const
{
    static boost::format bfTrans(
        "('%s', '%s', '%s', '%d', '%d', '%c', %s, %s)");
    std::string rTxn = sqlBlobLiteral(rawTxn.peekData());

    auto format = TxFormats::getInstance().findByType(tx_type_);
    assert(format != nullptr);

    return str(
        boost::format(bfTrans) % to_string(getTransactionID()) %
        format->getName() % toBase58(getAccountID(sfAccount)) %
        getFieldU32(sfSequence) % inLedger % status % rTxn % escapedMetaData);
}

Expected<void, std::string>
STTx::checkSingleSign(RequireFullyCanonicalSig requireCanonicalSig) const
{
    // We don't allow both a non-empty sfSigningPubKey and an sfSigners.
    // That would allow the transaction to be signed two ways.  So if both
    // fields are present the signature is invalid.
    if (isFieldPresent(sfSigners))
        return Unexpected("Cannot both single- and multi-sign.");

    bool validSig = false;
    try
    {
        bool const fullyCanonical = (getFlags() & tfFullyCanonicalSig) ||
            (requireCanonicalSig == RequireFullyCanonicalSig::yes);

        auto const spk = getFieldVL(sfSigningPubKey);

        if (publicKeyType(makeSlice(spk)))
        {
            Blob const signature = getFieldVL(sfTxnSignature);
            Blob const data = getSigningData(*this);

            validSig = verify(
                PublicKey(makeSlice(spk)),
                makeSlice(data),
                makeSlice(signature),
                fullyCanonical);
        }
    }
    catch (std::exception const&)
    {
        // Assume it was a signature failure.
        validSig = false;
    }
    if (validSig == false)
        return Unexpected("Invalid signature.");
    // Signature was verified.
    return {};
}

Expected<void, std::string>
STTx::checkMultiSign(
    RequireFullyCanonicalSig requireCanonicalSig,
    Rules const& rules) const
{
    // Make sure the MultiSigners are present.  Otherwise they are not
    // attempting multi-signing and we just have a bad SigningPubKey.
    if (!isFieldPresent(sfSigners))
        return Unexpected("Empty SigningPubKey.");

    // We don't allow both an sfSigners and an sfTxnSignature.  Both fields
    // being present would indicate that the transaction is signed both ways.
    if (isFieldPresent(sfTxnSignature))
        return Unexpected("Cannot both single- and multi-sign.");

    STArray const& signers{getFieldArray(sfSigners)};

    // There are well known bounds that the number of signers must be within.
    if (signers.size() < minMultiSigners ||
        signers.size() > maxMultiSigners(&rules))
        return Unexpected("Invalid Signers array size.");

    // We can ease the computational load inside the loop a bit by
    // pre-constructing part of the data that we hash.  Fill a Serializer
    // with the stuff that stays constant from signature to signature.
    Serializer const dataStart{startMultiSigningData(*this)};

    // We also use the sfAccount field inside the loop.  Get it once.
    auto const txnAccountID = getAccountID(sfAccount);

    // Determine whether signatures must be full canonical.
    bool const fullyCanonical = (getFlags() & tfFullyCanonicalSig) ||
        (requireCanonicalSig == RequireFullyCanonicalSig::yes);

    // Signers must be in sorted order by AccountID.
    AccountID lastAccountID(beast::zero);

    for (auto const& signer : signers)
    {
        auto const accountID = signer.getAccountID(sfAccount);

        // The account owner may not multisign for themselves.
        if (accountID == txnAccountID)
            return Unexpected("Invalid multisigner.");

        // No duplicate signers allowed.
        if (lastAccountID == accountID)
            return Unexpected("Duplicate Signers not allowed.");

        // Accounts must be in order by account ID.  No duplicates allowed.
        if (lastAccountID > accountID)
            return Unexpected("Unsorted Signers array.");

        // The next signature must be greater than this one.
        lastAccountID = accountID;

        // Verify the signature.
        bool validSig = false;
        try
        {
            Serializer s = dataStart;
            finishMultiSigningData(accountID, s);

            auto spk = signer.getFieldVL(sfSigningPubKey);

            if (publicKeyType(makeSlice(spk)))
            {
                Blob const signature = signer.getFieldVL(sfTxnSignature);

                validSig = verify(
                    PublicKey(makeSlice(spk)),
                    s.slice(),
                    makeSlice(signature),
                    fullyCanonical);
            }
        }
        catch (std::exception const&)
        {
            // We assume any problem lies with the signature.
            validSig = false;
        }
        if (!validSig)
            return Unexpected(
                std::string("Invalid signature on account ") +
                toBase58(accountID) + ".");
    }
    // All signatures verified.
    return {};
}

//------------------------------------------------------------------------------

static bool
isMemoOkay(STObject const& st, std::string& reason)
{
    if (!st.isFieldPresent(sfMemos))
        return true;

    auto const& memos = st.getFieldArray(sfMemos);

    // The number 2048 is a preallocation hint, not a hard limit
    // to avoid allocate/copy/free's
    Serializer s(2048);
    memos.add(s);

    // FIXME move the memo limit into a config tunable
    if (s.getDataLength() > 1024)
    {
        reason = "The memo exceeds the maximum allowed size.";
        return false;
    }

    for (auto const& memo : memos)
    {
        auto memoObj = dynamic_cast<STObject const*>(&memo);

        if (!memoObj || (memoObj->getFName() != sfMemo))
        {
            reason = "A memo array may contain only Memo objects.";
            return false;
        }

        for (auto const& memoElement : *memoObj)
        {
            auto const& name = memoElement.getFName();

            if (name != sfMemoType && name != sfMemoData &&
                name != sfMemoFormat)
            {
                reason =
                    "A memo may contain only MemoType, MemoData or "
                    "MemoFormat fields.";
                return false;
            }

            // The raw data is stored as hex-octets, which we want to decode.
            auto optData = strUnHex(memoElement.getText());

            if (!optData)
            {
                reason =
                    "The MemoType, MemoData and MemoFormat fields may "
                    "only contain hex-encoded data.";
                return false;
            }

            if (name == sfMemoData)
                continue;

            // The only allowed characters for MemoType and MemoFormat are the
            // characters allowed in URLs per RFC 3986: alphanumerics and the
            // following symbols: -._~:/?#[]@!$&'()*+,;=%
            static constexpr std::array<char, 256> const allowedSymbols = []() {
                std::array<char, 256> a{};

                std::string_view symbols(
                    "0123456789"
                    "-._~:/?#[]@!$&'()*+,;=%"
                    "ABCDEFGHIJKLMNOPQRSTUVWXYZ"
                    "abcdefghijklmnopqrstuvwxyz");

                for (char c : symbols)
                    a[c] = 1;
                return a;
            }();

            for (auto c : *optData)
            {
                if (!allowedSymbols[c])
                {
                    reason =
                        "The MemoType and MemoFormat fields may only "
                        "contain characters that are allowed in URLs "
                        "under RFC 3986.";
                    return false;
                }
            }
        }
    }

    return true;
}

// Ensure all account fields are 160-bits
static bool
isAccountFieldOkay(STObject const& st)
{
    for (int i = 0; i < st.getCount(); ++i)
    {
        auto t = dynamic_cast<STAccount const*>(st.peekAtPIndex(i));
        if (t && t->isDefault())
            return false;
    }

    return true;
}

static bool
invalidMPTAmountInTx(STObject const& tx)
{
    auto const txType = tx[~sfTransactionType];
    if (!txType)
        return false;
    if (auto const* item =
            TxFormats::getInstance().findByType(safe_cast<TxType>(*txType)))
    {
        for (auto const& e : item->getSOTemplate())
        {
            if (tx.isFieldPresent(e.sField()) && e.supportMPT() != soeMPTNone)
            {
                if (auto const& field = tx.peekAtField(e.sField());
                    field.getSType() == STI_AMOUNT &&
                    static_cast<STAmount const&>(field).holds<MPTIssue>())
                {
<<<<<<< HEAD
                    if (e.supportMPT() == soeMPTNotSupported)
=======
                    if (e.supportMPT() != soeMPTSupported)
>>>>>>> 29c6f5d9
                        return true;
                }
            }
        }
    }
    return false;
}

bool
passesLocalChecks(STObject const& st, std::string& reason)
{
    if (!isMemoOkay(st, reason))
        return false;

    if (!isAccountFieldOkay(st))
    {
        reason = "An account field is invalid.";
        return false;
    }

    if (isPseudoTx(st))
    {
        reason = "Cannot submit pseudo transactions.";
        return false;
    }

    if (invalidMPTAmountInTx(st))
    {
        reason = "Amount can not be MPT.";
        return false;
    }

    return true;
}

std::shared_ptr<STTx const>
sterilize(STTx const& stx)
{
    Serializer s;
    stx.add(s);
    SerialIter sit(s.slice());
    return std::make_shared<STTx const>(std::ref(sit));
}

bool
isPseudoTx(STObject const& tx)
{
    auto t = tx[~sfTransactionType];
    if (!t)
        return false;
    auto tt = safe_cast<TxType>(*t);
    return tt == ttAMENDMENT || tt == ttFEE || tt == ttUNL_MODIFY;
}

}  // namespace ripple<|MERGE_RESOLUTION|>--- conflicted
+++ resolved
@@ -143,14 +143,9 @@
         }
         else if (auto samt = dynamic_cast<STAmount const*>(&it))
         {
-            if (samt->holds<Issue>())
-            {
-                auto const& issuer = samt->getIssuer();
-                if (!isXRP(issuer))
-                    list.insert(issuer);
-            }
-            else
-                list.insert(samt->getIssuer());
+            auto const& issuer = samt->getIssuer();
+            if (!isXRP(issuer))
+                list.insert(issuer);
         }
     }
 
@@ -565,11 +560,7 @@
                     field.getSType() == STI_AMOUNT &&
                     static_cast<STAmount const&>(field).holds<MPTIssue>())
                 {
-<<<<<<< HEAD
-                    if (e.supportMPT() == soeMPTNotSupported)
-=======
                     if (e.supportMPT() != soeMPTSupported)
->>>>>>> 29c6f5d9
                         return true;
                 }
             }
