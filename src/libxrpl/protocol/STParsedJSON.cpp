--- conflicted
+++ resolved
@@ -398,14 +398,8 @@
 
                     std::uint64_t val;
 
-<<<<<<< HEAD
-                    bool const useBase10 = field == sfMaximumAmount ||
-                        field == sfOutstandingAmount ||
-                        field == sfLockedAmount || field == sfMPTAmount;
-=======
                     bool const useBase10 =
                         field.shouldMeta(SField::sMD_BaseTen);
->>>>>>> 29c6f5d9
 
                     // if the field is amount, serialize as base 10
                     auto [p, ec] = std::from_chars(
