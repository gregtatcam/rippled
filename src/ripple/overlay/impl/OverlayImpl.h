//------------------------------------------------------------------------------
/*
    This file is part of rippled: https://github.com/ripple/rippled
    Copyright (c) 2012, 2013 Ripple Labs Inc.

    Permission to use, copy, modify, and/or distribute this software for any
    purpose  with  or without fee is hereby granted, provided that the above
    copyright notice and this permission notice appear in all copies.

    THE  SOFTWARE IS PROVIDED "AS IS" AND THE AUTHOR DISCLAIMS ALL WARRANTIES
    WITH  REGARD  TO  THIS  SOFTWARE  INCLUDING  ALL  IMPLIED  WARRANTIES  OF
    MERCHANTABILITY  AND  FITNESS. IN NO EVENT SHALL THE AUTHOR BE LIABLE FOR
    ANY  SPECIAL ,  DIRECT, INDIRECT, OR CONSEQUENTIAL DAMAGES OR ANY DAMAGES
    WHATSOEVER  RESULTING  FROM  LOSS  OF USE, DATA OR PROFITS, WHETHER IN AN
    ACTION  OF  CONTRACT, NEGLIGENCE OR OTHER TORTIOUS ACTION, ARISING OUT OF
    OR IN CONNECTION WITH THE USE OR PERFORMANCE OF THIS SOFTWARE.
*/
//==============================================================================

#ifndef RIPPLE_OVERLAY_OVERLAYIMPL_H_INCLUDED
#define RIPPLE_OVERLAY_OVERLAYIMPL_H_INCLUDED

#include <ripple/basics/chrono.h>
#include <ripple/core/Job.h>
#include <ripple/overlay/Overlay.h>
#include <ripple/overlay/Slot.h>
#include <ripple/overlay/impl/P2POverlayImpl.h>

#include <boost/asio/basic_waitable_timer.hpp>

namespace ripple {

template <typename PeerImplmnt>
class PeerImp;
class P2PeerImp;
class BasicConfig;

class OverlayImpl : public Overlay,
                    public P2POverlayImpl,
                    public reduce_relay::SquelchHandler
{
private:
    using clock_type = std::chrono::steady_clock;
    using error_code = boost::system::error_code;

    struct Timer : std::enable_shared_from_this<Timer>
    {
        OverlayImpl& overlay_;
        boost::asio::basic_waitable_timer<clock_type> timer_;

        explicit Timer(OverlayImpl& overlay);

        void
        stop();

        void
        run();

        void
        on_timer(error_code ec);
    };

    std::shared_ptr<Timer> timer_;
    int timer_count_;
    std::atomic<uint64_t> jqTransOverflow_{0};
    std::atomic<uint64_t> peerDisconnectsCharges_{0};

    // Last time we crawled peers for shard info. 'cs' = crawl shards
    std::atomic<std::chrono::seconds> csLast_{std::chrono::seconds{0}};
    std::mutex csMutex_;
    std::condition_variable csCV_;
    // Peer IDs expecting to receive a last link notification
    std::set<std::uint32_t> csIDs_;

    reduce_relay::Slots<UptimeClock> slots_;

    // A message with the list of manifests we send to peers
    std::shared_ptr<Message> manifestMessage_;
    // Used to track whether we need to update the cached list of manifests
    std::optional<std::uint32_t> manifestListSeq_;
    // Protects the message and the sequence list of manifests
    std::mutex manifestLock_;

    //--------------------------------------------------------------------------

public:
    OverlayImpl(
        Application& app,
        Setup const& setup,
        Stoppable& parent,
        ServerHandler& serverHandler,
        Resource::Manager& resourceManager,
        Resolver& resolver,
        boost::asio::io_service& io_service,
        BasicConfig const& config,
        beast::insight::Collector::ptr const& collector);

    ~OverlayImpl();

    OverlayImpl(OverlayImpl const&) = delete;
    OverlayImpl&
    operator=(OverlayImpl const&) = delete;

    std::size_t
    size() const override;

    Json::Value
    json() override;

    PeerSequence
    getActivePeers() const override;

    void checkTracking(std::uint32_t) override;

<<<<<<< HEAD
=======
    std::shared_ptr<P2Peer>
    findPeerByShortID(Peer::id_t const& id) const override;

    std::shared_ptr<P2Peer>
    findPeerByPublicKey(PublicKey const& pubKey) override;

>>>>>>> ac855d88
    void
    broadcast(protocol::TMProposeSet& m) override;

    void
    broadcast(protocol::TMValidation& m) override;

    std::set<Peer::id_t>
    relay(
        protocol::TMProposeSet& m,
        uint256 const& uid,
        PublicKey const& validator) override;

    std::set<Peer::id_t>
    relay(
        protocol::TMValidation& m,
        uint256 const& uid,
        PublicKey const& validator) override;

    std::shared_ptr<Message>
    getManifestsMessage();

    //--------------------------------------------------------------------------
    //
    // OverlayImpl
    //

    // UnaryFunc will be called as
    //  void(std::shared_ptr<PeerImp>&&)
    //
    template <class UnaryFunc>
    void
    for_each(UnaryFunc&& f) const
    {
        std::vector<std::weak_ptr<PeerImp<P2PeerImp>>> wp;
        {
            std::lock_guard lock(mutex_);

            // Iterate over a copy of the peer list because peer
            // destruction can invalidate iterators.
            wp.reserve(ids_.size());

            for (auto& x : ids_)
                wp.push_back(x.second);
        }

        for (auto& w : wp)
        {
            if (auto p = w.lock())
                f(std::move(p));
        }
    }

    // Called when TMManifests is received from a peer
    void
    onManifests(
        std::shared_ptr<protocol::TMManifests> const& m,
        std::shared_ptr<PeerImp<P2PeerImp>> const& from);

    void
    incJqTransOverflow() override
    {
        ++jqTransOverflow_;
    }

    std::uint64_t
    getJqTransOverflow() const override
    {
        return jqTransOverflow_;
    }

    void
    incPeerDisconnectCharges() override
    {
        ++peerDisconnectsCharges_;
    }

    std::uint64_t
    getPeerDisconnectCharges() const override
    {
        return peerDisconnectsCharges_;
    }

    Json::Value
    crawlShards(bool pubKey, std::uint32_t hops) override;

    /** Called when the last link from a peer chain is received.

        @param id peer id that received the shard info.
    */
    void
    lastLink(std::uint32_t id);

    /** Updates message count for validator/peer. Sends TMSquelch if the number
     * of messages for N peers reaches threshold T. A message is counted
     * if a peer receives the message for the first time and if
     * the message has been  relayed.
     * @param key Unique message's key
     * @param validator Validator's public key
     * @param peers Peers' id to update the slots for
     * @param type Received protocol message type
     */
    void
    updateSlotAndSquelch(
        uint256 const& key,
        PublicKey const& validator,
        std::set<Peer::id_t>&& peers,
        protocol::MessageType type);

    /** Overload to reduce allocation in case of single peer
     */
    void
    updateSlotAndSquelch(
        uint256 const& key,
        PublicKey const& validator,
        Peer::id_t peer,
        protocol::MessageType type);

    /** Called when the peer is deleted. If the peer was selected to be the
     * source of messages from the validator then squelched peers have to be
     * unsquelched.
     * @param id Peer's id
     */
    void
    deletePeer(Peer::id_t id);

protected:
    // HOOKS
    bool
    processRequest(http_request_type const& req, Handoff& handoff) override;

    std::shared_ptr<PeerImp<P2PeerImp>>
    mkInboundPeer(
        id_t id,
        std::shared_ptr<PeerFinder::Slot> const& slot,
        http_request_type&& request,
        PublicKey const& publicKey,
        Resource::Consumer consumer,
        ProtocolVersion protocol,
        std::unique_ptr<stream_type>&& stream_ptr) override;

    std::shared_ptr<PeerImp<P2PeerImp>>
    mkOutboundPeer(
        std::unique_ptr<stream_type>&& stream_ptr,
        boost::beast::multi_buffer const& buffers,
        std::shared_ptr<PeerFinder::Slot>&& slot,
        http_response_type&& response,
        Resource::Consumer usage,
        PublicKey const& publicKey,
        ProtocolVersion protocol,
        id_t id) override;

private:
    void
    squelch(
        PublicKey const& validator,
        Peer::id_t const id,
        std::uint32_t squelchDuration) const override;

    void
    unsquelch(PublicKey const& validator, Peer::id_t id) const override;

    /** Handles crawl requests. Crawl returns information about the
        node and its peers so crawlers can map the network.

        @return true if the request was handled.
    */
    bool
    processCrawl(http_request_type const& req, Handoff& handoff);

    /** Handles validator list requests.
        Using a /vl/<hex-encoded public key> URL, will retrieve the
        latest valdiator list (or UNL) that this node has for that
        public key, if the node trusts that public key.

        @return true if the request was handled.
    */
    bool
    processValidatorList(http_request_type const& req, Handoff& handoff);

    /** Handles health requests. Health returns information about the
        health of the node.

        @return true if the request was handled.
    */
    bool
    processHealth(http_request_type const& req, Handoff& handoff);

    /** Returns information about peers on the overlay network.
        Reported through the /crawl API
        Controlled through the config section [crawl] overlay=[0|1]
    */
    Json::Value
    getOverlayInfo();

    /** Returns information about the local server.
        Reported through the /crawl API
        Controlled through the config section [crawl] server=[0|1]
    */
    Json::Value
    getServerInfo();

    /** Returns information about the local server's performance counters.
        Reported through the /crawl API
        Controlled through the config section [crawl] counts=[0|1]
    */
    Json::Value
    getServerCounts();

    /** Returns information about the local server's UNL.
        Reported through the /crawl API
        Controlled through the config section [crawl] unl=[0|1]
    */
    Json::Value
    getUnlInfo();

    //--------------------------------------------------------------------------

    void
    sendEndpoints();

    /** Check if peers stopped relaying messages
     * and if slots stopped receiving messages from the validator */
    void
    deleteIdlePeers();
};

}  // namespace ripple

#endif<|MERGE_RESOLUTION|>--- conflicted
+++ resolved
@@ -112,15 +112,12 @@
 
     void checkTracking(std::uint32_t) override;
 
-<<<<<<< HEAD
-=======
     std::shared_ptr<P2Peer>
     findPeerByShortID(Peer::id_t const& id) const override;
 
     std::shared_ptr<P2Peer>
     findPeerByPublicKey(PublicKey const& pubKey) override;
 
->>>>>>> ac855d88
     void
     broadcast(protocol::TMProposeSet& m) override;
 
