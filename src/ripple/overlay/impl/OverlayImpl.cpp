--- conflicted
+++ resolved
@@ -697,8 +697,6 @@
     });
 }
 
-<<<<<<< HEAD
-=======
 std::shared_ptr<P2Peer>
 OverlayImpl::findPeerByShortID(Peer::id_t const& id) const
 {
@@ -726,7 +724,6 @@
     return {};
 }
 
->>>>>>> ac855d88
 void
 OverlayImpl::broadcast(protocol::TMProposeSet& m)
 {
