//------------------------------------------------------------------------------
/*
    This file is part of rippled: https://github.com/ripple/rippled
    Copyright (c) 2012, 2013 Ripple Labs Inc.

    Permission to use, copy, modify, and/or distribute this software for any
    purpose  with  or without fee is hereby granted, provided that the above
    copyright notice and this permission notice appear in all copies.

    THE  SOFTWARE IS PROVIDED "AS IS" AND THE AUTHOR DISCLAIMS ALL WARRANTIES
    WITH  REGARD  TO  THIS  SOFTWARE  INCLUDING  ALL  IMPLIED  WARRANTIES  OF
    MERCHANTABILITY  AND  FITNESS. IN NO EVENT SHALL THE AUTHOR BE LIABLE FOR
    ANY  SPECIAL ,  DIRECT, INDIRECT, OR CONSEQUENTIAL DAMAGES OR ANY DAMAGES
    WHATSOEVER  RESULTING  FROM  LOSS  OF USE, DATA OR PROFITS, WHETHER IN AN
    ACTION  OF  CONTRACT, NEGLIGENCE OR OTHER TORTIOUS ACTION, ARISING OUT OF
    OR IN CONNECTION WITH THE USE OR PERFORMANCE OF THIS SOFTWARE.
*/
//==============================================================================

#ifndef RIPPLE_PROTOCOL_AMOUNTCONVERSION_H_INCLUDED
#define RIPPLE_PROTOCOL_AMOUNTCONVERSION_H_INCLUDED

#include <ripple/basics/IOUAmount.h>
#include <ripple/basics/XRPAmount.h>
#include <ripple/protocol/STAmount.h>

#include <type_traits>

namespace ripple {

inline STAmount
toSTAmount(IOUAmount const& iou, Issue const& iss)
{
    bool const isNeg = iou.signum() < 0;
    std::uint64_t const umant = isNeg ? -iou.mantissa() : iou.mantissa();
    return STAmount(
        iss,
        umant,
        iou.exponent(),
        /*native*/ false,
        isNeg,
        STAmount::unchecked());
}

inline STAmount
toSTAmount(IOUAmount const& iou)
{
    return toSTAmount(iou, noIssue());
}

inline STAmount
toSTAmount(XRPAmount const& xrp)
{
    bool const isNeg = xrp.signum() < 0;
    std::uint64_t const umant = isNeg ? -xrp.drops() : xrp.drops();
    return STAmount(umant, isNeg);
}

inline STAmount
toSTAmount(XRPAmount const& xrp, Issue const& iss)
{
    assert(isXRP(iss.account) && isXRP(iss.currency));
    return toSTAmount(xrp);
}

template <class T>
T
toAmount(STAmount const& amt) = delete;

template <>
inline STAmount
toAmount<STAmount>(STAmount const& amt)
{
    return amt;
}

template <>
inline IOUAmount
toAmount<IOUAmount>(STAmount const& amt)
{
    assert(amt.mantissa() < std::numeric_limits<std::int64_t>::max());
    bool const isNeg = amt.negative();
    std::int64_t const sMant =
        isNeg ? -std::int64_t(amt.mantissa()) : amt.mantissa();

    assert(!isXRP(amt));
    return IOUAmount(sMant, amt.exponent());
}

template <>
inline XRPAmount
toAmount<XRPAmount>(STAmount const& amt)
{
    assert(amt.mantissa() < std::numeric_limits<std::int64_t>::max());
    bool const isNeg = amt.negative();
    std::int64_t const sMant =
        isNeg ? -std::int64_t(amt.mantissa()) : amt.mantissa();

    assert(isXRP(amt));
    return XRPAmount(sMant);
}

template <class T>
T
toAmount(IOUAmount const& amt) = delete;

template <>
inline IOUAmount
toAmount<IOUAmount>(IOUAmount const& amt)
{
    return amt;
}

template <class T>
T
toAmount(XRPAmount const& amt) = delete;

template <>
inline XRPAmount
toAmount<XRPAmount>(XRPAmount const& amt)
{
    return amt;
}

template <typename T>
T
toAmount(
    Issue const& issue,
    Number const& n,
    Number::rounding_mode mode = Number::getround())
{
    saveNumberRoundMode rm(Number::getround());
    if (isXRP(issue))
        Number::setround(mode);

    if constexpr (std::is_same_v<IOUAmount, T>)
        return IOUAmount(n);
    else if constexpr (std::is_same_v<XRPAmount, T>)
        return XRPAmount(static_cast<std::int64_t>(n));
    else if constexpr (std::is_same_v<STAmount, T>)
    {
        if (isXRP(issue))
            return STAmount(issue, static_cast<std::int64_t>(n));
        return STAmount(issue, n.mantissa(), n.exponent());
    }
    else
    {
        constexpr bool alwaysFalse = !std::is_same_v<T, T>;
        static_assert(alwaysFalse, "Unsupported type for toAmount");
    }
}

template <typename T>
T
toMaxAmount(Issue const& issue)
{
    if constexpr (std::is_same_v<IOUAmount, T>)
        return IOUAmount(STAmount::cMaxValue, STAmount::cMaxOffset);
    else if constexpr (std::is_same_v<XRPAmount, T>)
        return XRPAmount(static_cast<std::int64_t>(STAmount::cMaxNativeN));
    else if constexpr (std::is_same_v<STAmount, T>)
    {
        if (isXRP(issue))
            return STAmount(
                issue, static_cast<std::int64_t>(STAmount::cMaxNativeN));
        return STAmount(issue, STAmount::cMaxValue, STAmount::cMaxOffset);
    }
    else
    {
        constexpr bool alwaysFalse = !std::is_same_v<T, T>;
        static_assert(alwaysFalse, "Unsupported type for toMaxAmount");
    }
}

inline STAmount
toSTAmount(
    Issue const& issue,
    Number const& n,
    Number::rounding_mode mode = Number::getround())
{
    return toAmount<STAmount>(issue, n, mode);
}

template <typename T>
Issue
getIssue(T const& amt)
{
    static_assert(!std::is_same_v<T, MPTAmount>);
    if constexpr (std::is_same_v<IOUAmount, T>)
        return noIssue();
    else if constexpr (std::is_same_v<XRPAmount, T>)
        return xrpIssue();
<<<<<<< HEAD
    if constexpr (std::is_same_v<STAmount, T>)
    {
        assert(!amt.isMPT());
        return amt.issue();
=======
    else if constexpr (std::is_same_v<STAmount, T>)
        return amt.issue();
    else
    {
        constexpr bool alwaysFalse = !std::is_same_v<T, T>;
        static_assert(alwaysFalse, "Unsupported type for getIssue");
>>>>>>> f2d37da4
    }
}

template <typename T>
constexpr T
get(STAmount const& a)
{
    if constexpr (std::is_same_v<IOUAmount, T>)
        return a.iou();
    else if constexpr (std::is_same_v<XRPAmount, T>)
        return a.xrp();
<<<<<<< HEAD
    if constexpr (std::is_same_v<MPTAmount, T>)
        return a.mpt();
    if constexpr (std::is_same_v<STAmount, T>)
=======
    else if constexpr (std::is_same_v<STAmount, T>)
>>>>>>> f2d37da4
        return a;
    else
    {
        constexpr bool alwaysFalse = !std::is_same_v<T, T>;
        static_assert(alwaysFalse, "Unsupported type for get");
    }
}

}  // namespace ripple

#endif<|MERGE_RESOLUTION|>--- conflicted
+++ resolved
@@ -190,19 +190,12 @@
         return noIssue();
     else if constexpr (std::is_same_v<XRPAmount, T>)
         return xrpIssue();
-<<<<<<< HEAD
-    if constexpr (std::is_same_v<STAmount, T>)
-    {
-        assert(!amt.isMPT());
+    else if constexpr (std::is_same_v<STAmount, T>)
         return amt.issue();
-=======
-    else if constexpr (std::is_same_v<STAmount, T>)
-        return amt.issue();
     else
     {
         constexpr bool alwaysFalse = !std::is_same_v<T, T>;
         static_assert(alwaysFalse, "Unsupported type for getIssue");
->>>>>>> f2d37da4
     }
 }
 
@@ -214,13 +207,7 @@
         return a.iou();
     else if constexpr (std::is_same_v<XRPAmount, T>)
         return a.xrp();
-<<<<<<< HEAD
-    if constexpr (std::is_same_v<MPTAmount, T>)
-        return a.mpt();
-    if constexpr (std::is_same_v<STAmount, T>)
-=======
-    else if constexpr (std::is_same_v<STAmount, T>)
->>>>>>> f2d37da4
+    else if constexpr (std::is_same_v<STAmount, T>)
         return a;
     else
     {
