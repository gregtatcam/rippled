//------------------------------------------------------------------------------
/*
    This file is part of rippled: https://github.com/ripple/rippled
    Copyright (c) 2012, 2013 Ripple Labs Inc.

    Permission to use, copy, modify, and/or distribute this software for any
    purpose  with  or without fee is hereby granted, provided that the above
    copyright notice and this permission notice appear in all copies.

    THE  SOFTWARE IS PROVIDED "AS IS" AND THE AUTHOR DISCLAIMS ALL WARRANTIES
    WITH  REGARD  TO  THIS  SOFTWARE  INCLUDING  ALL  IMPLIED  WARRANTIES  OF
    MERCHANTABILITY  AND  FITNESS. IN NO EVENT SHALL THE AUTHOR BE LIABLE FOR
    ANY  SPECIAL ,  DIRECT, INDIRECT, OR CONSEQUENTIAL DAMAGES OR ANY DAMAGES
    WHATSOEVER  RESULTING  FROM  LOSS  OF USE, DATA OR PROFITS, WHETHER IN AN
    ACTION  OF  CONTRACT, NEGLIGENCE OR OTHER TORTIOUS ACTION, ARISING OUT OF
    OR IN CONNECTION WITH THE USE OR PERFORMANCE OF THIS SOFTWARE.
*/
//==============================================================================

#include <ripple/protocol/SField.h>
#include <cassert>
#include <string>
#include <string_view>
#include <utility>

namespace ripple {

// Storage for static const members.
SField::IsSigning const SField::notSigning;
int SField::num = 0;
std::map<int, SField const*> SField::knownCodeToField;

// Give only this translation unit permission to construct SFields
struct SField::private_access_tag_t
{
    explicit private_access_tag_t() = default;
};

static SField::private_access_tag_t access;

template <class T>
template <class... Args>
TypedField<T>::TypedField(private_access_tag_t pat, Args&&... args)
    : SField(pat, std::forward<Args>(args)...)
{
}

// Construct all compile-time SFields, and register them in the knownCodeToField
// database:

// Use macros for most SField construction to enforce naming conventions.
#pragma push_macro("CONSTRUCT_UNTYPED_SFIELD")
#undef CONSTRUCT_UNTYPED_SFIELD

// It would be possible to design the macros so that sfName and txtName would
// be constructed from a single macro parameter.  We chose not to take that
// path because then you cannot grep for the exact SField name and find
// where it is constructed.  These macros allow that grep to succeed.
#define CONSTRUCT_UNTYPED_SFIELD(sfName, txtName, stiSuffix, fieldValue, ...) \
    SField const sfName(                                                      \
        access, STI_##stiSuffix, fieldValue, txtName, ##__VA_ARGS__);         \
    static_assert(                                                            \
        std::string_view(#sfName) == "sf" txtName,                            \
        "Declaration of SField does not match its text name")

#pragma push_macro("CONSTRUCT_TYPED_SFIELD")
#undef CONSTRUCT_TYPED_SFIELD

#define CONSTRUCT_TYPED_SFIELD(sfName, txtName, stiSuffix, fieldValue, ...) \
    SF_##stiSuffix const sfName(                                            \
        access, STI_##stiSuffix, fieldValue, txtName, ##__VA_ARGS__);       \
    static_assert(                                                          \
        std::string_view(#sfName) == "sf" txtName,                          \
        "Declaration of SField does not match its text name")

// clang-format off

// SFields which, for historical reasons, do not follow naming conventions.
SField const sfInvalid(access, -1);
SField const sfGeneric(access, 0);
SField const sfHash(access, STI_UINT256, 257, "hash");
SField const sfIndex(access, STI_UINT256, 258, "index");

// Untyped SFields
CONSTRUCT_UNTYPED_SFIELD(sfLedgerEntry,         "LedgerEntry",          LEDGERENTRY, 257);
CONSTRUCT_UNTYPED_SFIELD(sfTransaction,         "Transaction",          TRANSACTION, 257);
CONSTRUCT_UNTYPED_SFIELD(sfValidation,          "Validation",           VALIDATION,  257);
CONSTRUCT_UNTYPED_SFIELD(sfMetadata,            "Metadata",             METADATA,    257);

// 8-bit integers
CONSTRUCT_TYPED_SFIELD(sfCloseResolution,       "CloseResolution",      UINT8,      1);
CONSTRUCT_TYPED_SFIELD(sfMethod,                "Method",               UINT8,      2);
CONSTRUCT_TYPED_SFIELD(sfTransactionResult,     "TransactionResult",    UINT8,      3);
CONSTRUCT_TYPED_SFIELD(sfScale,                 "Scale",                UINT8,      4);

// 8-bit integers (uncommon)
CONSTRUCT_TYPED_SFIELD(sfTickSize,              "TickSize",             UINT8,     16);
CONSTRUCT_TYPED_SFIELD(sfUNLModifyDisabling,    "UNLModifyDisabling",   UINT8,     17);
CONSTRUCT_TYPED_SFIELD(sfHookResult,            "HookResult",           UINT8,     18);
CONSTRUCT_TYPED_SFIELD(sfWasLockingChainSend,   "WasLockingChainSend",  UINT8,     19);

// 16-bit integers
CONSTRUCT_TYPED_SFIELD(sfLedgerEntryType,       "LedgerEntryType",      UINT16,     1, SField::sMD_Never);
CONSTRUCT_TYPED_SFIELD(sfTransactionType,       "TransactionType",      UINT16,     2);
CONSTRUCT_TYPED_SFIELD(sfSignerWeight,          "SignerWeight",         UINT16,     3);
CONSTRUCT_TYPED_SFIELD(sfTransferFee,           "TransferFee",          UINT16,     4);
CONSTRUCT_TYPED_SFIELD(sfTradingFee,            "TradingFee",           UINT16,     5);
CONSTRUCT_TYPED_SFIELD(sfDiscountedFee,         "DiscountedFee",        UINT16,     6);

// 16-bit integers (uncommon)
CONSTRUCT_TYPED_SFIELD(sfVersion,               "Version",              UINT16,    16);
CONSTRUCT_TYPED_SFIELD(sfHookStateChangeCount,  "HookStateChangeCount", UINT16,    17);
CONSTRUCT_TYPED_SFIELD(sfHookEmitCount,         "HookEmitCount",        UINT16,    18);
CONSTRUCT_TYPED_SFIELD(sfHookExecutionIndex,    "HookExecutionIndex",   UINT16,    19);
CONSTRUCT_TYPED_SFIELD(sfHookApiVersion,        "HookApiVersion",       UINT16,    20);

// 32-bit integers (common)
CONSTRUCT_TYPED_SFIELD(sfNetworkID,             "NetworkID",            UINT32,     1);
CONSTRUCT_TYPED_SFIELD(sfFlags,                 "Flags",                UINT32,     2);
CONSTRUCT_TYPED_SFIELD(sfSourceTag,             "SourceTag",            UINT32,     3);
CONSTRUCT_TYPED_SFIELD(sfSequence,              "Sequence",             UINT32,     4);
CONSTRUCT_TYPED_SFIELD(sfPreviousTxnLgrSeq,     "PreviousTxnLgrSeq",    UINT32,     5, SField::sMD_DeleteFinal);
CONSTRUCT_TYPED_SFIELD(sfLedgerSequence,        "LedgerSequence",       UINT32,     6);
CONSTRUCT_TYPED_SFIELD(sfCloseTime,             "CloseTime",            UINT32,     7);
CONSTRUCT_TYPED_SFIELD(sfParentCloseTime,       "ParentCloseTime",      UINT32,     8);
CONSTRUCT_TYPED_SFIELD(sfSigningTime,           "SigningTime",          UINT32,     9);
CONSTRUCT_TYPED_SFIELD(sfExpiration,            "Expiration",           UINT32,    10);
CONSTRUCT_TYPED_SFIELD(sfTransferRate,          "TransferRate",         UINT32,    11);
CONSTRUCT_TYPED_SFIELD(sfWalletSize,            "WalletSize",           UINT32,    12);
CONSTRUCT_TYPED_SFIELD(sfOwnerCount,            "OwnerCount",           UINT32,    13);
CONSTRUCT_TYPED_SFIELD(sfDestinationTag,        "DestinationTag",       UINT32,    14);
CONSTRUCT_TYPED_SFIELD(sfLastUpdateTime,        "LastUpdateTime",       UINT32,    15);

// 32-bit integers (uncommon)
CONSTRUCT_TYPED_SFIELD(sfHighQualityIn,         "HighQualityIn",        UINT32,    16);
CONSTRUCT_TYPED_SFIELD(sfHighQualityOut,        "HighQualityOut",       UINT32,    17);
CONSTRUCT_TYPED_SFIELD(sfLowQualityIn,          "LowQualityIn",         UINT32,    18);
CONSTRUCT_TYPED_SFIELD(sfLowQualityOut,         "LowQualityOut",        UINT32,    19);
CONSTRUCT_TYPED_SFIELD(sfQualityIn,             "QualityIn",            UINT32,    20);
CONSTRUCT_TYPED_SFIELD(sfQualityOut,            "QualityOut",           UINT32,    21);
CONSTRUCT_TYPED_SFIELD(sfStampEscrow,           "StampEscrow",          UINT32,    22);
CONSTRUCT_TYPED_SFIELD(sfBondAmount,            "BondAmount",           UINT32,    23);
CONSTRUCT_TYPED_SFIELD(sfLoadFee,               "LoadFee",              UINT32,    24);
CONSTRUCT_TYPED_SFIELD(sfOfferSequence,         "OfferSequence",        UINT32,    25);
CONSTRUCT_TYPED_SFIELD(sfFirstLedgerSequence,   "FirstLedgerSequence",  UINT32,    26);
CONSTRUCT_TYPED_SFIELD(sfLastLedgerSequence,    "LastLedgerSequence",   UINT32,    27);
CONSTRUCT_TYPED_SFIELD(sfTransactionIndex,      "TransactionIndex",     UINT32,    28);
CONSTRUCT_TYPED_SFIELD(sfOperationLimit,        "OperationLimit",       UINT32,    29);
CONSTRUCT_TYPED_SFIELD(sfReferenceFeeUnits,     "ReferenceFeeUnits",    UINT32,    30);
CONSTRUCT_TYPED_SFIELD(sfReserveBase,           "ReserveBase",          UINT32,    31);
CONSTRUCT_TYPED_SFIELD(sfReserveIncrement,      "ReserveIncrement",     UINT32,    32);
CONSTRUCT_TYPED_SFIELD(sfSetFlag,               "SetFlag",              UINT32,    33);
CONSTRUCT_TYPED_SFIELD(sfClearFlag,             "ClearFlag",            UINT32,    34);
CONSTRUCT_TYPED_SFIELD(sfSignerQuorum,          "SignerQuorum",         UINT32,    35);
CONSTRUCT_TYPED_SFIELD(sfCancelAfter,           "CancelAfter",          UINT32,    36);
CONSTRUCT_TYPED_SFIELD(sfFinishAfter,           "FinishAfter",          UINT32,    37);
CONSTRUCT_TYPED_SFIELD(sfSignerListID,          "SignerListID",         UINT32,    38);
CONSTRUCT_TYPED_SFIELD(sfSettleDelay,           "SettleDelay",          UINT32,    39);
CONSTRUCT_TYPED_SFIELD(sfTicketCount,           "TicketCount",          UINT32,    40);
CONSTRUCT_TYPED_SFIELD(sfTicketSequence,        "TicketSequence",       UINT32,    41);
CONSTRUCT_TYPED_SFIELD(sfNFTokenTaxon,          "NFTokenTaxon",         UINT32,    42);
CONSTRUCT_TYPED_SFIELD(sfMintedNFTokens,        "MintedNFTokens",       UINT32,    43);
CONSTRUCT_TYPED_SFIELD(sfBurnedNFTokens,        "BurnedNFTokens",       UINT32,    44);
CONSTRUCT_TYPED_SFIELD(sfHookStateCount,        "HookStateCount",       UINT32,    45);
CONSTRUCT_TYPED_SFIELD(sfEmitGeneration,        "EmitGeneration",       UINT32,    46);
// 47 is reserved for LockCount(Hooks)
CONSTRUCT_TYPED_SFIELD(sfVoteWeight,            "VoteWeight",           UINT32,    48);
CONSTRUCT_TYPED_SFIELD(sfFirstNFTokenSequence,  "FirstNFTokenSequence", UINT32,    50);

// 64-bit integers (common)
CONSTRUCT_TYPED_SFIELD(sfIndexNext,             "IndexNext",            UINT64,     1);
CONSTRUCT_TYPED_SFIELD(sfIndexPrevious,         "IndexPrevious",        UINT64,     2);
CONSTRUCT_TYPED_SFIELD(sfBookNode,              "BookNode",             UINT64,     3);
CONSTRUCT_TYPED_SFIELD(sfOwnerNode,             "OwnerNode",            UINT64,     4);
CONSTRUCT_TYPED_SFIELD(sfBaseFee,               "BaseFee",              UINT64,     5);
CONSTRUCT_TYPED_SFIELD(sfExchangeRate,          "ExchangeRate",         UINT64,     6);
CONSTRUCT_TYPED_SFIELD(sfLowNode,               "LowNode",              UINT64,     7);
CONSTRUCT_TYPED_SFIELD(sfHighNode,              "HighNode",             UINT64,     8);
CONSTRUCT_TYPED_SFIELD(sfDestinationNode,       "DestinationNode",      UINT64,     9);
CONSTRUCT_TYPED_SFIELD(sfCookie,                "Cookie",               UINT64,    10);
CONSTRUCT_TYPED_SFIELD(sfServerVersion,         "ServerVersion",        UINT64,    11);
CONSTRUCT_TYPED_SFIELD(sfNFTokenOfferNode,      "NFTokenOfferNode",     UINT64,    12);
CONSTRUCT_TYPED_SFIELD(sfEmitBurden,            "EmitBurden",           UINT64,    13);

// 64-bit integers (uncommon)
<<<<<<< HEAD
CONSTRUCT_TYPED_SFIELD(sfHookOn,                "HookOn",               UINT64,    16);
CONSTRUCT_TYPED_SFIELD(sfHookInstructionCount,  "HookInstructionCount", UINT64,    17);
CONSTRUCT_TYPED_SFIELD(sfHookReturnCode,        "HookReturnCode",       UINT64,    18);
CONSTRUCT_TYPED_SFIELD(sfReferenceCount,        "ReferenceCount",       UINT64,    19);
CONSTRUCT_TYPED_SFIELD(sfSymbolPrice,           "SymbolPrice",          UINT64,   20);
=======
CONSTRUCT_TYPED_SFIELD(sfHookOn,                   "HookOn",                   UINT64, 16);
CONSTRUCT_TYPED_SFIELD(sfHookInstructionCount,     "HookInstructionCount",     UINT64, 17);
CONSTRUCT_TYPED_SFIELD(sfHookReturnCode,           "HookReturnCode",           UINT64, 18);
CONSTRUCT_TYPED_SFIELD(sfReferenceCount,           "ReferenceCount",           UINT64, 19);
CONSTRUCT_TYPED_SFIELD(sfXChainClaimID,            "XChainClaimID",            UINT64, 20);
CONSTRUCT_TYPED_SFIELD(sfXChainAccountCreateCount, "XChainAccountCreateCount", UINT64, 21);
CONSTRUCT_TYPED_SFIELD(sfXChainAccountClaimCount,  "XChainAccountClaimCount",  UINT64, 22);
>>>>>>> c9159843

// 128-bit
CONSTRUCT_TYPED_SFIELD(sfEmailHash,             "EmailHash",            UINT128,    1);

// 160-bit (common)
CONSTRUCT_TYPED_SFIELD(sfTakerPaysCurrency,     "TakerPaysCurrency",    UINT160,    1);
CONSTRUCT_TYPED_SFIELD(sfTakerPaysIssuer,       "TakerPaysIssuer",      UINT160,    2);
CONSTRUCT_TYPED_SFIELD(sfTakerGetsCurrency,     "TakerGetsCurrency",    UINT160,    3);
CONSTRUCT_TYPED_SFIELD(sfTakerGetsIssuer,       "TakerGetsIssuer",      UINT160,    4);

// 256-bit (common)
CONSTRUCT_TYPED_SFIELD(sfLedgerHash,            "LedgerHash",           UINT256,    1);
CONSTRUCT_TYPED_SFIELD(sfParentHash,            "ParentHash",           UINT256,    2);
CONSTRUCT_TYPED_SFIELD(sfTransactionHash,       "TransactionHash",      UINT256,    3);
CONSTRUCT_TYPED_SFIELD(sfAccountHash,           "AccountHash",          UINT256,    4);
CONSTRUCT_TYPED_SFIELD(sfPreviousTxnID,         "PreviousTxnID",        UINT256,    5, SField::sMD_DeleteFinal);
CONSTRUCT_TYPED_SFIELD(sfLedgerIndex,           "LedgerIndex",          UINT256,    6);
CONSTRUCT_TYPED_SFIELD(sfWalletLocator,         "WalletLocator",        UINT256,    7);
CONSTRUCT_TYPED_SFIELD(sfRootIndex,             "RootIndex",            UINT256,    8, SField::sMD_Always);
CONSTRUCT_TYPED_SFIELD(sfAccountTxnID,          "AccountTxnID",         UINT256,    9);
CONSTRUCT_TYPED_SFIELD(sfNFTokenID,             "NFTokenID",            UINT256,   10);
CONSTRUCT_TYPED_SFIELD(sfEmitParentTxnID,       "EmitParentTxnID",      UINT256,   11);
CONSTRUCT_TYPED_SFIELD(sfEmitNonce,             "EmitNonce",            UINT256,   12);
CONSTRUCT_TYPED_SFIELD(sfEmitHookHash,          "EmitHookHash",         UINT256,   13);
CONSTRUCT_TYPED_SFIELD(sfAMMID,                 "AMMID",                UINT256,   14);

// 256-bit (uncommon)
CONSTRUCT_TYPED_SFIELD(sfBookDirectory,         "BookDirectory",        UINT256,   16);
CONSTRUCT_TYPED_SFIELD(sfInvoiceID,             "InvoiceID",            UINT256,   17);
CONSTRUCT_TYPED_SFIELD(sfNickname,              "Nickname",             UINT256,   18);
CONSTRUCT_TYPED_SFIELD(sfAmendment,             "Amendment",            UINT256,   19);
//                                                                                 20 is currently unused
CONSTRUCT_TYPED_SFIELD(sfDigest,                "Digest",               UINT256,   21);
CONSTRUCT_TYPED_SFIELD(sfChannel,               "Channel",              UINT256,   22);
CONSTRUCT_TYPED_SFIELD(sfConsensusHash,         "ConsensusHash",        UINT256,   23);
CONSTRUCT_TYPED_SFIELD(sfCheckID,               "CheckID",              UINT256,   24);
CONSTRUCT_TYPED_SFIELD(sfValidatedHash,         "ValidatedHash",        UINT256,   25);
CONSTRUCT_TYPED_SFIELD(sfPreviousPageMin,       "PreviousPageMin",      UINT256,   26);
CONSTRUCT_TYPED_SFIELD(sfNextPageMin,           "NextPageMin",          UINT256,   27);
CONSTRUCT_TYPED_SFIELD(sfNFTokenBuyOffer,       "NFTokenBuyOffer",      UINT256,   28);
CONSTRUCT_TYPED_SFIELD(sfNFTokenSellOffer,      "NFTokenSellOffer",     UINT256,   29);
CONSTRUCT_TYPED_SFIELD(sfHookStateKey,          "HookStateKey",         UINT256,   30);
CONSTRUCT_TYPED_SFIELD(sfHookHash,              "HookHash",             UINT256,   31);
CONSTRUCT_TYPED_SFIELD(sfHookNamespace,         "HookNamespace",        UINT256,   32);
CONSTRUCT_TYPED_SFIELD(sfHookSetTxnID,          "HookSetTxnID",         UINT256,   33);
CONSTRUCT_TYPED_SFIELD(sfOracleID,              "OracleID",             UINT256,   34);

// currency amount (common)
CONSTRUCT_TYPED_SFIELD(sfAmount,                "Amount",               AMOUNT,     1);
CONSTRUCT_TYPED_SFIELD(sfBalance,               "Balance",              AMOUNT,     2);
CONSTRUCT_TYPED_SFIELD(sfLimitAmount,           "LimitAmount",          AMOUNT,     3);
CONSTRUCT_TYPED_SFIELD(sfTakerPays,             "TakerPays",            AMOUNT,     4);
CONSTRUCT_TYPED_SFIELD(sfTakerGets,             "TakerGets",            AMOUNT,     5);
CONSTRUCT_TYPED_SFIELD(sfLowLimit,              "LowLimit",             AMOUNT,     6);
CONSTRUCT_TYPED_SFIELD(sfHighLimit,             "HighLimit",            AMOUNT,     7);
CONSTRUCT_TYPED_SFIELD(sfFee,                   "Fee",                  AMOUNT,     8);
CONSTRUCT_TYPED_SFIELD(sfSendMax,               "SendMax",              AMOUNT,     9);
CONSTRUCT_TYPED_SFIELD(sfDeliverMin,            "DeliverMin",           AMOUNT,    10);
CONSTRUCT_TYPED_SFIELD(sfAmount2,               "Amount2",              AMOUNT,    11);
CONSTRUCT_TYPED_SFIELD(sfBidMin,                "BidMin",               AMOUNT,    12);
CONSTRUCT_TYPED_SFIELD(sfBidMax,                "BidMax",               AMOUNT,    13);

// currency amount (uncommon)
CONSTRUCT_TYPED_SFIELD(sfMinimumOffer,          "MinimumOffer",         AMOUNT,    16);
CONSTRUCT_TYPED_SFIELD(sfRippleEscrow,          "RippleEscrow",         AMOUNT,    17);
CONSTRUCT_TYPED_SFIELD(sfDeliveredAmount,       "DeliveredAmount",      AMOUNT,    18);
CONSTRUCT_TYPED_SFIELD(sfNFTokenBrokerFee,      "NFTokenBrokerFee",     AMOUNT,    19);

// Reserve 20 & 21 for Hooks

// currency amount (fees)
CONSTRUCT_TYPED_SFIELD(sfBaseFeeDrops,            "BaseFeeDrops",           AMOUNT,    22);
CONSTRUCT_TYPED_SFIELD(sfReserveBaseDrops,        "ReserveBaseDrops",       AMOUNT,    23);
CONSTRUCT_TYPED_SFIELD(sfReserveIncrementDrops,   "ReserveIncrementDrops",  AMOUNT,    24);

// currency amount (AMM)
CONSTRUCT_TYPED_SFIELD(sfLPTokenOut,            "LPTokenOut",           AMOUNT,    25);
CONSTRUCT_TYPED_SFIELD(sfLPTokenIn,             "LPTokenIn",            AMOUNT,    26);
CONSTRUCT_TYPED_SFIELD(sfEPrice,                "EPrice",               AMOUNT,    27);
CONSTRUCT_TYPED_SFIELD(sfPrice,                 "Price",                AMOUNT,    28);
CONSTRUCT_TYPED_SFIELD(sfSignatureReward,       "SignatureReward",      AMOUNT,    29);
CONSTRUCT_TYPED_SFIELD(sfMinAccountCreateAmount, "MinAccountCreateAmount", AMOUNT, 30);
CONSTRUCT_TYPED_SFIELD(sfLPTokenBalance,        "LPTokenBalance",       AMOUNT,    31);

// variable length (common)
CONSTRUCT_TYPED_SFIELD(sfPublicKey,             "PublicKey",            VL,         1);
CONSTRUCT_TYPED_SFIELD(sfMessageKey,            "MessageKey",           VL,         2);
CONSTRUCT_TYPED_SFIELD(sfSigningPubKey,         "SigningPubKey",        VL,         3);
CONSTRUCT_TYPED_SFIELD(sfTxnSignature,          "TxnSignature",         VL,         4, SField::sMD_Default, SField::notSigning);
CONSTRUCT_TYPED_SFIELD(sfURI,                   "URI",                  VL,         5);
CONSTRUCT_TYPED_SFIELD(sfSignature,             "Signature",            VL,         6, SField::sMD_Default, SField::notSigning);
CONSTRUCT_TYPED_SFIELD(sfDomain,                "Domain",               VL,         7);
CONSTRUCT_TYPED_SFIELD(sfFundCode,              "FundCode",             VL,         8);
CONSTRUCT_TYPED_SFIELD(sfRemoveCode,            "RemoveCode",           VL,         9);
CONSTRUCT_TYPED_SFIELD(sfExpireCode,            "ExpireCode",           VL,        10);
CONSTRUCT_TYPED_SFIELD(sfCreateCode,            "CreateCode",           VL,        11);
CONSTRUCT_TYPED_SFIELD(sfMemoType,              "MemoType",             VL,        12);
CONSTRUCT_TYPED_SFIELD(sfMemoData,              "MemoData",             VL,        13);
CONSTRUCT_TYPED_SFIELD(sfMemoFormat,            "MemoFormat",           VL,        14);

// variable length (uncommon)
CONSTRUCT_TYPED_SFIELD(sfFulfillment,           "Fulfillment",          VL,        16);
CONSTRUCT_TYPED_SFIELD(sfCondition,             "Condition",            VL,        17);
CONSTRUCT_TYPED_SFIELD(sfMasterSignature,       "MasterSignature",      VL,        18, SField::sMD_Default, SField::notSigning);
CONSTRUCT_TYPED_SFIELD(sfUNLModifyValidator,    "UNLModifyValidator",   VL,        19);
CONSTRUCT_TYPED_SFIELD(sfValidatorToDisable,    "ValidatorToDisable",   VL,        20);
CONSTRUCT_TYPED_SFIELD(sfValidatorToReEnable,   "ValidatorToReEnable",  VL,        21);
CONSTRUCT_TYPED_SFIELD(sfHookStateData,         "HookStateData",        VL,        22);
CONSTRUCT_TYPED_SFIELD(sfHookReturnString,      "HookReturnString",     VL,        23);
CONSTRUCT_TYPED_SFIELD(sfHookParameterName,     "HookParameterName",    VL,        24);
CONSTRUCT_TYPED_SFIELD(sfHookParameterValue,    "HookParameterValue",   VL,        25);
CONSTRUCT_TYPED_SFIELD(sfSymbolClass,           "SymbolClass",          VL,        26);
CONSTRUCT_TYPED_SFIELD(sfProvider,              "Provider",             VL,        27);

// account
CONSTRUCT_TYPED_SFIELD(sfAccount,               "Account",              ACCOUNT,    1);
CONSTRUCT_TYPED_SFIELD(sfOwner,                 "Owner",                ACCOUNT,    2);
CONSTRUCT_TYPED_SFIELD(sfDestination,           "Destination",          ACCOUNT,    3);
CONSTRUCT_TYPED_SFIELD(sfIssuer,                "Issuer",               ACCOUNT,    4);
CONSTRUCT_TYPED_SFIELD(sfAuthorize,             "Authorize",            ACCOUNT,    5);
CONSTRUCT_TYPED_SFIELD(sfUnauthorize,           "Unauthorize",          ACCOUNT,    6);
//                                                                                  7 is currently unused
CONSTRUCT_TYPED_SFIELD(sfRegularKey,            "RegularKey",           ACCOUNT,    8);
CONSTRUCT_TYPED_SFIELD(sfNFTokenMinter,         "NFTokenMinter",        ACCOUNT,    9);
CONSTRUCT_TYPED_SFIELD(sfEmitCallback,          "EmitCallback",         ACCOUNT,   10);

// account (uncommon)
CONSTRUCT_TYPED_SFIELD(sfHookAccount,           "HookAccount",          ACCOUNT,   16);
CONSTRUCT_TYPED_SFIELD(sfOtherChainSource,      "OtherChainSource",     ACCOUNT,   18);
CONSTRUCT_TYPED_SFIELD(sfOtherChainDestination, "OtherChainDestination",ACCOUNT,   19);
CONSTRUCT_TYPED_SFIELD(sfAttestationSignerAccount, "AttestationSignerAccount", ACCOUNT, 20);
CONSTRUCT_TYPED_SFIELD(sfAttestationRewardAccount, "AttestationRewardAccount", ACCOUNT, 21);
CONSTRUCT_TYPED_SFIELD(sfLockingChainDoor,      "LockingChainDoor",     ACCOUNT,   22);
CONSTRUCT_TYPED_SFIELD(sfIssuingChainDoor,      "IssuingChainDoor",     ACCOUNT,   23);

// vector of 256-bit
CONSTRUCT_TYPED_SFIELD(sfIndexes,               "Indexes",              VECTOR256,  1, SField::sMD_Never);
CONSTRUCT_TYPED_SFIELD(sfHashes,                "Hashes",               VECTOR256,  2);
CONSTRUCT_TYPED_SFIELD(sfAmendments,            "Amendments",           VECTOR256,  3);
CONSTRUCT_TYPED_SFIELD(sfNFTokenOffers,         "NFTokenOffers",        VECTOR256,  4);

// path set
CONSTRUCT_UNTYPED_SFIELD(sfPaths,               "Paths",                PATHSET,    1);

// currency
CONSTRUCT_TYPED_SFIELD(sfSymbol,                "Symbol",               CURRENCY,   1);
CONSTRUCT_TYPED_SFIELD(sfPriceUnit,             "PriceUnit",            CURRENCY,   2);

// issue
CONSTRUCT_TYPED_SFIELD(sfLockingChainIssue,     "LockingChainIssue",    ISSUE,      1);
CONSTRUCT_TYPED_SFIELD(sfIssuingChainIssue,     "IssuingChainIssue",    ISSUE,      2);
CONSTRUCT_TYPED_SFIELD(sfAsset,                 "Asset",                ISSUE,      3);
CONSTRUCT_TYPED_SFIELD(sfAsset2,                "Asset2",               ISSUE,      4);

// Bridge
CONSTRUCT_TYPED_SFIELD(sfXChainBridge,           "XChainBridge",        XCHAIN_BRIDGE,
                                                                               1);
// inner object
// OBJECT/1 is reserved for end of object
CONSTRUCT_UNTYPED_SFIELD(sfTransactionMetaData, "TransactionMetaData",  OBJECT,     2);
CONSTRUCT_UNTYPED_SFIELD(sfCreatedNode,         "CreatedNode",          OBJECT,     3);
CONSTRUCT_UNTYPED_SFIELD(sfDeletedNode,         "DeletedNode",          OBJECT,     4);
CONSTRUCT_UNTYPED_SFIELD(sfModifiedNode,        "ModifiedNode",         OBJECT,     5);
CONSTRUCT_UNTYPED_SFIELD(sfPreviousFields,      "PreviousFields",       OBJECT,     6);
CONSTRUCT_UNTYPED_SFIELD(sfFinalFields,         "FinalFields",          OBJECT,     7);
CONSTRUCT_UNTYPED_SFIELD(sfNewFields,           "NewFields",            OBJECT,     8);
CONSTRUCT_UNTYPED_SFIELD(sfTemplateEntry,       "TemplateEntry",        OBJECT,     9);
CONSTRUCT_UNTYPED_SFIELD(sfMemo,                "Memo",                 OBJECT,    10);
CONSTRUCT_UNTYPED_SFIELD(sfSignerEntry,         "SignerEntry",          OBJECT,    11);
CONSTRUCT_UNTYPED_SFIELD(sfNFToken,             "NFToken",              OBJECT,    12);
CONSTRUCT_UNTYPED_SFIELD(sfEmitDetails,         "EmitDetails",          OBJECT,    13);
CONSTRUCT_UNTYPED_SFIELD(sfHook,                "Hook",                 OBJECT,    14);

// inner object (uncommon)
CONSTRUCT_UNTYPED_SFIELD(sfSigner,              "Signer",               OBJECT,    16);
//                                                                                 17 has not been used yet
CONSTRUCT_UNTYPED_SFIELD(sfMajority,            "Majority",             OBJECT,    18);
CONSTRUCT_UNTYPED_SFIELD(sfDisabledValidator,   "DisabledValidator",    OBJECT,    19);
CONSTRUCT_UNTYPED_SFIELD(sfEmittedTxn,          "EmittedTxn",           OBJECT,    20);
CONSTRUCT_UNTYPED_SFIELD(sfHookExecution,       "HookExecution",        OBJECT,    21);
CONSTRUCT_UNTYPED_SFIELD(sfHookDefinition,      "HookDefinition",       OBJECT,    22);
CONSTRUCT_UNTYPED_SFIELD(sfHookParameter,       "HookParameter",        OBJECT,    23);
CONSTRUCT_UNTYPED_SFIELD(sfHookGrant,           "HookGrant",            OBJECT,    24);
CONSTRUCT_UNTYPED_SFIELD(sfVoteEntry,           "VoteEntry",            OBJECT,    25);
CONSTRUCT_UNTYPED_SFIELD(sfAuctionSlot,         "AuctionSlot",          OBJECT,    26);
CONSTRUCT_UNTYPED_SFIELD(sfAuthAccount,         "AuthAccount",          OBJECT,    27);
CONSTRUCT_UNTYPED_SFIELD(sfXChainClaimProofSig, "XChainClaimProofSig",  OBJECT,    28);
CONSTRUCT_UNTYPED_SFIELD(sfXChainCreateAccountProofSig,
                                                "XChainCreateAccountProofSig",
                                                                        OBJECT,    29);
CONSTRUCT_UNTYPED_SFIELD(sfXChainClaimAttestationCollectionElement,
                                                 "XChainClaimAttestationCollectionElement",
                                                                        OBJECT,    30);
CONSTRUCT_UNTYPED_SFIELD(sfXChainCreateAccountAttestationCollectionElement,
                                                 "XChainCreateAccountAttestationCollectionElement",
                                                                        OBJECT,    31);

// array of objects
//                                                                            ARRAY/1 is reserved for end of array
//                                                                                  2 has never been used
CONSTRUCT_UNTYPED_SFIELD(sfSigners,             "Signers",              ARRAY,      3, SField::sMD_Default, SField::notSigning);
CONSTRUCT_UNTYPED_SFIELD(sfSignerEntries,       "SignerEntries",        ARRAY,      4);
CONSTRUCT_UNTYPED_SFIELD(sfTemplate,            "Template",             ARRAY,      5);
CONSTRUCT_UNTYPED_SFIELD(sfNecessary,           "Necessary",            ARRAY,      6);
CONSTRUCT_UNTYPED_SFIELD(sfSufficient,          "Sufficient",           ARRAY,      7);
CONSTRUCT_UNTYPED_SFIELD(sfAffectedNodes,       "AffectedNodes",        ARRAY,      8);
CONSTRUCT_UNTYPED_SFIELD(sfMemos,               "Memos",                ARRAY,      9);
CONSTRUCT_UNTYPED_SFIELD(sfNFTokens,            "NFTokens",             ARRAY,     10);
CONSTRUCT_UNTYPED_SFIELD(sfHooks,               "Hooks",                ARRAY,     11);
CONSTRUCT_UNTYPED_SFIELD(sfVoteSlots,           "VoteSlots",            ARRAY,     12);

// array of objects (uncommon)
CONSTRUCT_UNTYPED_SFIELD(sfMajorities,          "Majorities",           ARRAY,     16);
CONSTRUCT_UNTYPED_SFIELD(sfDisabledValidators,  "DisabledValidators",   ARRAY,     17);
CONSTRUCT_UNTYPED_SFIELD(sfHookExecutions,      "HookExecutions",       ARRAY,     18);
CONSTRUCT_UNTYPED_SFIELD(sfHookParameters,      "HookParameters",       ARRAY,     19);
CONSTRUCT_UNTYPED_SFIELD(sfHookGrants,          "HookGrants",           ARRAY,     20);
CONSTRUCT_UNTYPED_SFIELD(sfXChainClaimAttestations,
                                                 "XChainClaimAttestations",
                                                                        ARRAY,     21);
CONSTRUCT_UNTYPED_SFIELD(sfXChainCreateAccountAttestations,
                                                 "XChainCreateAccountAttestations",
                                                                        ARRAY,     22);
// 23 and 24 are unused and available for use
CONSTRUCT_UNTYPED_SFIELD(sfAuthAccounts,        "AuthAccounts",         ARRAY,     25);

// clang-format on

#undef CONSTRUCT_TYPED_SFIELD
#undef CONSTRUCT_UNTYPED_SFIELD

#pragma pop_macro("CONSTRUCT_TYPED_SFIELD")
#pragma pop_macro("CONSTRUCT_UNTYPED_SFIELD")

SField::SField(
    private_access_tag_t,
    SerializedTypeID tid,
    int fv,
    const char* fn,
    int meta,
    IsSigning signing)
    : fieldCode(field_code(tid, fv))
    , fieldType(tid)
    , fieldValue(fv)
    , fieldName(fn)
    , fieldMeta(meta)
    , fieldNum(++num)
    , signingField(signing)
    , jsonName(fieldName.c_str())
{
    knownCodeToField[fieldCode] = this;
}

SField::SField(private_access_tag_t, int fc)
    : fieldCode(fc)
    , fieldType(STI_UNKNOWN)
    , fieldValue(0)
    , fieldMeta(sMD_Never)
    , fieldNum(++num)
    , signingField(IsSigning::yes)
    , jsonName(fieldName.c_str())
{
    knownCodeToField[fieldCode] = this;
}

SField const&
SField::getField(int code)
{
    auto it = knownCodeToField.find(code);

    if (it != knownCodeToField.end())
    {
        return *(it->second);
    }
    return sfInvalid;
}

int
SField::compare(SField const& f1, SField const& f2)
{
    // -1 = f1 comes before f2, 0 = illegal combination, 1 = f1 comes after f2
    if ((f1.fieldCode <= 0) || (f2.fieldCode <= 0))
        return 0;

    if (f1.fieldCode < f2.fieldCode)
        return -1;

    if (f2.fieldCode < f1.fieldCode)
        return 1;

    return 0;
}

SField const&
SField::getField(std::string const& fieldName)
{
    for (auto const& [_, f] : knownCodeToField)
    {
        (void)_;
        if (f->fieldName == fieldName)
            return *f;
    }
    return sfInvalid;
}

}  // namespace ripple<|MERGE_RESOLUTION|>--- conflicted
+++ resolved
@@ -183,13 +183,6 @@
 CONSTRUCT_TYPED_SFIELD(sfEmitBurden,            "EmitBurden",           UINT64,    13);
 
 // 64-bit integers (uncommon)
-<<<<<<< HEAD
-CONSTRUCT_TYPED_SFIELD(sfHookOn,                "HookOn",               UINT64,    16);
-CONSTRUCT_TYPED_SFIELD(sfHookInstructionCount,  "HookInstructionCount", UINT64,    17);
-CONSTRUCT_TYPED_SFIELD(sfHookReturnCode,        "HookReturnCode",       UINT64,    18);
-CONSTRUCT_TYPED_SFIELD(sfReferenceCount,        "ReferenceCount",       UINT64,    19);
-CONSTRUCT_TYPED_SFIELD(sfSymbolPrice,           "SymbolPrice",          UINT64,   20);
-=======
 CONSTRUCT_TYPED_SFIELD(sfHookOn,                   "HookOn",                   UINT64, 16);
 CONSTRUCT_TYPED_SFIELD(sfHookInstructionCount,     "HookInstructionCount",     UINT64, 17);
 CONSTRUCT_TYPED_SFIELD(sfHookReturnCode,           "HookReturnCode",           UINT64, 18);
@@ -197,7 +190,7 @@
 CONSTRUCT_TYPED_SFIELD(sfXChainClaimID,            "XChainClaimID",            UINT64, 20);
 CONSTRUCT_TYPED_SFIELD(sfXChainAccountCreateCount, "XChainAccountCreateCount", UINT64, 21);
 CONSTRUCT_TYPED_SFIELD(sfXChainAccountClaimCount,  "XChainAccountClaimCount",  UINT64, 22);
->>>>>>> c9159843
+CONSTRUCT_TYPED_SFIELD(sfSymbolPrice,              "SymbolPrice",              UINT64, 23);
 
 // 128-bit
 CONSTRUCT_TYPED_SFIELD(sfEmailHash,             "EmailHash",            UINT128,    1);
