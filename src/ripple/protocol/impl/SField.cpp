--- conflicted
+++ resolved
@@ -192,14 +192,11 @@
 CONSTRUCT_TYPED_SFIELD(sfXChainClaimID,            "XChainClaimID",            UINT64, 20);
 CONSTRUCT_TYPED_SFIELD(sfXChainAccountCreateCount, "XChainAccountCreateCount", UINT64, 21);
 CONSTRUCT_TYPED_SFIELD(sfXChainAccountClaimCount,  "XChainAccountClaimCount",  UINT64, 22);
-<<<<<<< HEAD
-CONSTRUCT_TYPED_SFIELD(sfMaximumAmount,             "MaximumAmount",           UINT64, 23);
-CONSTRUCT_TYPED_SFIELD(sfOutstandingAmount,         "OutstandingAmount",       UINT64, 24);
-CONSTRUCT_TYPED_SFIELD(sfLockedAmount,              "LockedAmount",            UINT64, 25);
-CONSTRUCT_TYPED_SFIELD(sfMPTAmount,                 "MPTAmount",               UINT64, 26);
-=======
 CONSTRUCT_TYPED_SFIELD(sfAssetPrice,               "AssetPrice",               UINT64, 23);
->>>>>>> f2d37da4
+CONSTRUCT_TYPED_SFIELD(sfMaximumAmount,             "MaximumAmount",           UINT64, 24);
+CONSTRUCT_TYPED_SFIELD(sfOutstandingAmount,         "OutstandingAmount",       UINT64, 25);
+CONSTRUCT_TYPED_SFIELD(sfLockedAmount,              "LockedAmount",            UINT64, 26);
+CONSTRUCT_TYPED_SFIELD(sfMPTAmount,                 "MPTAmount",               UINT64, 27);
 
 // 128-bit
 CONSTRUCT_TYPED_SFIELD(sfEmailHash,             "EmailHash",            UINT128,    1);
@@ -315,12 +312,9 @@
 CONSTRUCT_TYPED_SFIELD(sfHookParameterValue,    "HookParameterValue",   VL,        25);
 CONSTRUCT_TYPED_SFIELD(sfDIDDocument,           "DIDDocument",          VL,        26);
 CONSTRUCT_TYPED_SFIELD(sfData,                  "Data",                 VL,        27);
-<<<<<<< HEAD
-CONSTRUCT_TYPED_SFIELD(sfMPTokenMetadata,       "MPTokenMetadata",      VL,        28);
-=======
 CONSTRUCT_TYPED_SFIELD(sfAssetClass,            "AssetClass",           VL,        28);
 CONSTRUCT_TYPED_SFIELD(sfProvider,              "Provider",             VL,        29);
->>>>>>> f2d37da4
+CONSTRUCT_TYPED_SFIELD(sfMPTokenMetadata,       "MPTokenMetadata",      VL,        30);
 
 // account
 CONSTRUCT_TYPED_SFIELD(sfAccount,               "Account",              ACCOUNT,    1);
