--- conflicted
+++ resolved
@@ -458,11 +458,8 @@
 REGISTER_FEATURE(XChainBridge,                  Supported::yes, VoteBehavior::DefaultNo);
 REGISTER_FIX    (fixDisallowIncomingV1,         Supported::yes, VoteBehavior::DefaultNo);
 REGISTER_FEATURE(DID,                           Supported::yes, VoteBehavior::DefaultNo);
-<<<<<<< HEAD
+REGISTER_FIX(fixFillOrKill,                     Supported::yes, VoteBehavior::DefaultNo);
 REGISTER_FEATURE(PriceOracle,                   Supported::yes, VoteBehavior::DefaultNo);
-=======
-REGISTER_FIX(fixFillOrKill,                     Supported::yes, VoteBehavior::DefaultNo);
->>>>>>> ac27089c
 
 // The following amendments are obsolete, but must remain supported
 // because they could potentially get enabled.
