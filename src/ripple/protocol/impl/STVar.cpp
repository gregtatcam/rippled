//------------------------------------------------------------------------------
/*
    This file is part of rippled: https://github.com/ripple/rippled
    Copyright (c) 2012, 2013 Ripple Labs Inc.

    Permission to use, copy, modify, and/or distribute this software for any
    purpose  with  or without fee is hereby granted, provided that the above
    copyright notice and this permission notice appear in all copies.

    THE  SOFTWARE IS PROVIDED "AS IS" AND THE AUTHOR DISCLAIMS ALL WARRANTIES
    WITH  REGARD  TO  THIS  SOFTWARE  INCLUDING  ALL  IMPLIED  WARRANTIES  OF
    MERCHANTABILITY  AND  FITNESS. IN NO EVENT SHALL THE AUTHOR BE LIABLE FOR
    ANY  SPECIAL ,  DIRECT, INDIRECT, OR CONSEQUENTIAL DAMAGES OR ANY DAMAGES
    WHATSOEVER  RESULTING  FROM  LOSS  OF USE, DATA OR PROFITS, WHETHER IN AN
    ACTION  OF  CONTRACT, NEGLIGENCE OR OTHER TORTIOUS ACTION, ARISING OUT OF
    OR IN CONNECTION WITH THE USE OR PERFORMANCE OF THIS SOFTWARE.
*/
//==============================================================================

#include <ripple/protocol/impl/STVar.h>

#include <ripple/basics/contract.h>
#include <ripple/protocol/STAccount.h>
#include <ripple/protocol/STAmount.h>
#include <ripple/protocol/STArray.h>
#include <ripple/protocol/STBase.h>
#include <ripple/protocol/STBitString.h>
#include <ripple/protocol/STBlob.h>
#include <ripple/protocol/STCurrency.h>
#include <ripple/protocol/STInteger.h>
#include <ripple/protocol/STIssue.h>
#include <ripple/protocol/STObject.h>
#include <ripple/protocol/STPathSet.h>
#include <ripple/protocol/STVector256.h>
#include <ripple/protocol/STXChainBridge.h>
#include <ripple/protocol/XChainAttestations.h>

namespace ripple {
namespace detail {

defaultObject_t defaultObject;
nonPresentObject_t nonPresentObject;

//------------------------------------------------------------------------------

STVar::~STVar()
{
    destroy();
}

STVar::STVar(STVar const& other)
{
    if (other.p_ != nullptr)
        p_ = other.p_->copy(max_size, &d_);
}

STVar::STVar(STVar&& other)
{
    if (other.on_heap())
    {
        p_ = other.p_;
        other.p_ = nullptr;
    }
    else
    {
        p_ = other.p_->move(max_size, &d_);
    }
}

STVar&
STVar::operator=(STVar const& rhs)
{
    if (&rhs != this)
    {
        destroy();
        if (rhs.p_)
            p_ = rhs.p_->copy(max_size, &d_);
        else
            p_ = nullptr;
    }

    return *this;
}

STVar&
STVar::operator=(STVar&& rhs)
{
    if (&rhs != this)
    {
        destroy();
        if (rhs.on_heap())
        {
            p_ = rhs.p_;
            rhs.p_ = nullptr;
        }
        else
        {
            p_ = rhs.p_->move(max_size, &d_);
        }
    }

    return *this;
}

STVar::STVar(defaultObject_t, SField const& name) : STVar(name.fieldType, name)
{
}

STVar::STVar(nonPresentObject_t, SField const& name)
    : STVar(STI_NOTPRESENT, name)
{
}

STVar::STVar(SerialIter& sit, SField const& name, int depth)
{
    if (depth > 10)
        Throw<std::runtime_error>("Maximum nesting depth of STVar exceeded");
    switch (name.fieldType)
    {
        case STI_NOTPRESENT:
            construct<STBase>(name);
            return;
        case STI_UINT8:
            construct<STUInt8>(sit, name);
            return;
        case STI_UINT16:
            construct<STUInt16>(sit, name);
            return;
        case STI_UINT32:
            construct<STUInt32>(sit, name);
            return;
        case STI_UINT64:
            construct<STUInt64>(sit, name);
            return;
        case STI_AMOUNT:
            construct<STAmount>(sit, name);
            return;
        case STI_UINT128:
            construct<STUInt128>(sit, name);
            return;
        case STI_UINT160:
            construct<STUInt160>(sit, name);
            return;
        case STI_UINT256:
            construct<STUInt256>(sit, name);
            return;
        case STI_VECTOR256:
            construct<STVector256>(sit, name);
            return;
        case STI_VL:
            construct<STBlob>(sit, name);
            return;
        case STI_ACCOUNT:
            construct<STAccount>(sit, name);
            return;
        case STI_PATHSET:
            construct<STPathSet>(sit, name);
            return;
        case STI_OBJECT:
            construct<STObject>(sit, name, depth);
            return;
        case STI_ARRAY:
            construct<STArray>(sit, name, depth);
            return;
        case STI_ISSUE:
            construct<STIssue>(sit, name);
            return;
<<<<<<< HEAD
        case STI_CURRENCY:
            construct<STCurrency>(sit, name);
=======
        case STI_XCHAIN_BRIDGE:
            construct<STXChainBridge>(sit, name);
>>>>>>> c9159843
            return;
        default:
            Throw<std::runtime_error>("Unknown object type");
    }
}

STVar::STVar(SerializedTypeID id, SField const& name)
{
    assert((id == STI_NOTPRESENT) || (id == name.fieldType));
    switch (id)
    {
        case STI_NOTPRESENT:
            construct<STBase>(name);
            return;
        case STI_UINT8:
            construct<STUInt8>(name);
            return;
        case STI_UINT16:
            construct<STUInt16>(name);
            return;
        case STI_UINT32:
            construct<STUInt32>(name);
            return;
        case STI_UINT64:
            construct<STUInt64>(name);
            return;
        case STI_AMOUNT:
            construct<STAmount>(name);
            return;
        case STI_UINT128:
            construct<STUInt128>(name);
            return;
        case STI_UINT160:
            construct<STUInt160>(name);
            return;
        case STI_UINT256:
            construct<STUInt256>(name);
            return;
        case STI_VECTOR256:
            construct<STVector256>(name);
            return;
        case STI_VL:
            construct<STBlob>(name);
            return;
        case STI_ACCOUNT:
            construct<STAccount>(name);
            return;
        case STI_PATHSET:
            construct<STPathSet>(name);
            return;
        case STI_OBJECT:
            construct<STObject>(name);
            return;
        case STI_ARRAY:
            construct<STArray>(name);
            return;
        case STI_ISSUE:
            construct<STIssue>(name);
            return;
<<<<<<< HEAD
        case STI_CURRENCY:
            construct<STCurrency>(name);
=======
        case STI_XCHAIN_BRIDGE:
            construct<STXChainBridge>(name);
>>>>>>> c9159843
            return;
        default:
            Throw<std::runtime_error>("Unknown object type");
    }
}

void
STVar::destroy()
{
    if (on_heap())
        delete p_;
    else
        p_->~STBase();

    p_ = nullptr;
}

}  // namespace detail
}  // namespace ripple<|MERGE_RESOLUTION|>--- conflicted
+++ resolved
@@ -165,13 +165,11 @@
         case STI_ISSUE:
             construct<STIssue>(sit, name);
             return;
-<<<<<<< HEAD
+        case STI_XCHAIN_BRIDGE:
+            construct<STXChainBridge>(sit, name);
+            return;
         case STI_CURRENCY:
             construct<STCurrency>(sit, name);
-=======
-        case STI_XCHAIN_BRIDGE:
-            construct<STXChainBridge>(sit, name);
->>>>>>> c9159843
             return;
         default:
             Throw<std::runtime_error>("Unknown object type");
@@ -231,13 +229,11 @@
         case STI_ISSUE:
             construct<STIssue>(name);
             return;
-<<<<<<< HEAD
+        case STI_XCHAIN_BRIDGE:
+            construct<STXChainBridge>(name);
+            return;
         case STI_CURRENCY:
             construct<STCurrency>(name);
-=======
-        case STI_XCHAIN_BRIDGE:
-            construct<STXChainBridge>(name);
->>>>>>> c9159843
             return;
         default:
             Throw<std::runtime_error>("Unknown object type");
