--- conflicted
+++ resolved
@@ -68,13 +68,10 @@
     NFTOKEN_BUY_OFFERS = 'h',
     NFTOKEN_SELL_OFFERS = 'i',
     AMM = 'A',
-<<<<<<< HEAD
-    ORACLE = 'R',
-=======
     BRIDGE = 'H',
     XCHAIN_CLAIM_ID = 'Q',
     XCHAIN_CREATE_ACCOUNT_CLAIM_ID = 'K',
->>>>>>> c9159843
+    ORACLE = 'R',
 
     // No longer used or supported. Left here to reserve the space
     // to avoid accidental reuse.
@@ -401,22 +398,6 @@
 }
 
 Keylet
-<<<<<<< HEAD
-oracle(uint256 const& id) noexcept
-{
-    return {ltORACLE, id};
-}
-
-Keylet
-oracle(
-    AccountID const& id,
-    Currency const& symbol,
-    Currency const& priceUnit) noexcept
-{
-    auto const keylet =
-        oracle(indexHash(LedgerNameSpace::ORACLE, id, symbol, priceUnit));
-    return keylet;
-=======
 bridge(STXChainBridge const& bridge, STXChainBridge::ChainType chainType)
 {
     // A door account can support multiple bridges. On the locking chain
@@ -455,7 +436,23 @@
             bridge.issuingChainDoor(),
             bridge.issuingChainIssue(),
             seq)};
->>>>>>> c9159843
+}
+
+Keylet
+oracle(uint256 const& id) noexcept
+{
+    return {ltORACLE, id};
+}
+
+Keylet
+oracle(
+    AccountID const& id,
+    Currency const& symbol,
+    Currency const& priceUnit) noexcept
+{
+    auto const keylet =
+        oracle(indexHash(LedgerNameSpace::ORACLE, id, symbol, priceUnit));
+    return keylet;
 }
 
 }  // namespace keylet
