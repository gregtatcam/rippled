//------------------------------------------------------------------------------
/*
    This file is part of rippled: https://github.com/ripple/rippled
    Copyright (c) 2012, 2013 Ripple Labs Inc.

    Permission to use, copy, modify, and/or distribute this software for any
    purpose  with  or without fee is hereby granted, provided that the above
    copyright notice and this permission notice appear in all copies.

    THE  SOFTWARE IS PROVIDED "AS IS" AND THE AUTHOR DISCLAIMS ALL WARRANTIES
    WITH  REGARD  TO  THIS  SOFTWARE  INCLUDING  ALL  IMPLIED  WARRANTIES  OF
    MERCHANTABILITY  AND  FITNESS. IN NO EVENT SHALL THE AUTHOR BE LIABLE FOR
    ANY  SPECIAL ,  DIRECT, INDIRECT, OR CONSEQUENTIAL DAMAGES OR ANY DAMAGES
    WHATSOEVER  RESULTING  FROM  LOSS  OF USE, DATA OR PROFITS, WHETHER IN AN
    ACTION  OF  CONTRACT, NEGLIGENCE OR OTHER TORTIOUS ACTION, ARISING OUT OF
    OR IN CONNECTION WITH THE USE OR PERFORMANCE OF THIS SOFTWARE.
*/
//==============================================================================

#include <ripple/protocol/Indexes.h>
#include <ripple/protocol/LedgerFormats.h>
#include <ripple/protocol/SField.h>
#include <ripple/protocol/STXChainBridge.h>
#include <ripple/protocol/SeqProxy.h>
#include <ripple/protocol/digest.h>
#include <ripple/protocol/nftPageMask.h>

#include <algorithm>
#include <cassert>

namespace ripple {

/** Type-specific prefix for calculating ledger indices.

    The identifier for a given object within the ledger is calculated based
    on some object-specific parameters. To ensure that different types of
    objects have different indices, even if they happen to use the same set
    of parameters, we use "tagged hashing" by adding a type-specific prefix.

    @note These values are part of the protocol and *CANNOT* be arbitrarily
          changed. If they were, on-ledger objects may no longer be able to
          be located or addressed.

          Additions to this list are OK, but changing existing entries to
          assign them a different values should never be needed.

          Entries that are removed should be moved to the bottom of the enum
          and marked as [[deprecated]] to prevent accidental reuse.
*/
enum class LedgerNameSpace : std::uint16_t {
    ACCOUNT = 'a',
    DIR_NODE = 'd',
    TRUST_LINE = 'r',
    OFFER = 'o',
    OWNER_DIR = 'O',
    BOOK_DIR = 'B',
    SKIP_LIST = 's',
    ESCROW = 'u',
    AMENDMENTS = 'f',
    FEE_SETTINGS = 'e',
    TICKET = 'T',
    SIGNER_LIST = 'S',
    XRP_PAYMENT_CHANNEL = 'x',
    CHECK = 'C',
    DEPOSIT_PREAUTH = 'p',
    NEGATIVE_UNL = 'N',
    NFTOKEN_OFFER = 'q',
    NFTOKEN_BUY_OFFERS = 'h',
    NFTOKEN_SELL_OFFERS = 'i',
    AMM = 'A',
    BRIDGE = 'H',
    XCHAIN_CLAIM_ID = 'Q',
    XCHAIN_CREATE_ACCOUNT_CLAIM_ID = 'K',
    DID = 'I',
<<<<<<< HEAD
    MPTOKEN_ISSUANCE = '~',
    MPTOKEN = 't',
=======
    ORACLE = 'R',
>>>>>>> f2d37da4

    // No longer used or supported. Left here to reserve the space
    // to avoid accidental reuse.
    CONTRACT [[deprecated]] = 'c',
    GENERATOR [[deprecated]] = 'g',
    NICKNAME [[deprecated]] = 'n',
};

template <class... Args>
static uint256
indexHash(LedgerNameSpace space, Args const&... args)
{
    return sha512Half(safe_cast<std::uint16_t>(space), args...);
}

uint256
getBookBase(Book const& book)
{
    assert(isConsistent(book));

    auto const index = indexHash(
        LedgerNameSpace::BOOK_DIR,
        book.in.currency,
        book.out.currency,
        book.in.account,
        book.out.account);

    // Return with quality 0.
    auto k = keylet::quality({ltDIR_NODE, index}, 0);

    return k.key;
}

uint256
getQualityNext(uint256 const& uBase)
{
    static constexpr uint256 nextq(
        "0000000000000000000000000000000000000000000000010000000000000000");
    return uBase + nextq;
}

std::uint64_t
getQuality(uint256 const& uBase)
{
    // VFALCO [base_uint] This assumes a certain storage format
    return boost::endian::big_to_native(((std::uint64_t*)uBase.end())[-1]);
}

uint256
getTicketIndex(AccountID const& account, std::uint32_t ticketSeq)
{
    return indexHash(
        LedgerNameSpace::TICKET, account, std::uint32_t(ticketSeq));
}

uint256
getTicketIndex(AccountID const& account, SeqProxy ticketSeq)
{
    assert(ticketSeq.isTicket());
    return getTicketIndex(account, ticketSeq.value());
}

uint192
getMptID(AccountID const& account, std::uint32_t sequence)
{
    uint192 u;
    sequence = boost::endian::native_to_big(sequence);
    memcpy(u.data(), &sequence, sizeof(sequence));
    memcpy(u.data() + sizeof(sequence), account.data(), sizeof(account));
    return u;
}

//------------------------------------------------------------------------------

namespace keylet {

Keylet
account(AccountID const& id) noexcept
{
    return Keylet{ltACCOUNT_ROOT, indexHash(LedgerNameSpace::ACCOUNT, id)};
}

Keylet
child(uint256 const& key) noexcept
{
    return {ltCHILD, key};
}

Keylet const&
skip() noexcept
{
    static Keylet const ret{
        ltLEDGER_HASHES, indexHash(LedgerNameSpace::SKIP_LIST)};
    return ret;
}

Keylet
skip(LedgerIndex ledger) noexcept
{
    return {
        ltLEDGER_HASHES,
        indexHash(
            LedgerNameSpace::SKIP_LIST,
            std::uint32_t(static_cast<std::uint32_t>(ledger) >> 16))};
}

Keylet const&
amendments() noexcept
{
    static Keylet const ret{
        ltAMENDMENTS, indexHash(LedgerNameSpace::AMENDMENTS)};
    return ret;
}

Keylet const&
fees() noexcept
{
    static Keylet const ret{
        ltFEE_SETTINGS, indexHash(LedgerNameSpace::FEE_SETTINGS)};
    return ret;
}

Keylet const&
negativeUNL() noexcept
{
    static Keylet const ret{
        ltNEGATIVE_UNL, indexHash(LedgerNameSpace::NEGATIVE_UNL)};
    return ret;
}

Keylet
book_t::operator()(Book const& b) const
{
    return {ltDIR_NODE, getBookBase(b)};
}

Keylet
line(
    AccountID const& id0,
    AccountID const& id1,
    Currency const& currency) noexcept
{
    // There is code in SetTrust that calls us with id0 == id1, to allow users
    // to locate and delete such "weird" trustlines. If we remove that code, we
    // could enable this assert:
    // assert(id0 != id1);

    // A trust line is shared between two accounts; while we typically think
    // of this as an "issuer" and a "holder" the relationship is actually fully
    // bidirectional.
    //
    // So that we can generate a unique ID for a trust line, regardess of which
    // side of the line we're looking at, we define a "canonical" order for the
    // two accounts (smallest then largest)  and hash them in that order:
    auto const accounts = std::minmax(id0, id1);

    return {
        ltRIPPLE_STATE,
        indexHash(
            LedgerNameSpace::TRUST_LINE,
            accounts.first,
            accounts.second,
            currency)};
}

Keylet
offer(AccountID const& id, std::uint32_t seq) noexcept
{
    return {ltOFFER, indexHash(LedgerNameSpace::OFFER, id, seq)};
}

Keylet
quality(Keylet const& k, std::uint64_t q) noexcept
{
    assert(k.type == ltDIR_NODE);

    // Indexes are stored in big endian format: they print as hex as stored.
    // Most significant bytes are first and the least significant bytes
    // represent adjacent entries. We place the quality, in big endian format,
    // in the 8 right most bytes; this way, incrementing goes to the next entry
    // for indexes.
    uint256 x = k.key;

    // FIXME This is ugly and we can and should do better...
    ((std::uint64_t*)x.end())[-1] = boost::endian::native_to_big(q);

    return {ltDIR_NODE, x};
}

Keylet
next_t::operator()(Keylet const& k) const
{
    assert(k.type == ltDIR_NODE);
    return {ltDIR_NODE, getQualityNext(k.key)};
}

Keylet
ticket_t::operator()(AccountID const& id, std::uint32_t ticketSeq) const
{
    return {ltTICKET, getTicketIndex(id, ticketSeq)};
}

Keylet
ticket_t::operator()(AccountID const& id, SeqProxy ticketSeq) const
{
    return {ltTICKET, getTicketIndex(id, ticketSeq)};
}

// This function is presently static, since it's never accessed from anywhere
// else. If we ever support multiple pages of signer lists, this would be the
// keylet used to locate them.
static Keylet
signers(AccountID const& account, std::uint32_t page) noexcept
{
    return {
        ltSIGNER_LIST, indexHash(LedgerNameSpace::SIGNER_LIST, account, page)};
}

Keylet
signers(AccountID const& account) noexcept
{
    return signers(account, 0);
}

Keylet
check(AccountID const& id, std::uint32_t seq) noexcept
{
    return {ltCHECK, indexHash(LedgerNameSpace::CHECK, id, seq)};
}

Keylet
depositPreauth(AccountID const& owner, AccountID const& preauthorized) noexcept
{
    return {
        ltDEPOSIT_PREAUTH,
        indexHash(LedgerNameSpace::DEPOSIT_PREAUTH, owner, preauthorized)};
}

//------------------------------------------------------------------------------

Keylet
unchecked(uint256 const& key) noexcept
{
    return {ltANY, key};
}

Keylet
ownerDir(AccountID const& id) noexcept
{
    return {ltDIR_NODE, indexHash(LedgerNameSpace::OWNER_DIR, id)};
}

Keylet
page(uint256 const& key, std::uint64_t index) noexcept
{
    if (index == 0)
        return {ltDIR_NODE, key};

    return {ltDIR_NODE, indexHash(LedgerNameSpace::DIR_NODE, key, index)};
}

Keylet
escrow(AccountID const& src, std::uint32_t seq) noexcept
{
    return {ltESCROW, indexHash(LedgerNameSpace::ESCROW, src, seq)};
}

Keylet
payChan(AccountID const& src, AccountID const& dst, std::uint32_t seq) noexcept
{
    return {
        ltPAYCHAN,
        indexHash(LedgerNameSpace::XRP_PAYMENT_CHANNEL, src, dst, seq)};
}

Keylet
nftpage_min(AccountID const& owner)
{
    std::array<std::uint8_t, 32> buf{};
    std::memcpy(buf.data(), owner.data(), owner.size());
    return {ltNFTOKEN_PAGE, uint256{buf}};
}

Keylet
nftpage_max(AccountID const& owner)
{
    uint256 id = nft::pageMask;
    std::memcpy(id.data(), owner.data(), owner.size());
    return {ltNFTOKEN_PAGE, id};
}

Keylet
nftpage(Keylet const& k, uint256 const& token)
{
    assert(k.type == ltNFTOKEN_PAGE);
    return {ltNFTOKEN_PAGE, (k.key & ~nft::pageMask) + (token & nft::pageMask)};
}

Keylet
nftoffer(AccountID const& owner, std::uint32_t seq)
{
    return {
        ltNFTOKEN_OFFER, indexHash(LedgerNameSpace::NFTOKEN_OFFER, owner, seq)};
}

Keylet
nft_buys(uint256 const& id) noexcept
{
    return {ltDIR_NODE, indexHash(LedgerNameSpace::NFTOKEN_BUY_OFFERS, id)};
}

Keylet
nft_sells(uint256 const& id) noexcept
{
    return {ltDIR_NODE, indexHash(LedgerNameSpace::NFTOKEN_SELL_OFFERS, id)};
}

Keylet
amm(Issue const& issue1, Issue const& issue2) noexcept
{
    auto const& [minI, maxI] = std::minmax(issue1, issue2);
    return amm(indexHash(
        LedgerNameSpace::AMM,
        minI.account,
        minI.currency,
        maxI.account,
        maxI.currency));
}

Keylet
amm(uint256 const& id) noexcept
{
    return {ltAMM, id};
}

Keylet
bridge(STXChainBridge const& bridge, STXChainBridge::ChainType chainType)
{
    // A door account can support multiple bridges. On the locking chain
    // there can only be one bridge per lockingChainCurrency. On the issuing
    // chain there can only be one bridge per issuingChainCurrency.
    auto const& issue = bridge.issue(chainType);
    return {
        ltBRIDGE,
        indexHash(
            LedgerNameSpace::BRIDGE, bridge.door(chainType), issue.currency)};
}

Keylet
xChainClaimID(STXChainBridge const& bridge, std::uint64_t seq)
{
    return {
        ltXCHAIN_OWNED_CLAIM_ID,
        indexHash(
            LedgerNameSpace::XCHAIN_CLAIM_ID,
            bridge.lockingChainDoor(),
            bridge.lockingChainIssue(),
            bridge.issuingChainDoor(),
            bridge.issuingChainIssue(),
            seq)};
}

Keylet
xChainCreateAccountClaimID(STXChainBridge const& bridge, std::uint64_t seq)
{
    return {
        ltXCHAIN_OWNED_CREATE_ACCOUNT_CLAIM_ID,
        indexHash(
            LedgerNameSpace::XCHAIN_CREATE_ACCOUNT_CLAIM_ID,
            bridge.lockingChainDoor(),
            bridge.lockingChainIssue(),
            bridge.issuingChainDoor(),
            bridge.issuingChainIssue(),
            seq)};
}

Keylet
did(AccountID const& account) noexcept
{
    return {ltDID, indexHash(LedgerNameSpace::DID, account)};
}

Keylet
<<<<<<< HEAD
mptIssuance(AccountID const& issuer, std::uint32_t seq) noexcept
{
    return mptIssuance(getMptID(issuer, seq));
}

Keylet
mptIssuance(ripple::MPT const& mpt) noexcept
{
    return mptIssuance(mpt.second, mpt.first);
}

Keylet
mptIssuance(uint192 const& mpt) noexcept
{
    return {
        ltMPTOKEN_ISSUANCE, indexHash(LedgerNameSpace::MPTOKEN_ISSUANCE, mpt)};
}

Keylet
mptoken(uint192 const& issuanceID, AccountID const& holder) noexcept
{
    return mptoken(mptIssuance(issuanceID).key, holder);
}

Keylet
mptoken(MPT const& mptID, AccountID const& holder) noexcept
{
    return mptoken(
        mptIssuance(getMptID(mptID.second, mptID.first)).key, holder);
}

Keylet
mptoken(uint256 const& issuanceKey, AccountID const& holder) noexcept
{
    return {
        ltMPTOKEN, indexHash(LedgerNameSpace::MPTOKEN, issuanceKey, holder)};
}
=======
oracle(AccountID const& account, std::uint32_t const& documentID) noexcept
{
    return {ltORACLE, indexHash(LedgerNameSpace::ORACLE, account, documentID)};
}

>>>>>>> f2d37da4
}  // namespace keylet

}  // namespace ripple<|MERGE_RESOLUTION|>--- conflicted
+++ resolved
@@ -72,12 +72,9 @@
     XCHAIN_CLAIM_ID = 'Q',
     XCHAIN_CREATE_ACCOUNT_CLAIM_ID = 'K',
     DID = 'I',
-<<<<<<< HEAD
+    ORACLE = 'R',
     MPTOKEN_ISSUANCE = '~',
     MPTOKEN = 't',
-=======
-    ORACLE = 'R',
->>>>>>> f2d37da4
 
     // No longer used or supported. Left here to reserve the space
     // to avoid accidental reuse.
@@ -461,7 +458,12 @@
 }
 
 Keylet
-<<<<<<< HEAD
+oracle(AccountID const& account, std::uint32_t const& documentID) noexcept
+{
+    return {ltORACLE, indexHash(LedgerNameSpace::ORACLE, account, documentID)};
+}
+
+Keylet
 mptIssuance(AccountID const& issuer, std::uint32_t seq) noexcept
 {
     return mptIssuance(getMptID(issuer, seq));
@@ -499,13 +501,6 @@
     return {
         ltMPTOKEN, indexHash(LedgerNameSpace::MPTOKEN, issuanceKey, holder)};
 }
-=======
-oracle(AccountID const& account, std::uint32_t const& documentID) noexcept
-{
-    return {ltORACLE, indexHash(LedgerNameSpace::ORACLE, account, documentID)};
-}
-
->>>>>>> f2d37da4
 }  // namespace keylet
 
 }  // namespace ripple