//------------------------------------------------------------------------------
/*
    This file is part of rippled: https://github.com/ripple/rippled
    Copyright (c) 2012, 2013 Ripple Labs Inc.

    Permission to use, copy, modify, and/or distribute this software for any
    purpose  with  or without fee is hereby granted, provided that the above
    copyright notice and this permission notice appear in all copies.

    THE  SOFTWARE IS PROVIDED "AS IS" AND THE AUTHOR DISCLAIMS ALL WARRANTIES
    WITH  REGARD  TO  THIS  SOFTWARE  INCLUDING  ALL  IMPLIED  WARRANTIES  OF
    MERCHANTABILITY  AND  FITNESS. IN NO EVENT SHALL THE AUTHOR BE LIABLE FOR
    ANY  SPECIAL ,  DIRECT, INDIRECT, OR CONSEQUENTIAL DAMAGES OR ANY DAMAGES
    WHATSOEVER  RESULTING  FROM  LOSS  OF USE, DATA OR PROFITS, WHETHER IN AN
    ACTION  OF  CONTRACT, NEGLIGENCE OR OTHER TORTIOUS ACTION, ARISING OUT OF
    OR IN CONNECTION WITH THE USE OR PERFORMANCE OF THIS SOFTWARE.
*/
//==============================================================================

#include <ripple/protocol/TxFormats.h>

#include <ripple/protocol/SField.h>
#include <ripple/protocol/SOTemplate.h>
#include <ripple/protocol/jss.h>

namespace ripple {

TxFormats::TxFormats()
{
    // Fields shared by all txFormats:
    static const std::initializer_list<SOElement> commonFields{
        {sfTransactionType, soeREQUIRED},
        {sfFlags, soeOPTIONAL},
        {sfSourceTag, soeOPTIONAL},
        {sfAccount, soeREQUIRED},
        {sfSequence, soeREQUIRED},
        {sfPreviousTxnID, soeOPTIONAL},  // emulate027
        {sfLastLedgerSequence, soeOPTIONAL},
        {sfAccountTxnID, soeOPTIONAL},
        {sfFee, soeREQUIRED},
        {sfOperationLimit, soeOPTIONAL},
        {sfMemos, soeOPTIONAL},
        {sfSigningPubKey, soeREQUIRED},
        {sfTicketSequence, soeOPTIONAL},
        {sfTxnSignature, soeOPTIONAL},
        {sfSigners, soeOPTIONAL},  // submit_multisigned
        {sfNetworkID, soeOPTIONAL},
    };

    add(jss::AccountSet,
        ttACCOUNT_SET,
        {
            {sfEmailHash, soeOPTIONAL},
            {sfWalletLocator, soeOPTIONAL},
            {sfWalletSize, soeOPTIONAL},
            {sfMessageKey, soeOPTIONAL},
            {sfDomain, soeOPTIONAL},
            {sfTransferRate, soeOPTIONAL},
            {sfSetFlag, soeOPTIONAL},
            {sfClearFlag, soeOPTIONAL},
            {sfTickSize, soeOPTIONAL},
            {sfNFTokenMinter, soeOPTIONAL},
        },
        commonFields);

    add(jss::TrustSet,
        ttTRUST_SET,
        {
            {sfLimitAmount, soeOPTIONAL},
            {sfQualityIn, soeOPTIONAL},
            {sfQualityOut, soeOPTIONAL},
        },
        commonFields);

    add(jss::OfferCreate,
        ttOFFER_CREATE,
        {
            {sfTakerPays, soeREQUIRED},
            {sfTakerGets, soeREQUIRED},
            {sfExpiration, soeOPTIONAL},
            {sfOfferSequence, soeOPTIONAL},
        },
        commonFields);

    add(jss::AMMCreate,
        ttAMM_CREATE,
        {
            {sfAmount, soeREQUIRED},
            {sfAmount2, soeREQUIRED},
            {sfTradingFee, soeREQUIRED},
        },
        commonFields);

    add(jss::AMMDeposit,
        ttAMM_DEPOSIT,
        {
            {sfAsset, soeREQUIRED},
            {sfAsset2, soeREQUIRED},
            {sfAmount, soeOPTIONAL},
            {sfAmount2, soeOPTIONAL},
            {sfEPrice, soeOPTIONAL},
            {sfLPTokenOut, soeOPTIONAL},
            {sfTradingFee, soeOPTIONAL},
        },
        commonFields);

    add(jss::AMMWithdraw,
        ttAMM_WITHDRAW,
        {
            {sfAsset, soeREQUIRED},
            {sfAsset2, soeREQUIRED},
            {sfAmount, soeOPTIONAL},
            {sfAmount2, soeOPTIONAL},
            {sfEPrice, soeOPTIONAL},
            {sfLPTokenIn, soeOPTIONAL},
        },
        commonFields);

    add(jss::AMMVote,
        ttAMM_VOTE,
        {
            {sfAsset, soeREQUIRED},
            {sfAsset2, soeREQUIRED},
            {sfTradingFee, soeREQUIRED},
        },
        commonFields);

    add(jss::AMMBid,
        ttAMM_BID,
        {
            {sfAsset, soeREQUIRED},
            {sfAsset2, soeREQUIRED},
            {sfBidMin, soeOPTIONAL},
            {sfBidMax, soeOPTIONAL},
            {sfAuthAccounts, soeOPTIONAL},
        },
        commonFields);

    add(jss::AMMDelete,
        ttAMM_DELETE,
        {
            {sfAsset, soeREQUIRED},
            {sfAsset2, soeREQUIRED},
        },
        commonFields);

    add(jss::OfferCancel,
        ttOFFER_CANCEL,
        {
            {sfOfferSequence, soeREQUIRED},
        },
        commonFields);

    add(jss::SetRegularKey,
        ttREGULAR_KEY_SET,
        {
            {sfRegularKey, soeOPTIONAL},
        },
        commonFields);

    add(jss::Payment,
        ttPAYMENT,
        {
            {sfDestination, soeREQUIRED},
            {sfAmount, soeREQUIRED},
            {sfSendMax, soeOPTIONAL},
            {sfPaths, soeDEFAULT},
            {sfInvoiceID, soeOPTIONAL},
            {sfDestinationTag, soeOPTIONAL},
            {sfDeliverMin, soeOPTIONAL},
        },
        commonFields);

    add(jss::EscrowCreate,
        ttESCROW_CREATE,
        {
            {sfDestination, soeREQUIRED},
            {sfAmount, soeREQUIRED},
            {sfCondition, soeOPTIONAL},
            {sfCancelAfter, soeOPTIONAL},
            {sfFinishAfter, soeOPTIONAL},
            {sfDestinationTag, soeOPTIONAL},
        },
        commonFields);

    add(jss::EscrowFinish,
        ttESCROW_FINISH,
        {
            {sfOwner, soeREQUIRED},
            {sfOfferSequence, soeREQUIRED},
            {sfFulfillment, soeOPTIONAL},
            {sfCondition, soeOPTIONAL},
        },
        commonFields);

    add(jss::EscrowCancel,
        ttESCROW_CANCEL,
        {
            {sfOwner, soeREQUIRED},
            {sfOfferSequence, soeREQUIRED},
        },
        commonFields);

    add(jss::EnableAmendment,
        ttAMENDMENT,
        {
            {sfLedgerSequence, soeREQUIRED},
            {sfAmendment, soeREQUIRED},
        },
        commonFields);

    add(jss::SetFee,
        ttFEE,
        {
            {sfLedgerSequence, soeOPTIONAL},
            // Old version uses raw numbers
            {sfBaseFee, soeOPTIONAL},
            {sfReferenceFeeUnits, soeOPTIONAL},
            {sfReserveBase, soeOPTIONAL},
            {sfReserveIncrement, soeOPTIONAL},
            // New version uses Amounts
            {sfBaseFeeDrops, soeOPTIONAL},
            {sfReserveBaseDrops, soeOPTIONAL},
            {sfReserveIncrementDrops, soeOPTIONAL},
        },
        commonFields);

    add(jss::UNLModify,
        ttUNL_MODIFY,
        {
            {sfUNLModifyDisabling, soeREQUIRED},
            {sfLedgerSequence, soeREQUIRED},
            {sfUNLModifyValidator, soeREQUIRED},
        },
        commonFields);

    add(jss::TicketCreate,
        ttTICKET_CREATE,
        {
            {sfTicketCount, soeREQUIRED},
        },
        commonFields);

    // The SignerEntries are optional because a SignerList is deleted by
    // setting the SignerQuorum to zero and omitting SignerEntries.
    add(jss::SignerListSet,
        ttSIGNER_LIST_SET,
        {
            {sfSignerQuorum, soeREQUIRED},
            {sfSignerEntries, soeOPTIONAL},
        },
        commonFields);

    add(jss::PaymentChannelCreate,
        ttPAYCHAN_CREATE,
        {
            {sfDestination, soeREQUIRED},
            {sfAmount, soeREQUIRED},
            {sfSettleDelay, soeREQUIRED},
            {sfPublicKey, soeREQUIRED},
            {sfCancelAfter, soeOPTIONAL},
            {sfDestinationTag, soeOPTIONAL},
        },
        commonFields);

    add(jss::PaymentChannelFund,
        ttPAYCHAN_FUND,
        {
            {sfChannel, soeREQUIRED},
            {sfAmount, soeREQUIRED},
            {sfExpiration, soeOPTIONAL},
        },
        commonFields);

    add(jss::PaymentChannelClaim,
        ttPAYCHAN_CLAIM,
        {
            {sfChannel, soeREQUIRED},
            {sfAmount, soeOPTIONAL},
            {sfBalance, soeOPTIONAL},
            {sfSignature, soeOPTIONAL},
            {sfPublicKey, soeOPTIONAL},
        },
        commonFields);

    add(jss::CheckCreate,
        ttCHECK_CREATE,
        {
            {sfDestination, soeREQUIRED},
            {sfSendMax, soeREQUIRED},
            {sfExpiration, soeOPTIONAL},
            {sfDestinationTag, soeOPTIONAL},
            {sfInvoiceID, soeOPTIONAL},
        },
        commonFields);

    add(jss::CheckCash,
        ttCHECK_CASH,
        {
            {sfCheckID, soeREQUIRED},
            {sfAmount, soeOPTIONAL},
            {sfDeliverMin, soeOPTIONAL},
        },
        commonFields);

    add(jss::CheckCancel,
        ttCHECK_CANCEL,
        {
            {sfCheckID, soeREQUIRED},
        },
        commonFields);

    add(jss::AccountDelete,
        ttACCOUNT_DELETE,
        {
            {sfDestination, soeREQUIRED},
            {sfDestinationTag, soeOPTIONAL},
        },
        commonFields);

    add(jss::DepositPreauth,
        ttDEPOSIT_PREAUTH,
        {
            {sfAuthorize, soeOPTIONAL},
            {sfUnauthorize, soeOPTIONAL},
        },
        commonFields);

    add(jss::NFTokenMint,
        ttNFTOKEN_MINT,
        {
            {sfNFTokenTaxon, soeREQUIRED},
            {sfTransferFee, soeOPTIONAL},
            {sfIssuer, soeOPTIONAL},
            {sfURI, soeOPTIONAL},
        },
        commonFields);

    add(jss::NFTokenBurn,
        ttNFTOKEN_BURN,
        {
            {sfNFTokenID, soeREQUIRED},
            {sfOwner, soeOPTIONAL},
        },
        commonFields);

    add(jss::NFTokenCreateOffer,
        ttNFTOKEN_CREATE_OFFER,
        {
            {sfNFTokenID, soeREQUIRED},
            {sfAmount, soeREQUIRED},
            {sfDestination, soeOPTIONAL},
            {sfOwner, soeOPTIONAL},
            {sfExpiration, soeOPTIONAL},
        },
        commonFields);

    add(jss::NFTokenCancelOffer,
        ttNFTOKEN_CANCEL_OFFER,
        {
            {sfNFTokenOffers, soeREQUIRED},
        },
        commonFields);

    add(jss::NFTokenAcceptOffer,
        ttNFTOKEN_ACCEPT_OFFER,
        {
            {sfNFTokenBuyOffer, soeOPTIONAL},
            {sfNFTokenSellOffer, soeOPTIONAL},
            {sfNFTokenBrokerFee, soeOPTIONAL},
        },
        commonFields);

    add(jss::Clawback,
        ttCLAWBACK,
        {
            {sfAmount, soeREQUIRED},
            {sfMPTokenHolder, soeOPTIONAL},
        },
        commonFields);

    add(jss::XChainCreateBridge,
        ttXCHAIN_CREATE_BRIDGE,
        {
            {sfXChainBridge, soeREQUIRED},
            {sfSignatureReward, soeREQUIRED},
            {sfMinAccountCreateAmount, soeOPTIONAL},
        },
        commonFields);

    add(jss::XChainModifyBridge,
        ttXCHAIN_MODIFY_BRIDGE,
        {
            {sfXChainBridge, soeREQUIRED},
            {sfSignatureReward, soeOPTIONAL},
            {sfMinAccountCreateAmount, soeOPTIONAL},
        },
        commonFields);

    add(jss::XChainCreateClaimID,
        ttXCHAIN_CREATE_CLAIM_ID,
        {
            {sfXChainBridge, soeREQUIRED},
            {sfSignatureReward, soeREQUIRED},
            {sfOtherChainSource, soeREQUIRED},
        },
        commonFields);

    add(jss::XChainCommit,
        ttXCHAIN_COMMIT,
        {
            {sfXChainBridge, soeREQUIRED},
            {sfXChainClaimID, soeREQUIRED},
            {sfAmount, soeREQUIRED},
            {sfOtherChainDestination, soeOPTIONAL},
        },
        commonFields);

    add(jss::XChainClaim,
        ttXCHAIN_CLAIM,
        {
            {sfXChainBridge, soeREQUIRED},
            {sfXChainClaimID, soeREQUIRED},
            {sfDestination, soeREQUIRED},
            {sfDestinationTag, soeOPTIONAL},
            {sfAmount, soeREQUIRED},
        },
        commonFields);

    add(jss::XChainAddClaimAttestation,
        ttXCHAIN_ADD_CLAIM_ATTESTATION,
        {
            {sfXChainBridge, soeREQUIRED},

            {sfAttestationSignerAccount, soeREQUIRED},
            {sfPublicKey, soeREQUIRED},
            {sfSignature, soeREQUIRED},
            {sfOtherChainSource, soeREQUIRED},
            {sfAmount, soeREQUIRED},
            {sfAttestationRewardAccount, soeREQUIRED},
            {sfWasLockingChainSend, soeREQUIRED},

            {sfXChainClaimID, soeREQUIRED},
            {sfDestination, soeOPTIONAL},
        },
        commonFields);

    add(jss::XChainAddAccountCreateAttestation,
        ttXCHAIN_ADD_ACCOUNT_CREATE_ATTESTATION,
        {
            {sfXChainBridge, soeREQUIRED},

            {sfAttestationSignerAccount, soeREQUIRED},
            {sfPublicKey, soeREQUIRED},
            {sfSignature, soeREQUIRED},
            {sfOtherChainSource, soeREQUIRED},
            {sfAmount, soeREQUIRED},
            {sfAttestationRewardAccount, soeREQUIRED},
            {sfWasLockingChainSend, soeREQUIRED},

            {sfXChainAccountCreateCount, soeREQUIRED},
            {sfDestination, soeREQUIRED},
            {sfSignatureReward, soeREQUIRED},
        },
        commonFields);

    add(jss::XChainAccountCreateCommit,
        ttXCHAIN_ACCOUNT_CREATE_COMMIT,
        {
            {sfXChainBridge, soeREQUIRED},
            {sfDestination, soeREQUIRED},
            {sfAmount, soeREQUIRED},
            {sfSignatureReward, soeREQUIRED},
        },
        commonFields);

    add(jss::DIDSet,
        ttDID_SET,
        {
            {sfDIDDocument, soeOPTIONAL},
            {sfURI, soeOPTIONAL},
            {sfData, soeOPTIONAL},
        },
        commonFields);

    add(jss::DIDDelete, ttDID_DELETE, {}, commonFields);

<<<<<<< HEAD
    add(jss::MPTokenIssuanceCreate,
        ttMPTOKEN_ISSUANCE_CREATE,
        {
            {sfAssetScale, soeOPTIONAL},
            {sfTransferFee, soeOPTIONAL},
            {sfMaximumAmount, soeOPTIONAL},
            {sfMPTokenMetadata, soeOPTIONAL},
        },
        commonFields);

    add(jss::MPTokenIssuanceDestroy,
        ttMPTOKEN_ISSUANCE_DESTROY,
        {
            {sfMPTokenIssuanceID, soeREQUIRED},
        },
        commonFields);

    add(jss::MPTokenAuthorize,
        ttMPTOKEN_AUTHORIZE,
        {
            {sfMPTokenIssuanceID, soeREQUIRED},
            {sfMPTokenHolder, soeOPTIONAL},
        },
        commonFields);

    add(jss::MPTokenIssuanceSet,
        ttMPTOKEN_ISSUANCE_SET,
        {
            {sfMPTokenIssuanceID, soeREQUIRED},
            {sfMPTokenHolder, soeOPTIONAL},
=======
    add(jss::OracleSet,
        ttORACLE_SET,
        {
            {sfOracleDocumentID, soeREQUIRED},
            {sfProvider, soeOPTIONAL},
            {sfURI, soeOPTIONAL},
            {sfAssetClass, soeOPTIONAL},
            {sfLastUpdateTime, soeREQUIRED},
            {sfPriceDataSeries, soeREQUIRED},
        },
        commonFields);

    add(jss::OracleDelete,
        ttORACLE_DELETE,
        {
            {sfOracleDocumentID, soeREQUIRED},
>>>>>>> f2d37da4
        },
        commonFields);
}

TxFormats const&
TxFormats::getInstance()
{
    static TxFormats const instance;
    return instance;
}

}  // namespace ripple<|MERGE_RESOLUTION|>--- conflicted
+++ resolved
@@ -485,38 +485,6 @@
 
     add(jss::DIDDelete, ttDID_DELETE, {}, commonFields);
 
-<<<<<<< HEAD
-    add(jss::MPTokenIssuanceCreate,
-        ttMPTOKEN_ISSUANCE_CREATE,
-        {
-            {sfAssetScale, soeOPTIONAL},
-            {sfTransferFee, soeOPTIONAL},
-            {sfMaximumAmount, soeOPTIONAL},
-            {sfMPTokenMetadata, soeOPTIONAL},
-        },
-        commonFields);
-
-    add(jss::MPTokenIssuanceDestroy,
-        ttMPTOKEN_ISSUANCE_DESTROY,
-        {
-            {sfMPTokenIssuanceID, soeREQUIRED},
-        },
-        commonFields);
-
-    add(jss::MPTokenAuthorize,
-        ttMPTOKEN_AUTHORIZE,
-        {
-            {sfMPTokenIssuanceID, soeREQUIRED},
-            {sfMPTokenHolder, soeOPTIONAL},
-        },
-        commonFields);
-
-    add(jss::MPTokenIssuanceSet,
-        ttMPTOKEN_ISSUANCE_SET,
-        {
-            {sfMPTokenIssuanceID, soeREQUIRED},
-            {sfMPTokenHolder, soeOPTIONAL},
-=======
     add(jss::OracleSet,
         ttORACLE_SET,
         {
@@ -533,7 +501,39 @@
         ttORACLE_DELETE,
         {
             {sfOracleDocumentID, soeREQUIRED},
->>>>>>> f2d37da4
+        },
+        commonFields);
+
+    add(jss::MPTokenIssuanceCreate,
+        ttMPTOKEN_ISSUANCE_CREATE,
+        {
+            {sfAssetScale, soeOPTIONAL},
+            {sfTransferFee, soeOPTIONAL},
+            {sfMaximumAmount, soeOPTIONAL},
+            {sfMPTokenMetadata, soeOPTIONAL},
+        },
+        commonFields);
+
+    add(jss::MPTokenIssuanceDestroy,
+        ttMPTOKEN_ISSUANCE_DESTROY,
+        {
+            {sfMPTokenIssuanceID, soeREQUIRED},
+        },
+        commonFields);
+
+    add(jss::MPTokenAuthorize,
+        ttMPTOKEN_AUTHORIZE,
+        {
+            {sfMPTokenIssuanceID, soeREQUIRED},
+            {sfMPTokenHolder, soeOPTIONAL},
+        },
+        commonFields);
+
+    add(jss::MPTokenIssuanceSet,
+        ttMPTOKEN_ISSUANCE_SET,
+        {
+            {sfMPTokenIssuanceID, soeREQUIRED},
+            {sfMPTokenHolder, soeOPTIONAL},
         },
         commonFields);
 }
