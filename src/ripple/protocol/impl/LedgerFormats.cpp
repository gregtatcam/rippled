--- conflicted
+++ resolved
@@ -327,7 +327,19 @@
         },
         commonFields);
 
-<<<<<<< HEAD
+    add(jss::DID,
+        ltDID,
+        {
+            {sfAccount,              soeREQUIRED},
+            {sfDIDDocument,          soeOPTIONAL},
+            {sfURI,                  soeOPTIONAL},
+            {sfData,          soeOPTIONAL},
+            {sfOwnerNode,            soeREQUIRED},
+            {sfPreviousTxnID,        soeREQUIRED},
+            {sfPreviousTxnLgrSeq,    soeREQUIRED}
+        },
+        commonFields);
+
     add(jss::Oracle,
         ltORACLE,
         {
@@ -344,20 +356,6 @@
         },
         commonFields);
 
-=======
-    add(jss::DID,
-        ltDID,
-        {
-            {sfAccount,              soeREQUIRED},
-            {sfDIDDocument,          soeOPTIONAL},
-            {sfURI,                  soeOPTIONAL},
-            {sfData,          soeOPTIONAL},
-            {sfOwnerNode,            soeREQUIRED},
-            {sfPreviousTxnID,        soeREQUIRED},
-            {sfPreviousTxnLgrSeq,    soeREQUIRED}
-        },
-        commonFields);
->>>>>>> 39726839
     // clang-format on
 }
 
