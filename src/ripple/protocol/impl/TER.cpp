//------------------------------------------------------------------------------
/*
    This file is part of rippled: https://github.com/ripple/rippled
    Copyright (c) 2012, 2013 Ripple Labs Inc.

    Permission to use, copy, modify, and/or distribute this software for any
    purpose  with  or without fee is hereby granted, provided that the above
    copyright notice and this permission notice appear in all copies.

    THE  SOFTWARE IS PROVIDED "AS IS" AND THE AUTHOR DISCLAIMS ALL WARRANTIES
    WITH  REGARD  TO  THIS  SOFTWARE  INCLUDING  ALL  IMPLIED  WARRANTIES  OF
    MERCHANTABILITY  AND  FITNESS. IN NO EVENT SHALL THE AUTHOR BE LIABLE FOR
    ANY  SPECIAL ,  DIRECT, INDIRECT, OR CONSEQUENTIAL DAMAGES OR ANY DAMAGES
    WHATSOEVER  RESULTING  FROM  LOSS  OF USE, DATA OR PROFITS, WHETHER IN AN
    ACTION  OF  CONTRACT, NEGLIGENCE OR OTHER TORTIOUS ACTION, ARISING OUT OF
    OR IN CONNECTION WITH THE USE OR PERFORMANCE OF THIS SOFTWARE.
*/
//==============================================================================

#include <ripple/protocol/TER.h>
#include <boost/range/adaptor/transformed.hpp>
#include <type_traits>

namespace ripple {

std::unordered_map<
    TERUnderlyingType,
    std::pair<char const* const, char const* const>> const&
transResults()
{
    // clang-format off

    // Macros are generally ugly, but they can help make code readable to
    // humans without affecting the compiler.
#define MAKE_ERROR(code, desc) { code, { #code, desc } }

    static
    std::unordered_map<
            TERUnderlyingType,
            std::pair<char const* const, char const* const>> const results
    {
        MAKE_ERROR(tecAMM_BALANCE,                   "AMM has invalid balance."),
        MAKE_ERROR(tecAMM_INVALID_TOKENS,            "AMM invalid LP tokens."),
        MAKE_ERROR(tecAMM_FAILED,                    "AMM transaction failed."),
        MAKE_ERROR(tecAMM_EMPTY,                     "AMM is in empty state."),
        MAKE_ERROR(tecAMM_NOT_EMPTY,                 "AMM is not in empty state."),
        MAKE_ERROR(tecAMM_ACCOUNT,                   "This operation is not allowed on an AMM Account."),
        MAKE_ERROR(tecCLAIM,                         "Fee claimed. Sequence used. No action."),
        MAKE_ERROR(tecDIR_FULL,                      "Can not add entry to full directory."),
        MAKE_ERROR(tecFAILED_PROCESSING,             "Failed to correctly process transaction."),
        MAKE_ERROR(tecINSUF_RESERVE_LINE,            "Insufficient reserve to add trust line."),
        MAKE_ERROR(tecINSUF_RESERVE_OFFER,           "Insufficient reserve to create offer."),
        MAKE_ERROR(tecNO_DST,                        "Destination does not exist. Send XRP to create it."),
        MAKE_ERROR(tecNO_DST_INSUF_XRP,              "Destination does not exist. Too little XRP sent to create it."),
        MAKE_ERROR(tecNO_LINE_INSUF_RESERVE,         "No such line. Too little reserve to create it."),
        MAKE_ERROR(tecNO_LINE_REDUNDANT,             "Can't set non-existent line to default."),
        MAKE_ERROR(tecPATH_DRY,                      "Path could not send partial amount."),
        MAKE_ERROR(tecPATH_PARTIAL,                  "Path could not send full amount."),
        MAKE_ERROR(tecNO_ALTERNATIVE_KEY,            "The operation would remove the ability to sign transactions with the account."),
        MAKE_ERROR(tecNO_REGULAR_KEY,                "Regular key is not set."),
        MAKE_ERROR(tecOVERSIZE,                      "Object exceeded serialization limits."),
        MAKE_ERROR(tecUNFUNDED,                      "Not enough XRP to satisfy the reserve requirement."),
        MAKE_ERROR(tecUNFUNDED_ADD,                  "DEPRECATED."),
        MAKE_ERROR(tecUNFUNDED_AMM,                  "Insufficient balance to fund AMM."),
        MAKE_ERROR(tecUNFUNDED_OFFER,                "Insufficient balance to fund created offer."),
        MAKE_ERROR(tecUNFUNDED_PAYMENT,              "Insufficient XRP balance to send."),
        MAKE_ERROR(tecOWNERS,                        "Non-zero owner count."),
        MAKE_ERROR(tecNO_ISSUER,                     "Issuer account does not exist."),
        MAKE_ERROR(tecNO_AUTH,                       "Not authorized to hold asset."),
        MAKE_ERROR(tecNO_LINE,                       "No such line."),
        MAKE_ERROR(tecINSUFF_FEE,                    "Insufficient balance to pay fee."),
        MAKE_ERROR(tecFROZEN,                        "Asset is frozen."),
        MAKE_ERROR(tecNO_TARGET,                     "Target account does not exist."),
        MAKE_ERROR(tecNO_PERMISSION,                 "No permission to perform requested operation."),
        MAKE_ERROR(tecNO_ENTRY,                      "No matching entry found."),
        MAKE_ERROR(tecINSUFFICIENT_RESERVE,          "Insufficient reserve to complete requested operation."),
        MAKE_ERROR(tecNEED_MASTER_KEY,               "The operation requires the use of the Master Key."),
        MAKE_ERROR(tecDST_TAG_NEEDED,                "A destination tag is required."),
        MAKE_ERROR(tecINTERNAL,                      "An internal error has occurred during processing."),
        MAKE_ERROR(tecCRYPTOCONDITION_ERROR,         "Malformed, invalid, or mismatched conditional or fulfillment."),
        MAKE_ERROR(tecINVARIANT_FAILED,              "One or more invariants for the transaction were not satisfied."),
        MAKE_ERROR(tecEXPIRED,                       "Expiration time is passed."),
        MAKE_ERROR(tecDUPLICATE,                     "Ledger object already exists."),
        MAKE_ERROR(tecKILLED,                        "No funds transferred and no offer created."),
        MAKE_ERROR(tecHAS_OBLIGATIONS,               "The account cannot be deleted since it has obligations."),
        MAKE_ERROR(tecTOO_SOON,                      "It is too early to attempt the requested operation. Please wait."),
        MAKE_ERROR(tecMAX_SEQUENCE_REACHED,          "The maximum sequence number was reached."),
        MAKE_ERROR(tecNO_SUITABLE_NFTOKEN_PAGE,      "A suitable NFToken page could not be located."),
        MAKE_ERROR(tecNFTOKEN_BUY_SELL_MISMATCH,     "The 'Buy' and 'Sell' NFToken offers are mismatched."),
        MAKE_ERROR(tecNFTOKEN_OFFER_TYPE_MISMATCH,   "The type of NFToken offer is incorrect."),
        MAKE_ERROR(tecCANT_ACCEPT_OWN_NFTOKEN_OFFER, "An NFToken offer cannot be claimed by its owner."),
        MAKE_ERROR(tecINSUFFICIENT_FUNDS,            "Not enough funds available to complete requested transaction."),
        MAKE_ERROR(tecOBJECT_NOT_FOUND,              "A requested object could not be located."),
        MAKE_ERROR(tecINSUFFICIENT_PAYMENT,          "The payment is not sufficient."),
        MAKE_ERROR(tecINCOMPLETE,                    "Some work was completed, but more submissions required to finish."),
        MAKE_ERROR(tecXCHAIN_BAD_TRANSFER_ISSUE,     "Bad xchain transfer issue."),
        MAKE_ERROR(tecXCHAIN_NO_CLAIM_ID,            "No such xchain claim id."),
        MAKE_ERROR(tecXCHAIN_BAD_CLAIM_ID,           "Bad xchain claim id."),
        MAKE_ERROR(tecXCHAIN_CLAIM_NO_QUORUM,        "Quorum was not reached on the xchain claim."),
        MAKE_ERROR(tecXCHAIN_PROOF_UNKNOWN_KEY,      "Unknown key for the xchain proof."),
        MAKE_ERROR(tecXCHAIN_CREATE_ACCOUNT_NONXRP_ISSUE, "Only XRP may be used for xchain create account."),
        MAKE_ERROR(tecXCHAIN_WRONG_CHAIN,            "XChain Transaction was submitted to the wrong chain."),
        MAKE_ERROR(tecXCHAIN_REWARD_MISMATCH,        "The reward amount must match the reward specified in the xchain bridge."),
        MAKE_ERROR(tecXCHAIN_NO_SIGNERS_LIST,        "The account did not have a signers list."),
        MAKE_ERROR(tecXCHAIN_SENDING_ACCOUNT_MISMATCH,"The sending account did not match the expected sending account."),
        MAKE_ERROR(tecXCHAIN_INSUFF_CREATE_AMOUNT,   "Insufficient amount to create an account."),
        MAKE_ERROR(tecXCHAIN_ACCOUNT_CREATE_PAST,    "The account create count has already passed."),
        MAKE_ERROR(tecXCHAIN_ACCOUNT_CREATE_TOO_MANY, "There are too many pending account create transactions to submit a new one."),
        MAKE_ERROR(tecXCHAIN_PAYMENT_FAILED,         "Failed to transfer funds in a xchain transaction."),
        MAKE_ERROR(tecXCHAIN_SELF_COMMIT,            "Account cannot commit funds to itself."),
        MAKE_ERROR(tecXCHAIN_BAD_PUBLIC_KEY_ACCOUNT_PAIR, "Bad public key account pair in an xchain transaction."),
        MAKE_ERROR(tecXCHAIN_CREATE_ACCOUNT_DISABLED, "This bridge does not support account creation."),
        MAKE_ERROR(tecEMPTY_DID,                     "The DID object did not have a URI or DIDDocument field."),
        MAKE_ERROR(tecMPTOKEN_EXISTS,                "The account already owns the MPToken object."),
<<<<<<< HEAD
=======
        MAKE_ERROR(tecMPT_MAX_AMOUNT_EXCEEDED,       "The MPT's maximum amount is exceeded."),
        MAKE_ERROR(tecMPT_LOCKED,                    "MPT is locked by the issuer."),
>>>>>>> c3c68fc6

        MAKE_ERROR(tefALREADY,                     "The exact transaction was already in this ledger."),
        MAKE_ERROR(tefBAD_ADD_AUTH,                "Not authorized to add account."),
        MAKE_ERROR(tefBAD_AUTH,                    "Transaction's public key is not authorized."),
        MAKE_ERROR(tefBAD_LEDGER,                  "Ledger in unexpected state."),
        MAKE_ERROR(tefBAD_QUORUM,                  "Signatures provided do not meet the quorum."),
        MAKE_ERROR(tefBAD_SIGNATURE,               "A signature is provided for a non-signer."),
        MAKE_ERROR(tefCREATED,                     "Can't add an already created account."),
        MAKE_ERROR(tefEXCEPTION,                   "Unexpected program state."),
        MAKE_ERROR(tefFAILURE,                     "Failed to apply."),
        MAKE_ERROR(tefINTERNAL,                    "Internal error."),
        MAKE_ERROR(tefMASTER_DISABLED,             "Master key is disabled."),
        MAKE_ERROR(tefMAX_LEDGER,                  "Ledger sequence too high."),
        MAKE_ERROR(tefNO_AUTH_REQUIRED,            "Auth is not required."),
        MAKE_ERROR(tefNOT_MULTI_SIGNING,           "Account has no appropriate list of multi-signers."),
        MAKE_ERROR(tefPAST_SEQ,                    "This sequence number has already passed."),
        MAKE_ERROR(tefWRONG_PRIOR,                 "This previous transaction does not match."),
        MAKE_ERROR(tefBAD_AUTH_MASTER,             "Auth for unclaimed account needs correct master key."),
        MAKE_ERROR(tefINVARIANT_FAILED,            "Fee claim violated invariants for the transaction."),
        MAKE_ERROR(tefTOO_BIG,                     "Transaction affects too many items."),
        MAKE_ERROR(tefNO_TICKET,                   "Ticket is not in ledger."),
        MAKE_ERROR(tefNFTOKEN_IS_NOT_TRANSFERABLE, "The specified NFToken is not transferable."),

        MAKE_ERROR(telLOCAL_ERROR,            "Local failure."),
        MAKE_ERROR(telBAD_DOMAIN,             "Domain too long."),
        MAKE_ERROR(telBAD_PATH_COUNT,         "Malformed: Too many paths."),
        MAKE_ERROR(telBAD_PUBLIC_KEY,         "Public key is not valid."),
        MAKE_ERROR(telFAILED_PROCESSING,      "Failed to correctly process transaction."),
        MAKE_ERROR(telINSUF_FEE_P,            "Fee insufficient."),
        MAKE_ERROR(telNO_DST_PARTIAL,         "Partial payment to create account not allowed."),
        MAKE_ERROR(telCAN_NOT_QUEUE,          "Can not queue at this time."),
        MAKE_ERROR(telCAN_NOT_QUEUE_BALANCE,  "Can not queue at this time: insufficient balance to pay all queued fees."),
        MAKE_ERROR(telCAN_NOT_QUEUE_BLOCKS,   "Can not queue at this time: would block later queued transaction(s)."),
        MAKE_ERROR(telCAN_NOT_QUEUE_BLOCKED,  "Can not queue at this time: blocking transaction in queue."),
        MAKE_ERROR(telCAN_NOT_QUEUE_FEE,      "Can not queue at this time: fee insufficient to replace queued transaction."),
        MAKE_ERROR(telCAN_NOT_QUEUE_FULL,     "Can not queue at this time: queue is full."),
        MAKE_ERROR(telWRONG_NETWORK,          "Transaction specifies a Network ID that differs from that of the local node."),
        MAKE_ERROR(telREQUIRES_NETWORK_ID,    "Transactions submitted to this node/network must include a correct NetworkID field."),
        MAKE_ERROR(telNETWORK_ID_MAKES_TX_NON_CANONICAL, "Transactions submitted to this node/network must NOT include a NetworkID field."),

        MAKE_ERROR(temMALFORMED,                 "Malformed transaction."),
        MAKE_ERROR(temBAD_AMM_TOKENS,            "Malformed: Invalid LPTokens."),
        MAKE_ERROR(temBAD_AMOUNT,                "Can only send positive amounts."),
        MAKE_ERROR(temBAD_CURRENCY,              "Malformed: Bad currency."),
        MAKE_ERROR(temBAD_EXPIRATION,            "Malformed: Bad expiration."),
        MAKE_ERROR(temBAD_FEE,                   "Invalid fee, negative or not XRP."),
        MAKE_ERROR(temBAD_ISSUER,                "Malformed: Bad issuer."),
        MAKE_ERROR(temBAD_LIMIT,                 "Limits must be non-negative."),
        MAKE_ERROR(temBAD_OFFER,                 "Malformed: Bad offer."),
        MAKE_ERROR(temBAD_PATH,                  "Malformed: Bad path."),
        MAKE_ERROR(temBAD_PATH_LOOP,             "Malformed: Loop in path."),
        MAKE_ERROR(temBAD_QUORUM,                "Malformed: Quorum is unreachable."),
        MAKE_ERROR(temBAD_REGKEY,                "Malformed: Regular key cannot be same as master key."),
        MAKE_ERROR(temBAD_SEND_LIMIT,            "Malformed: Limit quality is not allowed for XRP to XRP or MPT to MPT."),
        MAKE_ERROR(temBAD_SEND_MAX,              "Malformed: Send max is not allowed for XRP to XRP or MPT to MPT."),
        MAKE_ERROR(temBAD_SEND_NO_DIRECT,        "Malformed: No Ripple direct is not allowed for XRP to XRP or MPT to MPT."),
        MAKE_ERROR(temBAD_SEND_PARTIAL,          "Malformed: Partial payment is not allowed for XRP to XRP or MPT to MPT."),
        MAKE_ERROR(temBAD_SEND_PATHS,            "Malformed: Paths are not allowed for XRP to XRP or MPT to MPT."),
        MAKE_ERROR(temBAD_SEQUENCE,              "Malformed: Sequence is not in the past."),
        MAKE_ERROR(temBAD_SIGNATURE,             "Malformed: Bad signature."),
        MAKE_ERROR(temBAD_SIGNER,                "Malformed: No signer may duplicate account or other signers."),
        MAKE_ERROR(temBAD_SRC_ACCOUNT,           "Malformed: Bad source account."),
        MAKE_ERROR(temBAD_TRANSFER_RATE,         "Malformed: Transfer rate must be >= 1.0 and <= 2.0"),
        MAKE_ERROR(temBAD_WEIGHT,                "Malformed: Weight must be a positive value."),
        MAKE_ERROR(temDST_IS_SRC,                "Destination may not be source."),
        MAKE_ERROR(temDST_NEEDED,                "Destination not specified."),
        MAKE_ERROR(temEMPTY_DID,                 "Malformed: No DID data provided."),
        MAKE_ERROR(temINVALID,                   "The transaction is ill-formed."),
        MAKE_ERROR(temINVALID_FLAG,              "The transaction has an invalid flag."),
        MAKE_ERROR(temREDUNDANT,                 "The transaction is redundant."),
        MAKE_ERROR(temRIPPLE_EMPTY,              "PathSet with no paths."),
        MAKE_ERROR(temUNCERTAIN,                 "In process of determining result. Never returned."),
        MAKE_ERROR(temUNKNOWN,                   "The transaction requires logic that is not implemented yet."),
        MAKE_ERROR(temDISABLED,                  "The transaction requires logic that is currently disabled."),
        MAKE_ERROR(temBAD_TICK_SIZE,             "Malformed: Tick size out of range."),
        MAKE_ERROR(temINVALID_ACCOUNT_ID,        "Malformed: A field contains an invalid account ID."),
        MAKE_ERROR(temCANNOT_PREAUTH_SELF,       "Malformed: An account may not preauthorize itself."),
        MAKE_ERROR(temINVALID_COUNT,             "Malformed: Count field outside valid range."),
        MAKE_ERROR(temSEQ_AND_TICKET,            "Transaction contains a TicketSequence and a non-zero Sequence."),
        MAKE_ERROR(temBAD_NFTOKEN_TRANSFER_FEE,  "Malformed: The NFToken transfer fee must be between 1 and 5000, inclusive."),
        MAKE_ERROR(temXCHAIN_EQUAL_DOOR_ACCOUNTS,       "Malformed: Bridge must have unique door accounts."),
        MAKE_ERROR(temXCHAIN_BAD_PROOF,          "Malformed: Bad cross-chain claim proof."),
        MAKE_ERROR(temXCHAIN_BRIDGE_BAD_ISSUES,      "Malformed: Bad bridge issues."),
        MAKE_ERROR(temXCHAIN_BRIDGE_NONDOOR_OWNER,   "Malformed: Bridge owner must be one of the door accounts."),
        MAKE_ERROR(temXCHAIN_BRIDGE_BAD_MIN_ACCOUNT_CREATE_AMOUNT,   "Malformed: Bad min account create amount."),
        MAKE_ERROR(temXCHAIN_BRIDGE_BAD_REWARD_AMOUNT, "Malformed: Bad reward amount."),

        MAKE_ERROR(terRETRY,                  "Retry transaction."),
        MAKE_ERROR(terFUNDS_SPENT,            "DEPRECATED."),
        MAKE_ERROR(terINSUF_FEE_B,            "Account balance can't pay fee."),
        MAKE_ERROR(terLAST,                   "DEPRECATED."),
        MAKE_ERROR(terNO_RIPPLE,              "Path does not permit rippling."),
        MAKE_ERROR(terNO_ACCOUNT,             "The source account does not exist."),
        MAKE_ERROR(terNO_AUTH,                "Not authorized to hold IOUs."),
        MAKE_ERROR(terNO_LINE,                "No such line."),
        MAKE_ERROR(terPRE_SEQ,                "Missing/inapplicable prior transaction."),
        MAKE_ERROR(terOWNERS,                 "Non-zero owner count."),
        MAKE_ERROR(terQUEUED,                 "Held until escalated fee drops."),
        MAKE_ERROR(terPRE_TICKET,             "Ticket is not yet in ledger."),
        MAKE_ERROR(terNO_AMM,                 "AMM doesn't exist for the asset pair."),

        MAKE_ERROR(tesSUCCESS,                "The transaction was applied. Only final in a validated ledger."),
    };
    // clang-format on

#undef MAKE_ERROR

    return results;
}

bool
transResultInfo(TER code, std::string& token, std::string& text)
{
    auto& results = transResults();

    auto const r = results.find(TERtoInt(code));

    if (r == results.end())
        return false;

    token = r->second.first;
    text = r->second.second;
    return true;
}

std::string
transToken(TER code)
{
    std::string token;
    std::string text;

    return transResultInfo(code, token, text) ? token : "-";
}

std::string
transHuman(TER code)
{
    std::string token;
    std::string text;

    return transResultInfo(code, token, text) ? text : "-";
}

std::optional<TER>
transCode(std::string const& token)
{
    static auto const results = [] {
        auto& byTer = transResults();
        auto range = boost::make_iterator_range(byTer.begin(), byTer.end());
        auto tRange = boost::adaptors::transform(range, [](auto const& r) {
            return std::make_pair(r.second.first, r.first);
        });
        std::unordered_map<std::string, TERUnderlyingType> const byToken(
            tRange.begin(), tRange.end());
        return byToken;
    }();

    auto const r = results.find(token);

    if (r == results.end())
        return std::nullopt;

    return TER::fromInt(r->second);
}

}  // namespace ripple<|MERGE_RESOLUTION|>--- conflicted
+++ resolved
@@ -112,11 +112,8 @@
         MAKE_ERROR(tecXCHAIN_CREATE_ACCOUNT_DISABLED, "This bridge does not support account creation."),
         MAKE_ERROR(tecEMPTY_DID,                     "The DID object did not have a URI or DIDDocument field."),
         MAKE_ERROR(tecMPTOKEN_EXISTS,                "The account already owns the MPToken object."),
-<<<<<<< HEAD
-=======
         MAKE_ERROR(tecMPT_MAX_AMOUNT_EXCEEDED,       "The MPT's maximum amount is exceeded."),
         MAKE_ERROR(tecMPT_LOCKED,                    "MPT is locked by the issuer."),
->>>>>>> c3c68fc6
 
         MAKE_ERROR(tefALREADY,                     "The exact transaction was already in this ledger."),
         MAKE_ERROR(tefBAD_ADD_AUTH,                "Not authorized to add account."),
