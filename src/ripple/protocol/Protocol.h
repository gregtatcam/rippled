--- conflicted
+++ resolved
@@ -98,12 +98,9 @@
 /** The maximum length of MPTokenMetadata */
 std::size_t constexpr maxMPTokenMetadataLength = 1024;
 
-<<<<<<< HEAD
-=======
 /** The maximum amount of MPTokenIssuance */
 std::uint64_t constexpr maxMPTokenAmount = 0x7FFFFFFFFFFFFFFFull;
 
->>>>>>> c3c68fc6
 /** A ledger index. */
 using LedgerIndex = std::uint32_t;
 
