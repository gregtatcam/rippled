--- conflicted
+++ resolved
@@ -160,7 +160,9 @@
 // NFTokenAcceptOffer flags:
 constexpr std::uint32_t const tfNFTokenAcceptOfferMask     = ~tfUniversal;
 
-<<<<<<< HEAD
+// Clawback flags:
+constexpr std::uint32_t const tfClawbackMask     = ~tfUniversal;
+
 // AMM Flags:
 constexpr std::uint32_t tfLPToken                      = 0x00010000;
 constexpr std::uint32_t tfWithdrawAll                  = 0x00020000;
@@ -177,10 +179,6 @@
     tfLimitLPToken;
 constexpr std::uint32_t tfWithdrawMask = ~(tfUniversal | tfWithdrawSubTx);
 constexpr std::uint32_t tfDepositMask = ~(tfUniversal | tfDepositSubTx);
-=======
-// Clawback flags:
-constexpr std::uint32_t const tfClawbackMask     = ~tfUniversal;
->>>>>>> f7dd37e3
 
 // clang-format on
 
