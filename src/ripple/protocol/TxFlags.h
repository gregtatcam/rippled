//------------------------------------------------------------------------------
/*
    This file is part of rippled: https://github.com/ripple/rippled
    Copyright (c) 2012, 2013 Ripple Labs Inc.

    Permission to use, copy, modify, and/or distribute this software for any
    purpose  with  or without fee is hereby granted, provided that the above
    copyright notice and this permission notice appear in all copies.

    THE  SOFTWARE IS PROVIDED "AS IS" AND THE AUTHOR DISCLAIMS ALL WARRANTIES
    WITH  REGARD  TO  THIS  SOFTWARE  INCLUDING  ALL  IMPLIED  WARRANTIES  OF
    MERCHANTABILITY  AND  FITNESS. IN NO EVENT SHALL THE AUTHOR BE LIABLE FOR
    ANY  SPECIAL ,  DIRECT, INDIRECT, OR CONSEQUENTIAL DAMAGES OR ANY DAMAGES
    WHATSOEVER  RESULTING  FROM  LOSS  OF USE, DATA OR PROFITS, WHETHER IN AN
    ACTION  OF  CONTRACT, NEGLIGENCE OR OTHER TORTIOUS ACTION, ARISING OUT OF
    OR IN CONNECTION WITH THE USE OR PERFORMANCE OF THIS SOFTWARE.
*/
//==============================================================================

#ifndef RIPPLE_PROTOCOL_TXFLAGS_H_INCLUDED
#define RIPPLE_PROTOCOL_TXFLAGS_H_INCLUDED

#include <cstdint>

namespace ripple {

/** Transaction flags.

    These flags are specified in a transaction's 'Flags' field and modify the
    behavior of that transaction.

    There are two types of flags:

        (1) Universal flags: these are flags which apply to, and are interpreted
                             the same way by, all transactions, except, perhaps,
                             to special pseudo-transactions.

        (2) Tx-Specific flags: these are flags which are interpreted according
                               to the type of the transaction being executed.
                               That is, the same numerical flag value may have
                               different effects, depending on the transaction
                               being executed.

    @note The universal transaction flags occupy the high-order 8 bits. The
          tx-specific flags occupy the remaining 24 bits.

    @warning Transaction flags form part of the protocol. **Changing them
             should be avoided because without special handling, this will
             result in a hard fork.**

    @ingroup protocol
*/

// Formatting equals sign aligned 4 spaces after longest prefix, except for
// wrapped lines
// clang-format off
// Universal Transaction flags:
constexpr std::uint32_t tfFullyCanonicalSig                = 0x80000000;
constexpr std::uint32_t tfUniversal                        = tfFullyCanonicalSig;
constexpr std::uint32_t tfUniversalMask                    = ~tfUniversal;

// AccountSet flags:
constexpr std::uint32_t tfRequireDestTag                   = 0x00010000;
constexpr std::uint32_t tfOptionalDestTag                  = 0x00020000;
constexpr std::uint32_t tfRequireAuth                      = 0x00040000;
constexpr std::uint32_t tfOptionalAuth                     = 0x00080000;
constexpr std::uint32_t tfDisallowXRP                      = 0x00100000;
constexpr std::uint32_t tfAllowXRP                         = 0x00200000;
constexpr std::uint32_t tfAccountSetMask =
    ~(tfUniversal | tfRequireDestTag | tfOptionalDestTag | tfRequireAuth |
      tfOptionalAuth | tfDisallowXRP | tfAllowXRP);

// AccountSet SetFlag/ClearFlag values
constexpr std::uint32_t asfRequireDest                     =  1;
constexpr std::uint32_t asfRequireAuth                     =  2;
constexpr std::uint32_t asfDisallowXRP                     =  3;
constexpr std::uint32_t asfDisableMaster                   =  4;
constexpr std::uint32_t asfAccountTxnID                    =  5;
constexpr std::uint32_t asfNoFreeze                        =  6;
constexpr std::uint32_t asfGlobalFreeze                    =  7;
constexpr std::uint32_t asfDefaultRipple                   =  8;
constexpr std::uint32_t asfDepositAuth                     =  9;
constexpr std::uint32_t asfAuthorizedNFTokenMinter         = 10;
/*  // reserved for Hooks amendment
constexpr std::uint32_t asfTshCollect                      = 11;
*/
constexpr std::uint32_t asfDisallowIncomingNFTokenOffer    = 12;
constexpr std::uint32_t asfDisallowIncomingCheck           = 13;
constexpr std::uint32_t asfDisallowIncomingPayChan         = 14;
constexpr std::uint32_t asfDisallowIncomingTrustline       = 15;
constexpr std::uint32_t asfAllowTrustLineClawback          = 16;

// OfferCreate flags:
constexpr std::uint32_t tfPassive                          = 0x00010000;
constexpr std::uint32_t tfImmediateOrCancel                = 0x00020000;
constexpr std::uint32_t tfFillOrKill                       = 0x00040000;
constexpr std::uint32_t tfSell                             = 0x00080000;
constexpr std::uint32_t tfOfferCreateMask =
    ~(tfUniversal | tfPassive | tfImmediateOrCancel | tfFillOrKill | tfSell);

// Payment flags:
constexpr std::uint32_t tfNoRippleDirect                   = 0x00010000;
constexpr std::uint32_t tfPartialPayment                   = 0x00020000;
constexpr std::uint32_t tfLimitQuality                     = 0x00040000;
constexpr std::uint32_t tfPaymentMask =
    ~(tfUniversal | tfPartialPayment | tfLimitQuality | tfNoRippleDirect);

// TrustSet flags:
constexpr std::uint32_t tfSetfAuth                         = 0x00010000;
constexpr std::uint32_t tfSetNoRipple                      = 0x00020000;
constexpr std::uint32_t tfClearNoRipple                    = 0x00040000;
constexpr std::uint32_t tfSetFreeze                        = 0x00100000;
constexpr std::uint32_t tfClearFreeze                      = 0x00200000;
constexpr std::uint32_t tfTrustSetMask =
    ~(tfUniversal | tfSetfAuth | tfSetNoRipple | tfClearNoRipple | tfSetFreeze |
      tfClearFreeze);

// EnableAmendment flags:
constexpr std::uint32_t tfGotMajority                      = 0x00010000;
constexpr std::uint32_t tfLostMajority                     = 0x00020000;

// PaymentChannelClaim flags:
constexpr std::uint32_t tfRenew                            = 0x00010000;
constexpr std::uint32_t tfClose                            = 0x00020000;
constexpr std::uint32_t tfPayChanClaimMask = ~(tfUniversal | tfRenew | tfClose);

// NFTokenMint flags:
constexpr std::uint32_t const tfBurnable                   = 0x00000001;
constexpr std::uint32_t const tfOnlyXRP                    = 0x00000002;
constexpr std::uint32_t const tfTrustLine                  = 0x00000004;
constexpr std::uint32_t const tfTransferable               = 0x00000008;

// Prior to fixRemoveNFTokenAutoTrustLine, transfer of an NFToken between
// accounts allowed a TrustLine to be added to the issuer of that token
// without explicit permission from that issuer.  This was enabled by
// minting the NFToken with the tfTrustLine flag set.
//
// That capability could be used to attack the NFToken issuer.  It
// would be possible for two accounts to trade the NFToken back and forth
// building up any number of TrustLines on the issuer, increasing the
// issuer's reserve without bound.
//
// The fixRemoveNFTokenAutoTrustLine amendment disables minting with the
// tfTrustLine flag as a way to prevent the attack.  But until the
// amendment passes we still need to keep the old behavior available.
constexpr std::uint32_t const tfNFTokenMintOldMask =
    ~(tfUniversal | tfBurnable | tfOnlyXRP | tfTrustLine | tfTransferable);

constexpr std::uint32_t const tfNFTokenMintMask =
    ~(tfUniversal | tfBurnable | tfOnlyXRP | tfTransferable);

// NFTokenCreateOffer flags:
constexpr std::uint32_t const tfSellNFToken                = 0x00000001;
constexpr std::uint32_t const tfNFTokenCreateOfferMask =
    ~(tfUniversal | tfSellNFToken);

// NFTokenCancelOffer flags:
constexpr std::uint32_t const tfNFTokenCancelOfferMask     = ~(tfUniversal);

// NFTokenAcceptOffer flags:
constexpr std::uint32_t const tfNFTokenAcceptOfferMask     = ~tfUniversal;

// Clawback flags:
constexpr std::uint32_t const tfClawbackMask     = ~tfUniversal;

// AMM Flags:
constexpr std::uint32_t tfLPToken                      = 0x00010000;
constexpr std::uint32_t tfWithdrawAll                  = 0x00020000;
constexpr std::uint32_t tfOneAssetWithdrawAll          = 0x00040000;
constexpr std::uint32_t tfSingleAsset                  = 0x00080000;
constexpr std::uint32_t tfTwoAsset                     = 0x00100000;
constexpr std::uint32_t tfOneAssetLPToken              = 0x00200000;
constexpr std::uint32_t tfLimitLPToken                 = 0x00400000;
constexpr std::uint32_t tfTwoAssetIfEmpty              = 0x00800000;
constexpr std::uint32_t tfWithdrawSubTx =
    tfLPToken | tfSingleAsset | tfTwoAsset | tfOneAssetLPToken |
    tfLimitLPToken | tfWithdrawAll | tfOneAssetWithdrawAll;
constexpr std::uint32_t tfDepositSubTx =
    tfLPToken | tfSingleAsset | tfTwoAsset | tfOneAssetLPToken |
    tfLimitLPToken | tfTwoAssetIfEmpty;
constexpr std::uint32_t tfWithdrawMask = ~(tfUniversal | tfWithdrawSubTx);
constexpr std::uint32_t tfDepositMask = ~(tfUniversal | tfDepositSubTx);

<<<<<<< HEAD
// Oracle Flags:
constexpr std::uint32_t tfSimpleAverage   = 0x00010000;
constexpr std::uint32_t tfMedian          = 0x00020000;
constexpr std::uint32_t tfTrimmedMean     = 0x00040000;
constexpr std::uint32_t tfOracleMask = ~tfUniversal;
=======
// BridgeModify flags:
constexpr std::uint32_t tfClearAccountCreateAmount     = 0x00010000;
constexpr std::uint32_t tfBridgeModifyMask = ~(tfUniversal | tfClearAccountCreateAmount);
>>>>>>> c9159843

// clang-format on

}  // namespace ripple

#endif<|MERGE_RESOLUTION|>--- conflicted
+++ resolved
@@ -181,17 +181,15 @@
 constexpr std::uint32_t tfWithdrawMask = ~(tfUniversal | tfWithdrawSubTx);
 constexpr std::uint32_t tfDepositMask = ~(tfUniversal | tfDepositSubTx);
 
-<<<<<<< HEAD
+// BridgeModify flags:
+constexpr std::uint32_t tfClearAccountCreateAmount     = 0x00010000;
+constexpr std::uint32_t tfBridgeModifyMask = ~(tfUniversal | tfClearAccountCreateAmount);
+
 // Oracle Flags:
 constexpr std::uint32_t tfSimpleAverage   = 0x00010000;
 constexpr std::uint32_t tfMedian          = 0x00020000;
 constexpr std::uint32_t tfTrimmedMean     = 0x00040000;
 constexpr std::uint32_t tfOracleMask = ~tfUniversal;
-=======
-// BridgeModify flags:
-constexpr std::uint32_t tfClearAccountCreateAmount     = 0x00010000;
-constexpr std::uint32_t tfBridgeModifyMask = ~(tfUniversal | tfClearAccountCreateAmount);
->>>>>>> c9159843
 
 // clang-format on
 
