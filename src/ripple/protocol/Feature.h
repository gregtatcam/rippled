//------------------------------------------------------------------------------
/*
    This file is part of rippled: https://github.com/ripple/rippled
    Copyright (c) 2012, 2013 Ripple Labs Inc.

    Permission to use, copy, modify, and/or distribute this software for any
    purpose  with  or without fee is hereby granted, provided that the above
    copyright notice and this permission notice appear in all copies.

    THE  SOFTWARE IS PROVIDED "AS IS" AND THE AUTHOR DISCLAIMS ALL WARRANTIES
    WITH  REGARD  TO  THIS  SOFTWARE  INCLUDING  ALL  IMPLIED  WARRANTIES  OF
    MERCHANTABILITY  AND  FITNESS. IN NO EVENT SHALL THE AUTHOR BE LIABLE FOR
    ANY  SPECIAL ,  DIRECT, INDIRECT, OR CONSEQUENTIAL DAMAGES OR ANY DAMAGES
    WHATSOEVER  RESULTING  FROM  LOSS  OF USE, DATA OR PROFITS, WHETHER IN AN
    ACTION  OF  CONTRACT, NEGLIGENCE OR OTHER TORTIOUS ACTION, ARISING OUT OF
    OR IN CONNECTION WITH THE USE OR PERFORMANCE OF THIS SOFTWARE.
*/
//==============================================================================

#ifndef RIPPLE_PROTOCOL_FEATURE_H_INCLUDED
#define RIPPLE_PROTOCOL_FEATURE_H_INCLUDED

#include <ripple/basics/base_uint.h>
#include <boost/container/flat_map.hpp>
#include <array>
#include <bitset>
#include <optional>
#include <string>

/**
 * @page Feature How to add new features
 *
 * Steps required to add new features to the code:
 *
 * 1) In this file, increment `numFeatures` and add a uint256 declaration
 *    for the feature at the bottom
 * 2) Add a uint256 definition for the feature to the corresponding source
 *    file (Feature.cpp). Use `registerFeature` to create the feature with
 *    the feature's name, `Supported::no`, and `VoteBehavior::DefaultNo`. This
 *    should be the only place the feature's name appears in code as a string.
 * 3) Use the uint256 as the parameter to `view.rules.enabled()` to
 *    control flow into new code that this feature limits.
 * 4) If the feature development is COMPLETE, and the feature is ready to be
 *    SUPPORTED, change the `registerFeature` parameter to Supported::yes.
 * 5) When the feature is ready to be ENABLED, change the `registerFeature`
 *    parameter to `VoteBehavior::DefaultYes`.
 * In general, any newly supported amendments (`Supported::yes`) should have
 * a `VoteBehavior::DefaultNo` for at least one full release cycle. High
 * priority bug fixes can be an exception to this rule of thumb.
 *
 * When a feature has been enabled for several years, the conditional code
 * may be removed, and the feature "retired". To retire a feature:
 * 1) Remove the uint256 declaration from this file.
 * 2) MOVE the uint256 definition in Feature.cpp to the "retired features"
 *    section at the end of the file.
 * 3) CHANGE the name of the variable to start with "retired".
 * 4) CHANGE the parameters of the `registerFeature` call to `Supported::yes`
 *    and `VoteBehavior::DefaultNo`.
 * The feature must remain registered and supported indefinitely because it
 * still exists in the ledger, but there is no need to vote for it because
 * there's nothing to vote for. If it is removed completely from the code, any
 * instances running that code will get amendment blocked. Removing the
 * feature from the ledger is beyond the scope of these instructions.
 *
 */

namespace ripple {

enum class VoteBehavior : int { Obsolete = -1, DefaultNo = 0, DefaultYes };

namespace detail {

// This value SHOULD be equal to the number of amendments registered in
// Feature.cpp. Because it's only used to reserve storage, and determine how
// large to make the FeatureBitset, it MAY be larger. It MUST NOT be less than
// the actual number of amendments. A LogicError on startup will verify this.
<<<<<<< HEAD
static constexpr std::size_t numFeatures = 68;
=======
static constexpr std::size_t numFeatures = 73;
>>>>>>> f2d37da4

/** Amendments that this server supports and the default voting behavior.
   Whether they are enabled depends on the Rules defined in the validated
   ledger */
std::map<std::string, VoteBehavior> const&
supportedAmendments();

/** Amendments that this server won't vote for by default.

    This function is only used in unit tests.
*/
std::size_t
numDownVotedAmendments();

/** Amendments that this server will vote for by default.

    This function is only used in unit tests.
*/
std::size_t
numUpVotedAmendments();

}  // namespace detail

std::optional<uint256>
getRegisteredFeature(std::string const& name);

size_t
featureToBitsetIndex(uint256 const& f);

uint256
bitsetIndexToFeature(size_t i);

std::string
featureToName(uint256 const& f);

class FeatureBitset : private std::bitset<detail::numFeatures>
{
    using base = std::bitset<detail::numFeatures>;

    template <class... Fs>
    void
    initFromFeatures(uint256 const& f, Fs&&... fs)
    {
        set(f);
        if constexpr (sizeof...(fs) > 0)
            initFromFeatures(std::forward<Fs>(fs)...);
    }

public:
    using base::bitset;
    using base::operator==;

    using base::all;
    using base::any;
    using base::count;
    using base::flip;
    using base::none;
    using base::reset;
    using base::set;
    using base::size;
    using base::test;
    using base::operator[];
    using base::to_string;
    using base::to_ullong;
    using base::to_ulong;

    FeatureBitset() = default;

    explicit FeatureBitset(base const& b) : base(b)
    {
        assert(b.count() == count());
    }

    template <class... Fs>
    explicit FeatureBitset(uint256 const& f, Fs&&... fs)
    {
        initFromFeatures(f, std::forward<Fs>(fs)...);
        assert(count() == (sizeof...(fs) + 1));
    }

    template <class Col>
    explicit FeatureBitset(Col const& fs)
    {
        for (auto const& f : fs)
            set(featureToBitsetIndex(f));
        assert(fs.size() == count());
    }

    auto
    operator[](uint256 const& f)
    {
        return base::operator[](featureToBitsetIndex(f));
    }

    auto
    operator[](uint256 const& f) const
    {
        return base::operator[](featureToBitsetIndex(f));
    }

    FeatureBitset&
    set(uint256 const& f, bool value = true)
    {
        base::set(featureToBitsetIndex(f), value);
        return *this;
    }

    FeatureBitset&
    reset(uint256 const& f)
    {
        base::reset(featureToBitsetIndex(f));
        return *this;
    }

    FeatureBitset&
    flip(uint256 const& f)
    {
        base::flip(featureToBitsetIndex(f));
        return *this;
    }

    FeatureBitset&
    operator&=(FeatureBitset const& rhs)
    {
        base::operator&=(rhs);
        return *this;
    }

    FeatureBitset&
    operator|=(FeatureBitset const& rhs)
    {
        base::operator|=(rhs);
        return *this;
    }

    FeatureBitset
    operator~() const
    {
        return FeatureBitset{base::operator~()};
    }

    friend FeatureBitset
    operator&(FeatureBitset const& lhs, FeatureBitset const& rhs)
    {
        return FeatureBitset{
            static_cast<base const&>(lhs) & static_cast<base const&>(rhs)};
    }

    friend FeatureBitset
    operator&(FeatureBitset const& lhs, uint256 const& rhs)
    {
        return lhs & FeatureBitset{rhs};
    }

    friend FeatureBitset
    operator&(uint256 const& lhs, FeatureBitset const& rhs)
    {
        return FeatureBitset{lhs} & rhs;
    }

    friend FeatureBitset
    operator|(FeatureBitset const& lhs, FeatureBitset const& rhs)
    {
        return FeatureBitset{
            static_cast<base const&>(lhs) | static_cast<base const&>(rhs)};
    }

    friend FeatureBitset
    operator|(FeatureBitset const& lhs, uint256 const& rhs)
    {
        return lhs | FeatureBitset{rhs};
    }

    friend FeatureBitset
    operator|(uint256 const& lhs, FeatureBitset const& rhs)
    {
        return FeatureBitset{lhs} | rhs;
    }

    friend FeatureBitset
    operator^(FeatureBitset const& lhs, FeatureBitset const& rhs)
    {
        return FeatureBitset{
            static_cast<base const&>(lhs) ^ static_cast<base const&>(rhs)};
    }

    friend FeatureBitset
    operator^(FeatureBitset const& lhs, uint256 const& rhs)
    {
        return lhs ^ FeatureBitset { rhs };
    }

    friend FeatureBitset
    operator^(uint256 const& lhs, FeatureBitset const& rhs)
    {
        return FeatureBitset{lhs} ^ rhs;
    }

    // set difference
    friend FeatureBitset
    operator-(FeatureBitset const& lhs, FeatureBitset const& rhs)
    {
        return lhs & ~rhs;
    }

    friend FeatureBitset
    operator-(FeatureBitset const& lhs, uint256 const& rhs)
    {
        return lhs - FeatureBitset{rhs};
    }

    friend FeatureBitset
    operator-(uint256 const& lhs, FeatureBitset const& rhs)
    {
        return FeatureBitset{lhs} - rhs;
    }
};

template <class F>
void
foreachFeature(FeatureBitset bs, F&& f)
{
    for (size_t i = 0; i < bs.size(); ++i)
        if (bs[i])
            f(bitsetIndexToFeature(i));
}

extern uint256 const featureOwnerPaysFee;
extern uint256 const featureFlow;
extern uint256 const featureFlowCross;
extern uint256 const featureCryptoConditionsSuite;
extern uint256 const fix1513;
extern uint256 const featureDepositAuth;
extern uint256 const featureChecks;
extern uint256 const fix1571;
extern uint256 const fix1543;
extern uint256 const fix1623;
extern uint256 const featureDepositPreauth;
extern uint256 const fix1515;
extern uint256 const fix1578;
extern uint256 const featureMultiSignReserve;
extern uint256 const fixTakerDryOfferRemoval;
extern uint256 const fixMasterKeyAsRegularKey;
extern uint256 const fixCheckThreading;
extern uint256 const fixPayChanRecipientOwnerDir;
extern uint256 const featureDeletableAccounts;
extern uint256 const fixQualityUpperBound;
extern uint256 const featureRequireFullyCanonicalSig;
extern uint256 const fix1781;
extern uint256 const featureHardenedValidations;
extern uint256 const fixAmendmentMajorityCalc;
extern uint256 const featureNegativeUNL;
extern uint256 const featureTicketBatch;
extern uint256 const featureFlowSortStrands;
extern uint256 const fixSTAmountCanonicalize;
extern uint256 const fixRmSmallIncreasedQOffers;
extern uint256 const featureCheckCashMakesTrustLine;
extern uint256 const featureNonFungibleTokensV1;
extern uint256 const featureExpandedSignerList;
extern uint256 const fixNFTokenDirV1;
extern uint256 const fixNFTokenNegOffer;
extern uint256 const featureNonFungibleTokensV1_1;
extern uint256 const fixTrustLinesToSelf;
extern uint256 const fixRemoveNFTokenAutoTrustLine;
extern uint256 const featureImmediateOfferKilled;
extern uint256 const featureDisallowIncoming;
extern uint256 const featureXRPFees;
extern uint256 const featureAMM;
extern uint256 const fixUniversalNumber;
extern uint256 const fixNonFungibleTokensV1_2;
extern uint256 const fixNFTokenRemint;
extern uint256 const fixReducedOffersV1;
extern uint256 const featureClawback;
extern uint256 const featureXChainBridge;
extern uint256 const fixDisallowIncomingV1;
extern uint256 const featureDID;
extern uint256 const fixFillOrKill;
extern uint256 const fixNFTokenReserve;
extern uint256 const fixInnerObjTemplate;
<<<<<<< HEAD
extern uint256 const featureMPTokensV1;
=======
extern uint256 const fixAMMOverflowOffer;
extern uint256 const featurePriceOracle;
extern uint256 const fixEmptyDID;
extern uint256 const fixXChainRewardRounding;
extern uint256 const fixPreviousTxnID;
extern uint256 const fixAMMv1_1;
>>>>>>> f2d37da4

}  // namespace ripple

#endif<|MERGE_RESOLUTION|>--- conflicted
+++ resolved
@@ -74,11 +74,7 @@
 // Feature.cpp. Because it's only used to reserve storage, and determine how
 // large to make the FeatureBitset, it MAY be larger. It MUST NOT be less than
 // the actual number of amendments. A LogicError on startup will verify this.
-<<<<<<< HEAD
-static constexpr std::size_t numFeatures = 68;
-=======
-static constexpr std::size_t numFeatures = 73;
->>>>>>> f2d37da4
+static constexpr std::size_t numFeatures = 74;
 
 /** Amendments that this server supports and the default voting behavior.
    Whether they are enabled depends on the Rules defined in the validated
@@ -358,16 +354,13 @@
 extern uint256 const fixFillOrKill;
 extern uint256 const fixNFTokenReserve;
 extern uint256 const fixInnerObjTemplate;
-<<<<<<< HEAD
-extern uint256 const featureMPTokensV1;
-=======
 extern uint256 const fixAMMOverflowOffer;
 extern uint256 const featurePriceOracle;
 extern uint256 const fixEmptyDID;
 extern uint256 const fixXChainRewardRounding;
 extern uint256 const fixPreviousTxnID;
 extern uint256 const fixAMMv1_1;
->>>>>>> f2d37da4
+extern uint256 const featureMPTokensV1;
 
 }  // namespace ripple
 
