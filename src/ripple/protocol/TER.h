//------------------------------------------------------------------------------
/*
    This file is part of rippled: https://github.com/ripple/rippled
    Copyright (c) 2012 - 2019 Ripple Labs Inc.

    Permission to use, copy, modify, and/or distribute this software for any
    purpose  with  or without fee is hereby granted, provided that the above
    copyright notice and this permission notice appear in all copies.

    THE  SOFTWARE IS PROVIDED "AS IS" AND THE AUTHOR DISCLAIMS ALL WARRANTIES
    WITH  REGARD  TO  THIS  SOFTWARE  INCLUDING  ALL  IMPLIED  WARRANTIES  OF
    MERCHANTABILITY  AND  FITNESS. IN NO EVENT SHALL THE AUTHOR BE LIABLE FOR
    ANY  SPECIAL ,  DIRECT, INDIRECT, OR CONSEQUENTIAL DAMAGES OR ANY DAMAGES
    WHATSOEVER  RESULTING  FROM  LOSS  OF USE, DATA OR PROFITS, WHETHER IN AN
    ACTION  OF  CONTRACT, NEGLIGENCE OR OTHER TORTIOUS ACTION, ARISING OUT OF
    OR IN CONNECTION WITH THE USE OR PERFORMANCE OF THIS SOFTWARE.
*/
//==============================================================================

#ifndef RIPPLE_PROTOCOL_TER_H_INCLUDED
#define RIPPLE_PROTOCOL_TER_H_INCLUDED

#include <ripple/basics/safe_cast.h>
#include <ripple/json/json_value.h>

#include <optional>
#include <ostream>
#include <string>
#include <unordered_map>

namespace ripple {

// See https://xrpl.org/transaction-results.html
//
// "Transaction Engine Result"
// or Transaction ERror.
//
using TERUnderlyingType = int;

//------------------------------------------------------------------------------

enum TELcodes : TERUnderlyingType {
    // Note: Range is stable.
    // Exact numbers are used in ripple-binary-codec:
    //     https://github.com/ripple/ripple-binary-codec/blob/master/src/enums/definitions.json
    // Use tokens.

    // -399 .. -300: L Local error (transaction fee inadequate, exceeds local
    // limit) Only valid during non-consensus processing. Implications:
    // - Not forwarded
    // - No fee check
    telLOCAL_ERROR = -399,
    telBAD_DOMAIN,
    telBAD_PATH_COUNT,
    telBAD_PUBLIC_KEY,
    telFAILED_PROCESSING,
    telINSUF_FEE_P,
    telNO_DST_PARTIAL,
    telCAN_NOT_QUEUE,
    telCAN_NOT_QUEUE_BALANCE,
    telCAN_NOT_QUEUE_BLOCKS,
    telCAN_NOT_QUEUE_BLOCKED,
    telCAN_NOT_QUEUE_FEE,
    telCAN_NOT_QUEUE_FULL,
    telWRONG_NETWORK,
    telREQUIRES_NETWORK_ID,
    telNETWORK_ID_MAKES_TX_NON_CANONICAL
};

//------------------------------------------------------------------------------

enum TEMcodes : TERUnderlyingType {
    // Note: Range is stable.
    // Exact numbers are used in ripple-binary-codec:
    //     https://github.com/ripple/ripple-binary-codec/blob/master/src/enums/definitions.json
    // Use tokens.

    // -299 .. -200: M Malformed (bad signature)
    // Causes:
    // - Transaction corrupt.
    // Implications:
    // - Not applied
    // - Not forwarded
    // - Reject
    // - Cannot succeed in any imagined ledger.
    temMALFORMED = -299,

    temBAD_AMOUNT,
    temBAD_CURRENCY,
    temBAD_EXPIRATION,
    temBAD_FEE,
    temBAD_ISSUER,
    temBAD_LIMIT,
    temBAD_OFFER,
    temBAD_PATH,
    temBAD_PATH_LOOP,
    temBAD_REGKEY,
    temBAD_SEND_XRP_LIMIT,
    temBAD_SEND_XRP_MAX,
    temBAD_SEND_XRP_NO_DIRECT,
    temBAD_SEND_XRP_PARTIAL,
    temBAD_SEND_XRP_PATHS,
    temBAD_SEQUENCE,
    temBAD_SIGNATURE,
    temBAD_SRC_ACCOUNT,
    temBAD_TRANSFER_RATE,
    temDST_IS_SRC,
    temDST_NEEDED,
    temINVALID,
    temINVALID_FLAG,
    temREDUNDANT,
    temRIPPLE_EMPTY,
    temDISABLED,
    temBAD_SIGNER,
    temBAD_QUORUM,
    temBAD_WEIGHT,
    temBAD_TICK_SIZE,
    temINVALID_ACCOUNT_ID,
    temCANNOT_PREAUTH_SELF,
    temINVALID_COUNT,

    temUNCERTAIN,  // An internal intermediate result; should never be returned.
    temUNKNOWN,    // An internal intermediate result; should never be returned.

    temSEQ_AND_TICKET,
    temBAD_NFTOKEN_TRANSFER_FEE,

    temBAD_AMM_TOKENS,

    temXCHAIN_EQUAL_DOOR_ACCOUNTS,
    temXCHAIN_BAD_PROOF,
    temXCHAIN_BRIDGE_BAD_ISSUES,
    temXCHAIN_BRIDGE_NONDOOR_OWNER,
    temXCHAIN_BRIDGE_BAD_MIN_ACCOUNT_CREATE_AMOUNT,
    temXCHAIN_BRIDGE_BAD_REWARD_AMOUNT,
<<<<<<< HEAD
    temARRAY_SIZE,
=======

    temEMPTY_DID,
>>>>>>> 39726839
};

//------------------------------------------------------------------------------

enum TEFcodes : TERUnderlyingType {
    // Note: Range is stable.
    // Exact numbers are used in ripple-binary-codec:
    //     https://github.com/ripple/ripple-binary-codec/blob/master/src/enums/definitions.json
    // Use tokens.

    // -199 .. -100: F
    //    Failure (sequence number previously used)
    //
    // Causes:
    // - Transaction cannot succeed because of ledger state.
    // - Unexpected ledger state.
    // - C++ exception.
    //
    // Implications:
    // - Not applied
    // - Not forwarded
    // - Could succeed in an imagined ledger.
    tefFAILURE = -199,
    tefALREADY,
    tefBAD_ADD_AUTH,
    tefBAD_AUTH,
    tefBAD_LEDGER,
    tefCREATED,
    tefEXCEPTION,
    tefINTERNAL,
    tefNO_AUTH_REQUIRED,  // Can't set auth if auth is not required.
    tefPAST_SEQ,
    tefWRONG_PRIOR,
    tefMASTER_DISABLED,
    tefMAX_LEDGER,
    tefBAD_SIGNATURE,
    tefBAD_QUORUM,
    tefNOT_MULTI_SIGNING,
    tefBAD_AUTH_MASTER,
    tefINVARIANT_FAILED,
    tefTOO_BIG,
    tefNO_TICKET,
    tefNFTOKEN_IS_NOT_TRANSFERABLE,
};

//------------------------------------------------------------------------------

enum TERcodes : TERUnderlyingType {
    // Note: Range is stable.
    // Exact numbers are used in ripple-binary-codec:
    //     https://github.com/ripple/ripple-binary-codec/blob/master/src/enums/definitions.json
    // Use tokens.

    // -99 .. -1: R Retry
    //   sequence too high, no funds for txn fee, originating -account
    //   non-existent
    //
    // Cause:
    //   Prior application of another, possibly non-existent, transaction could
    //   allow this transaction to succeed.
    //
    // Implications:
    // - Not applied
    // - May be forwarded
    //   - Results indicating the txn was forwarded: terQUEUED
    //   - All others are not forwarded.
    // - Might succeed later
    // - Hold
    // - Makes hole in sequence which jams transactions.
    terRETRY = -99,
    terFUNDS_SPENT,  // DEPRECATED.
    terINSUF_FEE_B,  // Can't pay fee, therefore don't burden network.
    terNO_ACCOUNT,   // Can't pay fee, therefore don't burden network.
    terNO_AUTH,      // Not authorized to hold IOUs.
    terNO_LINE,      // Internal flag.
    terOWNERS,       // Can't succeed with non-zero owner count.
    terPRE_SEQ,      // Can't pay fee, no point in forwarding, so don't
                     // burden network.
    terLAST,         // DEPRECATED.
    terNO_RIPPLE,    // Rippling not allowed
    terQUEUED,       // Transaction is being held in TxQ until fee drops
    terPRE_TICKET,   // Ticket is not yet in ledger but might be on its way
    terNO_AMM,       // AMM doesn't exist for the asset pair
    terSUBMITTED     // Has been submitted async.
};

//------------------------------------------------------------------------------

enum TEScodes : TERUnderlyingType {
    // Note: Exact number must stay stable.  This code is stored by value
    // in metadata for historic transactions.

    // 0: S Success (success)
    // Causes:
    // - Success.
    // Implications:
    // - Applied
    // - Forwarded
    tesSUCCESS = 0
};

//------------------------------------------------------------------------------

enum TECcodes : TERUnderlyingType {
    // Note: Exact numbers must stay stable.  These codes are stored by
    // value in metadata for historic transactions.

    // 100 .. 255 C
    //   Claim fee only (ripple transaction with no good paths, pay to
    //   non-existent account, no path)
    //
    // Causes:
    // - Success, but does not achieve optimal result.
    // - Invalid transaction or no effect, but claim fee to use the sequence
    //   number.
    //
    // Implications:
    // - Applied
    // - Forwarded
    //
    // Only allowed as a return code of appliedTransaction when !tapRETRY.
    // Otherwise, treated as terRETRY.
    //
    // DO NOT CHANGE THESE NUMBERS: They appear in ledger meta data.
    tecCLAIM = 100,
    tecPATH_PARTIAL = 101,
    tecUNFUNDED_ADD = 102,  // Unused legacy code
    tecUNFUNDED_OFFER = 103,
    tecUNFUNDED_PAYMENT = 104,
    tecFAILED_PROCESSING = 105,
    tecDIR_FULL = 121,
    tecINSUF_RESERVE_LINE = 122,
    tecINSUF_RESERVE_OFFER = 123,
    tecNO_DST = 124,
    tecNO_DST_INSUF_XRP = 125,
    tecNO_LINE_INSUF_RESERVE = 126,
    tecNO_LINE_REDUNDANT = 127,
    tecPATH_DRY = 128,
    tecUNFUNDED = 129,
    tecNO_ALTERNATIVE_KEY = 130,
    tecNO_REGULAR_KEY = 131,
    tecOWNERS = 132,
    tecNO_ISSUER = 133,
    tecNO_AUTH = 134,
    tecNO_LINE = 135,
    tecINSUFF_FEE = 136,
    tecFROZEN = 137,
    tecNO_TARGET = 138,
    tecNO_PERMISSION = 139,
    tecNO_ENTRY = 140,
    tecINSUFFICIENT_RESERVE = 141,
    tecNEED_MASTER_KEY = 142,
    tecDST_TAG_NEEDED = 143,
    tecINTERNAL = 144,
    tecOVERSIZE = 145,
    tecCRYPTOCONDITION_ERROR = 146,
    tecINVARIANT_FAILED = 147,
    tecEXPIRED = 148,
    tecDUPLICATE = 149,
    tecKILLED = 150,
    tecHAS_OBLIGATIONS = 151,
    tecTOO_SOON = 152,
    tecHOOK_REJECTED [[maybe_unused]] = 153,
    tecMAX_SEQUENCE_REACHED = 154,
    tecNO_SUITABLE_NFTOKEN_PAGE = 155,
    tecNFTOKEN_BUY_SELL_MISMATCH = 156,
    tecNFTOKEN_OFFER_TYPE_MISMATCH = 157,
    tecCANT_ACCEPT_OWN_NFTOKEN_OFFER = 158,
    tecINSUFFICIENT_FUNDS = 159,
    tecOBJECT_NOT_FOUND = 160,
    tecINSUFFICIENT_PAYMENT = 161,
    tecUNFUNDED_AMM = 162,
    tecAMM_BALANCE = 163,
    tecAMM_FAILED = 164,
    tecAMM_INVALID_TOKENS = 165,
    tecAMM_EMPTY = 166,
    tecAMM_NOT_EMPTY = 167,
    tecAMM_ACCOUNT = 168,
    tecINCOMPLETE = 169,
    tecXCHAIN_BAD_TRANSFER_ISSUE = 170,
    tecXCHAIN_NO_CLAIM_ID = 171,
    tecXCHAIN_BAD_CLAIM_ID = 172,
    tecXCHAIN_CLAIM_NO_QUORUM = 173,
    tecXCHAIN_PROOF_UNKNOWN_KEY = 174,
    tecXCHAIN_CREATE_ACCOUNT_NONXRP_ISSUE = 175,
    tecXCHAIN_WRONG_CHAIN = 176,
    tecXCHAIN_REWARD_MISMATCH = 177,
    tecXCHAIN_NO_SIGNERS_LIST = 178,
    tecXCHAIN_SENDING_ACCOUNT_MISMATCH = 179,
    tecXCHAIN_INSUFF_CREATE_AMOUNT = 180,
    tecXCHAIN_ACCOUNT_CREATE_PAST = 181,
    tecXCHAIN_ACCOUNT_CREATE_TOO_MANY = 182,
    tecXCHAIN_PAYMENT_FAILED = 183,
    tecXCHAIN_SELF_COMMIT = 184,
    tecXCHAIN_BAD_PUBLIC_KEY_ACCOUNT_PAIR = 185,
    tecXCHAIN_CREATE_ACCOUNT_DISABLED = 186,
    tecEMPTY_DID = 187
};

//------------------------------------------------------------------------------

// For generic purposes, a free function that returns the value of a TE*codes.
constexpr TERUnderlyingType
TERtoInt(TELcodes v)
{
    return safe_cast<TERUnderlyingType>(v);
}

constexpr TERUnderlyingType
TERtoInt(TEMcodes v)
{
    return safe_cast<TERUnderlyingType>(v);
}

constexpr TERUnderlyingType
TERtoInt(TEFcodes v)
{
    return safe_cast<TERUnderlyingType>(v);
}

constexpr TERUnderlyingType
TERtoInt(TERcodes v)
{
    return safe_cast<TERUnderlyingType>(v);
}

constexpr TERUnderlyingType
TERtoInt(TEScodes v)
{
    return safe_cast<TERUnderlyingType>(v);
}

constexpr TERUnderlyingType
TERtoInt(TECcodes v)
{
    return safe_cast<TERUnderlyingType>(v);
}

//------------------------------------------------------------------------------
// Template class that is specific to selected ranges of error codes.  The
// Trait tells std::enable_if which ranges are allowed.
template <template <typename> class Trait>
class TERSubset
{
    TERUnderlyingType code_;

public:
    // Constructors
    constexpr TERSubset() : code_(tesSUCCESS)
    {
    }
    constexpr TERSubset(TERSubset const& rhs) = default;
    constexpr TERSubset(TERSubset&& rhs) = default;

private:
    constexpr explicit TERSubset(int rhs) : code_(rhs)
    {
    }

public:
    static constexpr TERSubset
    fromInt(int from)
    {
        return TERSubset(from);
    }

    // Trait tells enable_if which types are allowed for construction.
    template <
        typename T,
        typename = std::enable_if_t<
            Trait<std::remove_cv_t<std::remove_reference_t<T>>>::value>>
    constexpr TERSubset(T rhs) : code_(TERtoInt(rhs))
    {
    }

    // Assignment
    constexpr TERSubset&
    operator=(TERSubset const& rhs) = default;
    constexpr TERSubset&
    operator=(TERSubset&& rhs) = default;

    // Trait tells enable_if which types are allowed for assignment.
    template <typename T>
    constexpr auto
    operator=(T rhs) -> std::enable_if_t<Trait<T>::value, TERSubset&>
    {
        code_ = TERtoInt(rhs);
        return *this;
    }

    // Conversion to bool.
    explicit operator bool() const
    {
        return code_ != tesSUCCESS;
    }

    // Conversion to Json::Value allows assignment to Json::Objects
    // without casting.
    operator Json::Value() const
    {
        return Json::Value{code_};
    }

    // Streaming operator.
    friend std::ostream&
    operator<<(std::ostream& os, TERSubset const& rhs)
    {
        return os << rhs.code_;
    }

    // Return the underlying value.  Not a member so similarly named free
    // functions can do the same work for the enums.
    //
    // It's worth noting that an explicit conversion operator was considered
    // and rejected.  Consider this case, taken from Status.h
    //
    // class Status {
    //     int code_;
    // public:
    //     Status (TER ter)
    //     : code_ (ter) {}
    // }
    //
    // This code compiles with no errors or warnings if TER has an explicit
    // (unnamed) conversion to int.  To avoid silent conversions like these
    // we provide (only) a named conversion.
    friend constexpr TERUnderlyingType
    TERtoInt(TERSubset v)
    {
        return v.code_;
    }
};

// Comparison operators.
// Only enabled if both arguments return int if TERtiInt is called with them.
template <typename L, typename R>
constexpr auto
operator==(L const& lhs, R const& rhs) -> std::enable_if_t<
    std::is_same<decltype(TERtoInt(lhs)), int>::value &&
        std::is_same<decltype(TERtoInt(rhs)), int>::value,
    bool>
{
    return TERtoInt(lhs) == TERtoInt(rhs);
}

template <typename L, typename R>
constexpr auto
operator!=(L const& lhs, R const& rhs) -> std::enable_if_t<
    std::is_same<decltype(TERtoInt(lhs)), int>::value &&
        std::is_same<decltype(TERtoInt(rhs)), int>::value,
    bool>
{
    return TERtoInt(lhs) != TERtoInt(rhs);
}

template <typename L, typename R>
constexpr auto
operator<(L const& lhs, R const& rhs) -> std::enable_if_t<
    std::is_same<decltype(TERtoInt(lhs)), int>::value &&
        std::is_same<decltype(TERtoInt(rhs)), int>::value,
    bool>
{
    return TERtoInt(lhs) < TERtoInt(rhs);
}

template <typename L, typename R>
constexpr auto
operator<=(L const& lhs, R const& rhs) -> std::enable_if_t<
    std::is_same<decltype(TERtoInt(lhs)), int>::value &&
        std::is_same<decltype(TERtoInt(rhs)), int>::value,
    bool>
{
    return TERtoInt(lhs) <= TERtoInt(rhs);
}

template <typename L, typename R>
constexpr auto
operator>(L const& lhs, R const& rhs) -> std::enable_if_t<
    std::is_same<decltype(TERtoInt(lhs)), int>::value &&
        std::is_same<decltype(TERtoInt(rhs)), int>::value,
    bool>
{
    return TERtoInt(lhs) > TERtoInt(rhs);
}

template <typename L, typename R>
constexpr auto
operator>=(L const& lhs, R const& rhs) -> std::enable_if_t<
    std::is_same<decltype(TERtoInt(lhs)), int>::value &&
        std::is_same<decltype(TERtoInt(rhs)), int>::value,
    bool>
{
    return TERtoInt(lhs) >= TERtoInt(rhs);
}

//------------------------------------------------------------------------------

// Use traits to build a TERSubset that can convert from any of the TE*codes
// enums *except* TECcodes: NotTEC

// NOTE: NotTEC is useful for codes returned by preflight in transactors.
// Preflight checks occur prior to signature checking.  If preflight returned
// a tec code, then a malicious user could submit a transaction with a very
// large fee and have that fee charged against an account without using that
// account's valid signature.
template <typename FROM>
class CanCvtToNotTEC : public std::false_type
{
};
template <>
class CanCvtToNotTEC<TELcodes> : public std::true_type
{
};
template <>
class CanCvtToNotTEC<TEMcodes> : public std::true_type
{
};
template <>
class CanCvtToNotTEC<TEFcodes> : public std::true_type
{
};
template <>
class CanCvtToNotTEC<TERcodes> : public std::true_type
{
};
template <>
class CanCvtToNotTEC<TEScodes> : public std::true_type
{
};

using NotTEC = TERSubset<CanCvtToNotTEC>;

//------------------------------------------------------------------------------

// Use traits to build a TERSubset that can convert from any of the TE*codes
// enums as well as from NotTEC.
template <typename FROM>
class CanCvtToTER : public std::false_type
{
};
template <>
class CanCvtToTER<TELcodes> : public std::true_type
{
};
template <>
class CanCvtToTER<TEMcodes> : public std::true_type
{
};
template <>
class CanCvtToTER<TEFcodes> : public std::true_type
{
};
template <>
class CanCvtToTER<TERcodes> : public std::true_type
{
};
template <>
class CanCvtToTER<TEScodes> : public std::true_type
{
};
template <>
class CanCvtToTER<TECcodes> : public std::true_type
{
};
template <>
class CanCvtToTER<NotTEC> : public std::true_type
{
};

// TER allows all of the subsets.
using TER = TERSubset<CanCvtToTER>;

//------------------------------------------------------------------------------

inline bool
isTelLocal(TER x)
{
    return ((x) >= telLOCAL_ERROR && (x) < temMALFORMED);
}

inline bool
isTemMalformed(TER x)
{
    return ((x) >= temMALFORMED && (x) < tefFAILURE);
}

inline bool
isTefFailure(TER x)
{
    return ((x) >= tefFAILURE && (x) < terRETRY);
}

inline bool
isTerRetry(TER x)
{
    return ((x) >= terRETRY && (x) < tesSUCCESS);
}

inline bool
isTesSuccess(TER x)
{
    return ((x) == tesSUCCESS);
}

inline bool
isTecClaim(TER x)
{
    return ((x) >= tecCLAIM);
}

std::unordered_map<
    TERUnderlyingType,
    std::pair<char const* const, char const* const>> const&
transResults();

bool
transResultInfo(TER code, std::string& token, std::string& text);

std::string
transToken(TER code);

std::string
transHuman(TER code);

std::optional<TER>
transCode(std::string const& token);

}  // namespace ripple

#endif<|MERGE_RESOLUTION|>--- conflicted
+++ resolved
@@ -133,12 +133,10 @@
     temXCHAIN_BRIDGE_NONDOOR_OWNER,
     temXCHAIN_BRIDGE_BAD_MIN_ACCOUNT_CREATE_AMOUNT,
     temXCHAIN_BRIDGE_BAD_REWARD_AMOUNT,
-<<<<<<< HEAD
+
+    temEMPTY_DID,
+
     temARRAY_SIZE,
-=======
-
-    temEMPTY_DID,
->>>>>>> 39726839
 };
 
 //------------------------------------------------------------------------------
