--- conflicted
+++ resolved
@@ -284,7 +284,9 @@
 did(AccountID const& account) noexcept;
 
 Keylet
-<<<<<<< HEAD
+oracle(AccountID const& account, std::uint32_t const& documentID) noexcept;
+
+Keylet
 mptIssuance(AccountID const& issuer, std::uint32_t seq) noexcept;
 
 Keylet
@@ -313,10 +315,6 @@
 
 Keylet
 mptoken(uint256 const& issuanceKey, AccountID const& holder) noexcept;
-=======
-oracle(AccountID const& account, std::uint32_t const& documentID) noexcept;
-
->>>>>>> f2d37da4
 }  // namespace keylet
 
 // Everything below is deprecated and should be removed in favor of keylets:
