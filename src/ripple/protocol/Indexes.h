--- conflicted
+++ resolved
@@ -281,11 +281,10 @@
 xChainCreateAccountClaimID(STXChainBridge const& bridge, std::uint64_t seq);
 
 Keylet
-<<<<<<< HEAD
+did(AccountID const& account) noexcept;
+
+Keylet
 oracle(AccountID const& account, std::uint32_t const& seq) noexcept;
-=======
-did(AccountID const& account) noexcept;
->>>>>>> 39726839
 
 }  // namespace keylet
 
