//------------------------------------------------------------------------------
/*
    This file is part of rippled: https://github.com/ripple/rippled
    Copyright (c) 2012, 2013 Ripple Labs Inc.

    Permission to use, copy, modify, and/or distribute this software for any
    purpose  with  or without fee is hereby granted, provided that the above
    copyright notice and this permission notice appear in all copies.

    THE  SOFTWARE IS PROVIDED "AS IS" AND THE AUTHOR DISCLAIMS ALL WARRANTIES
    WITH  REGARD  TO  THIS  SOFTWARE  INCLUDING  ALL  IMPLIED  WARRANTIES  OF
    MERCHANTABILITY  AND  FITNESS. IN NO EVENT SHALL THE AUTHOR BE LIABLE FOR
    ANY  SPECIAL ,  DIRECT, INDIRECT, OR CONSEQUENTIAL DAMAGES OR ANY DAMAGES
    WHATSOEVER  RESULTING  FROM  LOSS  OF USE, DATA OR PROFITS, WHETHER IN AN
    ACTION  OF  CONTRACT, NEGLIGENCE OR OTHER TORTIOUS ACTION, ARISING OUT OF
    OR IN CONNECTION WITH THE USE OR PERFORMANCE OF THIS SOFTWARE.
*/
//==============================================================================

#ifndef RIPPLE_PROTOCOL_INDEXES_H_INCLUDED
#define RIPPLE_PROTOCOL_INDEXES_H_INCLUDED

#include <ripple/basics/base_uint.h>
#include <ripple/protocol/Book.h>
#include <ripple/protocol/Keylet.h>
#include <ripple/protocol/LedgerFormats.h>
#include <ripple/protocol/Protocol.h>
#include <ripple/protocol/PublicKey.h>
#include <ripple/protocol/STXChainBridge.h>
#include <ripple/protocol/Serializer.h>
#include <ripple/protocol/UintTypes.h>
#include <cstdint>

namespace ripple {

class SeqProxy;
/** Keylet computation funclets.

    Entries in the ledger are located using 256-bit locators. The locators are
    calculated using a wide range of parameters specific to the entry whose
    locator we are calculating (e.g. an account's locator is derived from the
    account's address, whereas the locator for an offer is derived from the
    account and the offer sequence.)

    To enhance type safety during lookup and make the code more robust, we use
    keylets, which contain not only the locator of the object but also the type
    of the object being referenced.

    These functions each return a type-specific keylet.
*/
namespace keylet {

/** AccountID root */
Keylet
account(AccountID const& id) noexcept;

/** The index of the amendment table */
Keylet const&
amendments() noexcept;

/** Any item that can be in an owner dir. */
Keylet
child(uint256 const& key) noexcept;

/** The index of the "short" skip list

    The "short" skip list is a node (at a fixed index) that holds the hashes
    of ledgers since the last flag ledger. It will contain, at most, 256 hashes.
*/
Keylet const&
skip() noexcept;

/** The index of the long skip for a particular ledger range.

    The "long" skip list is a node that holds the hashes of (up to) 256 flag
    ledgers.

    It can be used to efficiently skip back to any ledger using only two hops:
    the first hop gets the "long" skip list for the ledger it wants to retrieve
    and uses it to get the hash of the flag ledger whose short skip list will
    contain the hash of the requested ledger.
*/
Keylet
skip(LedgerIndex ledger) noexcept;

/** The (fixed) index of the object containing the ledger fees. */
Keylet const&
fees() noexcept;

/** The (fixed) index of the object containing the ledger negativeUNL. */
Keylet const&
negativeUNL() noexcept;

/** The beginning of an order book */
struct book_t
{
    explicit book_t() = default;

    Keylet
    operator()(Book const& b) const;
};
static book_t const book{};

/** The index of a trust line for a given currency

    Note that a trustline is *shared* between two accounts (commonly referred
    to as the issuer and the holder); if Alice sets up a trust line to Bob for
    BTC, and Bob trusts Alice for BTC, here is only a single BTC trust line
    between them.
*/
/** @{ */
Keylet
line(
    AccountID const& id0,
    AccountID const& id1,
    Currency const& currency) noexcept;

inline Keylet
line(AccountID const& id, Issue const& issue) noexcept
{
    return line(id, issue.account, issue.currency);
}
/** @} */

/** An offer from an account */
/** @{ */
Keylet
offer(AccountID const& id, std::uint32_t seq) noexcept;

inline Keylet
offer(uint256 const& key) noexcept
{
    return {ltOFFER, key};
}
/** @} */

/** The initial directory page for a specific quality */
Keylet
quality(Keylet const& k, std::uint64_t q) noexcept;

/** The directory for the next lower quality */
struct next_t
{
    explicit next_t() = default;

    Keylet
    operator()(Keylet const& k) const;
};
static next_t const next{};

/** A ticket belonging to an account */
struct ticket_t
{
    explicit ticket_t() = default;

    Keylet
    operator()(AccountID const& id, std::uint32_t ticketSeq) const;

    Keylet
    operator()(AccountID const& id, SeqProxy ticketSeq) const;

    Keylet
    operator()(uint256 const& key) const
    {
        return {ltTICKET, key};
    }
};
static ticket_t const ticket{};

/** A SignerList */
Keylet
signers(AccountID const& account) noexcept;

/** A Check */
/** @{ */
Keylet
check(AccountID const& id, std::uint32_t seq) noexcept;

inline Keylet
check(uint256 const& key) noexcept
{
    return {ltCHECK, key};
}
/** @} */

/** A DepositPreauth */
/** @{ */
Keylet
depositPreauth(AccountID const& owner, AccountID const& preauthorized) noexcept;

inline Keylet
depositPreauth(uint256 const& key) noexcept
{
    return {ltDEPOSIT_PREAUTH, key};
}
/** @} */

//------------------------------------------------------------------------------

/** Any ledger entry */
Keylet
unchecked(uint256 const& key) noexcept;

/** The root page of an account's directory */
Keylet
ownerDir(AccountID const& id) noexcept;

/** A page in a directory */
/** @{ */
Keylet
page(uint256 const& root, std::uint64_t index = 0) noexcept;

inline Keylet
page(Keylet const& root, std::uint64_t index = 0) noexcept
{
    assert(root.type == ltDIR_NODE);
    return page(root.key, index);
}
/** @} */

/** An escrow entry */
Keylet
escrow(AccountID const& src, std::uint32_t seq) noexcept;

/** A PaymentChannel */
Keylet
payChan(AccountID const& src, AccountID const& dst, std::uint32_t seq) noexcept;

/** NFT page keylets

    Unlike objects whose ledger identifiers are produced by hashing data,
    NFT page identifiers are composite identifiers, consisting of the owner's
    160-bit AccountID, followed by a 96-bit value that determines which NFT
    tokens are candidates for that page.
 */
/** @{ */
/** A keylet for the owner's first possible NFT page. */
Keylet
nftpage_min(AccountID const& owner);

/** A keylet for the owner's last possible NFT page. */
Keylet
nftpage_max(AccountID const& owner);

Keylet
nftpage(Keylet const& k, uint256 const& token);
/** @} */

/** An offer from an account to buy or sell an NFT */
Keylet
nftoffer(AccountID const& owner, std::uint32_t seq);

inline Keylet
nftoffer(uint256 const& offer)
{
    return {ltNFTOKEN_OFFER, offer};
}

/** The directory of buy offers for the specified NFT */
Keylet
nft_buys(uint256 const& id) noexcept;

/** The directory of sell offers for the specified NFT */
Keylet
nft_sells(uint256 const& id) noexcept;

/** AMM entry */
Keylet
amm(Issue const& issue1, Issue const& issue2) noexcept;

Keylet
amm(uint256 const& amm) noexcept;

Keylet
<<<<<<< HEAD
oracle(uint256 const& id) noexcept;

Keylet
oracle(
    AccountID const& id,
    Currency const& symbol,
    Currency const& priceUnit) noexcept;
=======
bridge(STXChainBridge const& bridge, STXChainBridge::ChainType chainType);

Keylet
xChainClaimID(STXChainBridge const& bridge, std::uint64_t seq);

Keylet
xChainCreateAccountClaimID(STXChainBridge const& bridge, std::uint64_t seq);
>>>>>>> c9159843

}  // namespace keylet

// Everything below is deprecated and should be removed in favor of keylets:

uint256
getBookBase(Book const& book);

uint256
getQualityNext(uint256 const& uBase);

// VFALCO This name could be better
std::uint64_t
getQuality(uint256 const& uBase);

uint256
getTicketIndex(AccountID const& account, std::uint32_t uSequence);

uint256
getTicketIndex(AccountID const& account, SeqProxy ticketSeq);

}  // namespace ripple

#endif<|MERGE_RESOLUTION|>--- conflicted
+++ resolved
@@ -272,7 +272,15 @@
 amm(uint256 const& amm) noexcept;
 
 Keylet
-<<<<<<< HEAD
+bridge(STXChainBridge const& bridge, STXChainBridge::ChainType chainType);
+
+Keylet
+xChainClaimID(STXChainBridge const& bridge, std::uint64_t seq);
+
+Keylet
+xChainCreateAccountClaimID(STXChainBridge const& bridge, std::uint64_t seq);
+
+Keylet
 oracle(uint256 const& id) noexcept;
 
 Keylet
@@ -280,15 +288,6 @@
     AccountID const& id,
     Currency const& symbol,
     Currency const& priceUnit) noexcept;
-=======
-bridge(STXChainBridge const& bridge, STXChainBridge::ChainType chainType);
-
-Keylet
-xChainClaimID(STXChainBridge const& bridge, std::uint64_t seq);
-
-Keylet
-xChainCreateAccountClaimID(STXChainBridge const& bridge, std::uint64_t seq);
->>>>>>> c9159843
 
 }  // namespace keylet
 
