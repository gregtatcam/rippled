--- conflicted
+++ resolved
@@ -36,11 +36,6 @@
 class Issue
 {
 private:
-<<<<<<< HEAD
-    // using IOU = std::pair<Currency, AccountID>;
-    // std::variant<MPT, IOU> issue_;
-=======
->>>>>>> c3c68fc6
     Asset asset_{};
     std::optional<AccountID> account_{std::nullopt};
 
@@ -160,21 +155,15 @@
 hash_append(Hasher& h, Issue const& r)
 {
     using beast::hash_append;
-<<<<<<< HEAD
-    std::visit(
-        [&](auto&& arg) { hash_append(h, arg, r.account()); },
-        r.asset().asset());
-=======
     if (r.isMPT())
         hash_append(h, std::get<MPT>(r.asset().asset()));
     else
         hash_append(h, std::get<Currency>(r.asset().asset()), r.account());
->>>>>>> c3c68fc6
 }
 
 /** Equality comparison. */
 /** @{ */
-[[nodiscard]] inline bool
+[[nodiscard]] inline constexpr bool
 operator==(Issue const& lhs, Issue const& rhs)
 {
     return (lhs.asset() == rhs.asset()) &&
