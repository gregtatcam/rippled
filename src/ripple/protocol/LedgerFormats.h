--- conflicted
+++ resolved
@@ -186,18 +186,16 @@
     */
     ltAMM = 0x0079,
 
-<<<<<<< HEAD
+    /** The ledger object which tracks the DID.
+
+       \sa keylet::did
+    */
+    ltDID = 0x0049,
+
     /** A ledger object which tracks Oracle
         \sa keylet::oracle
      */
     ltORACLE = 0x0080,
-=======
-    /** The ledger object which tracks the DID.
-
-       \sa keylet::did
-    */
-    ltDID = 0x0049,
->>>>>>> 39726839
 
     //---------------------------------------------------------------------------
     /** A special type, matching any ledger entry type.
