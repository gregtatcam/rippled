//------------------------------------------------------------------------------
/*
    This file is part of rippled: https://github.com/ripple/rippled
    Copyright (c) 2012 - 2019 Ripple Labs Inc.

    Permission to use, copy, modify, and/or distribute this software for any
    purpose  with  or without fee is hereby granted, provided that the above
    copyright notice and this permission notice appear in all copies.

    THE  SOFTWARE IS PROVIDED "AS IS" AND THE AUTHOR DISCLAIMS ALL WARRANTIES
    WITH  REGARD  TO  THIS  SOFTWARE  INCLUDING  ALL  IMPLIED  WARRANTIES  OF
    MERCHANTABILITY  AND  FITNESS. IN NO EVENT SHALL THE AUTHOR BE LIABLE FOR
    ANY  SPECIAL ,  DIRECT, INDIRECT, OR CONSEQUENTIAL DAMAGES OR ANY DAMAGES
    WHATSOEVER  RESULTING  FROM  LOSS  OF USE, DATA OR PROFITS, WHETHER IN AN
    ACTION  OF  CONTRACT, NEGLIGENCE OR OTHER TORTIOUS ACTION, ARISING OUT OF
    OR IN CONNECTION WITH THE USE OR PERFORMANCE OF THIS SOFTWARE.
*/
//==============================================================================

#ifndef RIPPLE_PROTOCOL_ERRORCODES_H_INCLUDED
#define RIPPLE_PROTOCOL_ERRORCODES_H_INCLUDED

#include <ripple/json/json_value.h>
#include <ripple/protocol/jss.h>

namespace ripple {

// VFALCO NOTE These are outside the RPC namespace

// NOTE: Although the precise numeric values of these codes were never
// intended to be stable, several API endpoints include the numeric values.
// Some users came to rely on the values, meaning that renumbering would be
// a breaking change for those users.
//
// We therefore treat the range of values as stable although they are not
// and are subject to change.
//
// Please only append to this table. Do not "fill-in" gaps and do not re-use
// or repurpose error code values.
enum error_code_i {
    // -1 represents codes not listed in this enumeration
    rpcUNKNOWN = -1,

    rpcSUCCESS = 0,

    rpcBAD_SYNTAX = 1,
    rpcJSON_RPC = 2,
    rpcFORBIDDEN = 3,

    rpcWRONG_NETWORK = 4,
    // Misc failure
    // unused                  5,
    rpcNO_PERMISSION = 6,
    rpcNO_EVENTS = 7,
    // unused                  8,
    rpcTOO_BUSY = 9,
    rpcSLOW_DOWN = 10,
    rpcHIGH_FEE = 11,
    rpcNOT_ENABLED = 12,
    rpcNOT_READY = 13,
    rpcAMENDMENT_BLOCKED = 14,

    // Networking
    rpcNO_CLOSED = 15,
    rpcNO_CURRENT = 16,
    rpcNO_NETWORK = 17,
    rpcNOT_SYNCED = 18,

    // Ledger state
    rpcACT_NOT_FOUND = 19,
    // unused                  20,
    rpcLGR_NOT_FOUND = 21,
    rpcLGR_NOT_VALIDATED = 22,
    rpcMASTER_DISABLED = 23,
    // unused                  24,
    // unused                  25,
    // unused                  26,
    // unused                  27,
    // unused                  28,
    rpcTXN_NOT_FOUND = 29,
    rpcINVALID_HOTWALLET = 30,

    // Malformed command
    rpcINVALID_PARAMS = 31,
    rpcUNKNOWN_COMMAND = 32,
    rpcNO_PF_REQUEST = 33,

    // Bad parameter
    // NOT USED DO NOT USE AGAIN rpcACT_BITCOIN = 34,
    rpcACT_MALFORMED = 35,
    rpcALREADY_MULTISIG = 36,
    rpcALREADY_SINGLE_SIG = 37,
    // unused                  38,
    // unused                  39,
    rpcBAD_FEATURE = 40,
    rpcBAD_ISSUER = 41,
    rpcBAD_MARKET = 42,
    rpcBAD_SECRET = 43,
    rpcBAD_SEED = 44,
    rpcCHANNEL_MALFORMED = 45,
    rpcCHANNEL_AMT_MALFORMED = 46,
    rpcCOMMAND_MISSING = 47,
    rpcDST_ACT_MALFORMED = 48,
    rpcDST_ACT_MISSING = 49,
    rpcDST_ACT_NOT_FOUND = 50,
    rpcDST_AMT_MALFORMED = 51,
    rpcDST_AMT_MISSING = 52,
    rpcDST_ISR_MALFORMED = 53,
    // unused                  54,
    // unused                  55,
    // unused                  56,
    rpcLGR_IDXS_INVALID = 57,
    rpcLGR_IDX_MALFORMED = 58,
    // unused                  59,
    // unused                  60,
    // unused                  61,
    rpcPUBLIC_MALFORMED = 62,
    rpcSIGNING_MALFORMED = 63,
    rpcSENDMAX_MALFORMED = 64,
    rpcSRC_ACT_MALFORMED = 65,
    rpcSRC_ACT_MISSING = 66,
    rpcSRC_ACT_NOT_FOUND = 67,
    // unused                  68,
    rpcSRC_CUR_MALFORMED = 69,
    rpcSRC_ISR_MALFORMED = 70,
    rpcSTREAM_MALFORMED = 71,
    rpcATX_DEPRECATED = 72,

    // Internal error (should never happen)
    rpcINTERNAL = 73,  // Generic internal error.
    rpcNOT_IMPL = 74,
    rpcNOT_SUPPORTED = 75,
    rpcBAD_KEY_TYPE = 76,
    rpcDB_DESERIALIZATION = 77,
    rpcEXCESSIVE_LGR_RANGE = 78,
    rpcINVALID_LGR_RANGE = 79,
    rpcEXPIRED_VALIDATOR_LIST = 80,

    // Reporting
    rpcFAILED_TO_FORWARD = 90,
    rpcREPORTING_UNSUPPORTED = 91,

    rpcOBJECT_NOT_FOUND = 92,

    // AMM
    rpcISSUE_MALFORMED = 93,

<<<<<<< HEAD
    rpcMPT_NOT_SUPPORTED = 94,

    rpcLAST =
        rpcMPT_NOT_SUPPORTED  // rpcLAST should always equal the last code.=
=======
    // Oracle
    rpcORACLE_MALFORMED = 94,

    rpcLAST =
        rpcORACLE_MALFORMED  // rpcLAST should always equal the last code.=
>>>>>>> f2d37da4
};

/** Codes returned in the `warnings` array of certain RPC commands.

    These values need to remain stable.
*/
enum warning_code_i {
    warnRPC_UNSUPPORTED_MAJORITY = 1001,
    warnRPC_AMENDMENT_BLOCKED = 1002,
    warnRPC_EXPIRED_VALIDATOR_LIST = 1003,
    warnRPC_REPORTING = 1004
};

//------------------------------------------------------------------------------

// VFALCO NOTE these should probably not be in the RPC namespace.

namespace RPC {

/** Maps an rpc error code to its token, default message, and HTTP status. */
struct ErrorInfo
{
    // Default ctor needed to produce an empty std::array during constexpr eval.
    constexpr ErrorInfo()
        : code(rpcUNKNOWN)
        , token("unknown")
        , message("An unknown error code.")
        , http_status(200)
    {
    }

    constexpr ErrorInfo(
        error_code_i code_,
        char const* token_,
        char const* message_)
        : code(code_), token(token_), message(message_), http_status(200)
    {
    }

    constexpr ErrorInfo(
        error_code_i code_,
        char const* token_,
        char const* message_,
        int http_status_)
        : code(code_)
        , token(token_)
        , message(message_)
        , http_status(http_status_)
    {
    }

    error_code_i code;
    Json::StaticString token;
    Json::StaticString message;
    int http_status;
};

/** Returns an ErrorInfo that reflects the error code. */
ErrorInfo const&
get_error_info(error_code_i code);

/** Add or update the json update to reflect the error code. */
/** @{ */
template <class JsonValue>
void
inject_error(error_code_i code, JsonValue& json)
{
    ErrorInfo const& info(get_error_info(code));
    json[jss::error] = info.token;
    json[jss::error_code] = info.code;
    json[jss::error_message] = info.message;
}

template <class JsonValue>
void
inject_error(int code, JsonValue& json)
{
    inject_error(error_code_i(code), json);
}

template <class JsonValue>
void
inject_error(error_code_i code, std::string const& message, JsonValue& json)
{
    ErrorInfo const& info(get_error_info(code));
    json[jss::error] = info.token;
    json[jss::error_code] = info.code;
    json[jss::error_message] = message;
}

/** @} */

/** Returns a new json object that reflects the error code. */
/** @{ */
Json::Value
make_error(error_code_i code);
Json::Value
make_error(error_code_i code, std::string const& message);
/** @} */

/** Returns a new json object that indicates invalid parameters. */
/** @{ */
inline Json::Value
make_param_error(std::string const& message)
{
    return make_error(rpcINVALID_PARAMS, message);
}

inline std::string
missing_field_message(std::string const& name)
{
    return "Missing field '" + name + "'.";
}

inline Json::Value
missing_field_error(std::string const& name)
{
    return make_param_error(missing_field_message(name));
}

inline Json::Value
missing_field_error(Json::StaticString name)
{
    return missing_field_error(std::string(name));
}

inline std::string
object_field_message(std::string const& name)
{
    return "Invalid field '" + name + "', not object.";
}

inline Json::Value
object_field_error(std::string const& name)
{
    return make_param_error(object_field_message(name));
}

inline Json::Value
object_field_error(Json::StaticString name)
{
    return object_field_error(std::string(name));
}

inline std::string
invalid_field_message(std::string const& name)
{
    return "Invalid field '" + name + "'.";
}

inline std::string
invalid_field_message(Json::StaticString name)
{
    return invalid_field_message(std::string(name));
}

inline Json::Value
invalid_field_error(std::string const& name)
{
    return make_param_error(invalid_field_message(name));
}

inline Json::Value
invalid_field_error(Json::StaticString name)
{
    return invalid_field_error(std::string(name));
}

inline std::string
expected_field_message(std::string const& name, std::string const& type)
{
    return "Invalid field '" + name + "', not " + type + ".";
}

inline std::string
expected_field_message(Json::StaticString name, std::string const& type)
{
    return expected_field_message(std::string(name), type);
}

inline Json::Value
expected_field_error(std::string const& name, std::string const& type)
{
    return make_param_error(expected_field_message(name, type));
}

inline Json::Value
expected_field_error(Json::StaticString name, std::string const& type)
{
    return expected_field_error(std::string(name), type);
}

inline Json::Value
not_validator_error()
{
    return make_param_error("not a validator");
}

/** @} */

/** Returns `true` if the json contains an rpc error specification. */
bool
contains_error(Json::Value const& json);

/** Returns http status that corresponds to the error code. */
int
error_code_http_status(error_code_i code);

}  // namespace RPC

/** Returns a single string with the contents of an RPC error. */
std::string
rpcErrorString(Json::Value const& jv);

}  // namespace ripple

#endif<|MERGE_RESOLUTION|>--- conflicted
+++ resolved
@@ -145,18 +145,13 @@
     // AMM
     rpcISSUE_MALFORMED = 93,
 
-<<<<<<< HEAD
-    rpcMPT_NOT_SUPPORTED = 94,
+    // Oracle
+    rpcORACLE_MALFORMED = 94,
+
+    rpcMPT_NOT_SUPPORTED = 95,
 
     rpcLAST =
         rpcMPT_NOT_SUPPORTED  // rpcLAST should always equal the last code.=
-=======
-    // Oracle
-    rpcORACLE_MALFORMED = 94,
-
-    rpcLAST =
-        rpcORACLE_MALFORMED  // rpcLAST should always equal the last code.=
->>>>>>> f2d37da4
 };
 
 /** Codes returned in the `warnings` array of certain RPC commands.
