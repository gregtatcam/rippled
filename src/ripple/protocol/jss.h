//------------------------------------------------------------------------------
/*
    This file is part of rippled: https://github.com/ripple/rippled
    Copyright (c) 2012, 2013 Ripple Labs Inc.

    Permission to use, copy, modify, and/or distribute this software for any
    purpose  with  or without fee is hereby granted, provided that the above
    copyright notice and this permission notice appear in all copies.

    THE  SOFTWARE IS PROVIDED "AS IS" AND THE AUTHOR DISCLAIMS ALL WARRANTIES
    WITH  REGARD  TO  THIS  SOFTWARE  INCLUDING  ALL  IMPLIED  WARRANTIES  OF
    MERCHANTABILITY  AND  FITNESS. IN NO EVENT SHALL THE AUTHOR BE LIABLE FOR
    ANY  SPECIAL ,  DIRECT, INDIRECT, OR CONSEQUENTIAL DAMAGES OR ANY DAMAGES
    WHATSOEVER  RESULTING  FROM  LOSS  OF USE, DATA OR PROFITS, WHETHER IN AN
    ACTION  OF  CONTRACT, NEGLIGENCE OR OTHER TORTIOUS ACTION, ARISING OUT OF
    OR IN CONNECTION WITH THE USE OR PERFORMANCE OF THIS SOFTWARE.
*/
//==============================================================================

#ifndef RIPPLE_PROTOCOL_JSONFIELDS_H_INCLUDED
#define RIPPLE_PROTOCOL_JSONFIELDS_H_INCLUDED

#include <ripple/json/json_value.h>

namespace ripple {
namespace jss {

// JSON static strings

#define JSS(x) constexpr ::Json::StaticString x(#x)

/* These "StaticString" field names are used instead of string literals to
   optimize the performance of accessing properties of Json::Value objects.

   Most strings have a trailing comment. Here is the legend:

   in: Read by the given RPC handler from its `Json::Value` parameter.
   out: Assigned by the given RPC handler in the `Json::Value` it returns.
   field: A field of at least one type of transaction.
   RPC: Common properties of RPC requests and responses.
   error: Common properties of RPC error responses.
*/

JSS(AL_size);              // out: GetCounts
JSS(AL_hit_rate);          // out: GetCounts
JSS(Account);              // in: TransactionSign; field.
JSS(AccountDelete);        // transaction type.
JSS(AccountRoot);          // ledger type.
JSS(AccountSet);           // transaction type.
JSS(AMM);                  // ledger type
JSS(AMMBid);               // transaction type
JSS(AMMID);                // field
JSS(AMMCreate);            // transaction type
JSS(AMMDeposit);           // transaction type
JSS(AMMDelete);            // transaction type
JSS(AMMVote);              // transaction type
JSS(AMMWithdraw);          // transaction type
JSS(Amendments);           // ledger type.
JSS(Amount);               // in: TransactionSign; field.
JSS(Amount2);              // in/out: AMM IOU/XRP pool, deposit, withdraw amount
JSS(Asset);                // in: AMM Asset1
JSS(Asset2);               // in: AMM Asset2
JSS(AuthAccount);          // in: AMM Auction Slot
JSS(AuthAccounts);         // in: AMM Auction Slot
JSS(Bridge);               // ledger type.
JSS(Check);                // ledger type.
JSS(CheckCancel);          // transaction type.
JSS(CheckCash);            // transaction type.
JSS(CheckCreate);          // transaction type.
JSS(Clawback);             // transaction type.
JSS(ClearFlag);            // field.
JSS(DeliverMin);           // in: TransactionSign
JSS(DepositPreauth);       // transaction and ledger type.
JSS(Destination);          // in: TransactionSign; field.
JSS(DirectoryNode);        // ledger type.
JSS(EnableAmendment);      // transaction type.
JSS(EPrice);               // in: AMM Deposit option
JSS(Escrow);               // ledger type.
JSS(EscrowCancel);         // transaction type.
JSS(EscrowCreate);         // transaction type.
JSS(EscrowFinish);         // transaction type.
JSS(Fee);                  // in/out: TransactionSign; field.
JSS(FeeSettings);          // ledger type.
JSS(Flags);                // in/out: TransactionSign; field.
JSS(incomplete_shards);    // out: OverlayImpl, PeerImp
JSS(Invalid);              //
JSS(LastLedgerSequence);   // in: TransactionSign; field
JSS(LastUpdateTime);       // field.
JSS(LedgerHashes);         // ledger type.
JSS(LimitAmount);          // field.
JSS(BidMax);               // in: AMM Bid
JSS(BidMin);               // in: AMM Bid
JSS(NetworkID);            // field.
JSS(NFTokenBurn);          // transaction type.
JSS(NFTokenMint);          // transaction type.
JSS(NFTokenOffer);         // ledger type.
JSS(NFTokenAcceptOffer);   // transaction type.
JSS(NFTokenCancelOffer);   // transaction type.
JSS(NFTokenCreateOffer);   // transaction type.
JSS(NFTokenPage);          // ledger type.
JSS(LPTokenOut);           // in: AMM Liquidity Provider deposit tokens
JSS(LPTokenIn);            // in: AMM Liquidity Provider withdraw tokens
JSS(LPToken);              // out: AMM Liquidity Provider tokens info
JSS(Offer);                // ledger type.
JSS(OfferCancel);          // transaction type.
JSS(OfferCreate);          // transaction type.
JSS(OfferSequence);        // field.
JSS(Oracle);               // ledger type.
JSS(OracleCreate);         // transaction type.
JSS(OracleDelete);         // transaction type.
JSS(OracleID);             // field
JSS(OracleUpdate);         // transaction type.
JSS(Owner);                // field
JSS(Paths);                // in/out: TransactionSign
JSS(PayChannel);           // ledger type.
JSS(Payment);              // transaction type.
JSS(PaymentChannelClaim);  // transaction type.
<<<<<<< HEAD
JSS(PaymentChannelCreate);   // transaction type.
JSS(PaymentChannelFund);     // transaction type.
JSS(PriceUnit);              // field.
JSS(Prices);                 // Oracle array of recent values.
JSS(Provider);               // field.
JSS(RippleState);            // ledger type.
JSS(SLE_hit_rate);           // out: GetCounts.
JSS(SetFee);                 // transaction type.
JSS(UNLModify);              // transaction type.
JSS(Scale);                  // field.
JSS(SettleDelay);            // in: TransactionSign
JSS(SendMax);                // in: TransactionSign
JSS(Sequence);               // in/out: TransactionSign; field.
JSS(SetFlag);                // field.
JSS(SetRegularKey);          // transaction type.
JSS(SignerList);             // ledger type.
JSS(SignerListSet);          // transaction type.
JSS(SigningPubKey);          // field.
JSS(Symbol);                 // field.
JSS(SymbolClass);            // field.
JSS(SymbolPrice);            // field.
JSS(TakerGets);              // field.
JSS(TakerPays);              // field.
JSS(Ticket);                 // ledger type.
JSS(TicketCreate);           // transaction type.
JSS(TxnSignature);           // field.
JSS(TradingFee);             // in/out: AMM trading fee
JSS(TransactionType);        // in: TransactionSign.
JSS(TransferRate);           // in: TransferRate.
JSS(TrustSet);               // transaction type.
JSS(VoteSlots);              // out: AMM Vote
JSS(aborted);                // out: InboundLedger
=======
JSS(PaymentChannelCreate);               // transaction type.
JSS(PaymentChannelFund);                 // transaction type.
JSS(RippleState);                        // ledger type.
JSS(SLE_hit_rate);                       // out: GetCounts.
JSS(SetFee);                             // transaction type.
JSS(UNLModify);                          // transaction type.
JSS(SettleDelay);                        // in: TransactionSign
JSS(SendMax);                            // in: TransactionSign
JSS(Sequence);                           // in/out: TransactionSign; field.
JSS(SetFlag);                            // field.
JSS(SetRegularKey);                      // transaction type.
JSS(SignerList);                         // ledger type.
JSS(SignerListSet);                      // transaction type.
JSS(SigningPubKey);                      // field.
JSS(TakerGets);                          // field.
JSS(TakerPays);                          // field.
JSS(Ticket);                             // ledger type.
JSS(TicketCreate);                       // transaction type.
JSS(TxnSignature);                       // field.
JSS(TradingFee);                         // in/out: AMM trading fee
JSS(TransactionType);                    // in: TransactionSign.
JSS(TransferRate);                       // in: TransferRate.
JSS(TrustSet);                           // transaction type.
JSS(VoteSlots);                          // out: AMM Vote
JSS(XChainAddAccountCreateAttestation);  // transaction type.
JSS(XChainAddClaimAttestation);          // transaction type.
JSS(XChainAccountCreateCommit);          // transaction type.
JSS(XChainClaim);                        // transaction type.
JSS(XChainCommit);                       // transaction type.
JSS(XChainCreateBridge);                 // transaction type.
JSS(XChainCreateClaimID);                // transaction type.
JSS(XChainModifyBridge);                 // transaction type.
JSS(XChainOwnedClaimID);                 // ledger type.
JSS(XChainOwnedCreateAccountClaimID);    // ledger type.
JSS(aborted);                            // out: InboundLedger
>>>>>>> c9159843
JSS(accepted);               // out: LedgerToJson, OwnerInfo, SubmitTransaction
JSS(account);                // in/out: many
JSS(accountState);           // out: LedgerToJson
JSS(accountTreeHash);        // out: ledger/Ledger.cpp
JSS(account_data);           // out: AccountInfo
JSS(account_flags);          // out: AccountInfo
JSS(account_hash);           // out: LedgerToJson
JSS(account_id);             // out: WalletPropose
JSS(account_nfts);           // out: AccountNFTs
JSS(account_objects);        // out: AccountObjects
JSS(account_root);           // in: LedgerEntry
JSS(account_sequence_next);  // out: SubmitTransaction
JSS(account_sequence_available);  // out: SubmitTransaction
JSS(account_history_tx_stream);   // in: Subscribe, Unsubscribe
JSS(account_history_tx_index);    // out: Account txn history subscribe

JSS(account_history_tx_first);  // out: Account txn history subscribe
JSS(account_history_boundary);  // out: Account txn history subscribe
JSS(accounts);                  // in: LedgerEntry, Subscribe,
                                //     handlers/Ledger, Unsubscribe
JSS(accounts_proposed);         // in: Subscribe, Unsubscribe
JSS(action);
<<<<<<< HEAD
JSS(acquiring);              // out: LedgerRequest
JSS(address);                // out: PeerImp
JSS(affected);               // out: AcceptedLedgerTx
JSS(age);                    // out: NetworkOPs, Peers
JSS(alternatives);           // out: PathRequest, RipplePathFind
JSS(amendment_blocked);      // out: NetworkOPs
JSS(amendments);             // in: AccountObjects, out: NetworkOPs
JSS(amm);                    // out: amm_info
JSS(amount);                 // out: AccountChannels, amm_info
JSS(amount2);                // out: amm_info
JSS(api_version);            // in: many, out: Version
JSS(api_version_low);        // out: Version
JSS(applied);                // out: SubmitTransaction
JSS(asks);                   // out: Subscribe
JSS(asset);                  // in: amm_info
JSS(asset2);                 // in: amm_info
JSS(assets);                 // out: GatewayBalances
JSS(asset_class);            // in: get_price_oracles
JSS(asset_frozen);           // out: amm_info
JSS(asset2_frozen);          // out: amm_info
JSS(auction_slot);           // out: amm_info
JSS(authorized);             // out: AccountLines
JSS(auth_accounts);          // out: amm_info
JSS(auth_change);            // out: AccountInfo
JSS(auth_change_queued);     // out: AccountInfo
JSS(available);              // out: ValidatorList
JSS(avg_bps_recv);           // out: Peers
JSS(avg_bps_sent);           // out: Peers
JSS(balance);                // out: AccountLines
JSS(balances);               // out: GatewayBalances
JSS(base);                   // out: LogLevel
JSS(base_fee);               // out: NetworkOPs
JSS(base_fee_xrp);           // out: NetworkOPs
JSS(bids);                   // out: Subscribe
JSS(binary);                 // in: AccountTX, LedgerEntry,
                             //     AccountTxOld, Tx LedgerData
JSS(blob);                   // out: ValidatorList
JSS(blobs_v2);               // out: ValidatorList
                             // in: UNL
JSS(books);                  // in: Subscribe, Unsubscribe
JSS(both);                   // in: Subscribe, Unsubscribe
JSS(both_sides);             // in: Subscribe, Unsubscribe
JSS(broadcast);              // out: SubmitTransaction
JSS(build_path);             // in: TransactionSign
JSS(build_version);          // out: NetworkOPs
JSS(cancel_after);           // out: AccountChannels
JSS(can_delete);             // out: CanDelete
JSS(changes);                // out: BookChanges
JSS(channel_id);             // out: AccountChannels
JSS(channels);               // out: AccountChannels
JSS(check);                  // in: AccountObjects
JSS(check_nodes);            // in: LedgerCleaner
JSS(clear);                  // in/out: FetchInfo
JSS(close);                  // out: BookChanges
JSS(close_flags);            // out: LedgerToJson
JSS(close_time);             // in: Application, out: NetworkOPs,
                             //      RCLCxPeerPos, LedgerToJson
JSS(close_time_estimated);   // in: Application, out: LedgerToJson
JSS(close_time_human);       // out: LedgerToJson
JSS(close_time_offset);      // out: NetworkOPs
JSS(close_time_resolution);  // in: Application; out: LedgerToJson
JSS(closed);                 // out: NetworkOPs, LedgerToJson,
                             //      handlers/Ledger
JSS(closed_ledger);          // out: NetworkOPs
JSS(cluster);                // out: PeerImp
JSS(code);                   // out: errors
JSS(command);                // in: RPCHandler
JSS(complete);               // out: NetworkOPs, InboundLedger
JSS(complete_ledgers);       // out: NetworkOPs, PeerImp
JSS(complete_shards);        // out: OverlayImpl, PeerImp
JSS(consensus);              // out: NetworkOPs, LedgerConsensus
JSS(converge_time);          // out: NetworkOPs
JSS(converge_time_s);        // out: NetworkOPs
JSS(cookie);                 // out: NetworkOPs
JSS(count);                  // in: AccountTx*, ValidatorList
JSS(counters);               // in/out: retrieve counters
JSS(currency_a);             // out: BookChanges
JSS(currency_b);             // out: BookChanges
JSS(currentShard);           // out: NodeToShardStatus
JSS(currentShardIndex);      // out: NodeToShardStatus
JSS(currency);               // in: paths/PathRequest, STAmount
                             // out: STPathSet, STAmount,
                             //      AccountLines
JSS(current);                // out: OwnerInfo
=======
JSS(acquiring);                   // out: LedgerRequest
JSS(address);                     // out: PeerImp
JSS(affected);                    // out: AcceptedLedgerTx
JSS(age);                         // out: NetworkOPs, Peers
JSS(alternatives);                // out: PathRequest, RipplePathFind
JSS(amendment_blocked);           // out: NetworkOPs
JSS(amendments);                  // in: AccountObjects, out: NetworkOPs
JSS(amm);                         // out: amm_info
JSS(amm_account);                 // in: amm_info
JSS(amount);                      // out: AccountChannels, amm_info
JSS(amount2);                     // out: amm_info
JSS(api_version);                 // in: many, out: Version
JSS(api_version_low);             // out: Version
JSS(applied);                     // out: SubmitTransaction
JSS(asks);                        // out: Subscribe
JSS(asset);                       // in: amm_info
JSS(asset2);                      // in: amm_info
JSS(assets);                      // out: GatewayBalances
JSS(asset_frozen);                // out: amm_info
JSS(asset2_frozen);               // out: amm_info
JSS(attestations);                //
JSS(attestation_reward_account);  //
JSS(auction_slot);                // out: amm_info
JSS(authorized);                  // out: AccountLines
JSS(auth_accounts);               // out: amm_info
JSS(auth_change);                 // out: AccountInfo
JSS(auth_change_queued);          // out: AccountInfo
JSS(available);                   // out: ValidatorList
JSS(avg_bps_recv);                // out: Peers
JSS(avg_bps_sent);                // out: Peers
JSS(balance);                     // out: AccountLines
JSS(balances);                    // out: GatewayBalances
JSS(base);                        // out: LogLevel
JSS(base_fee);                    // out: NetworkOPs
JSS(base_fee_xrp);                // out: NetworkOPs
JSS(bids);                        // out: Subscribe
JSS(binary);                      // in: AccountTX, LedgerEntry,
                                  //     AccountTxOld, Tx LedgerData
JSS(blob);                        // out: ValidatorList
JSS(blobs_v2);                    // out: ValidatorList
                                  // in: UNL
JSS(books);                       // in: Subscribe, Unsubscribe
JSS(both);                        // in: Subscribe, Unsubscribe
JSS(both_sides);                  // in: Subscribe, Unsubscribe
JSS(broadcast);                   // out: SubmitTransaction
JSS(bridge);                      // in: LedgerEntry
JSS(bridge_account);              // in: LedgerEntry
JSS(build_path);                  // in: TransactionSign
JSS(build_version);               // out: NetworkOPs
JSS(cancel_after);                // out: AccountChannels
JSS(can_delete);                  // out: CanDelete
JSS(changes);                     // out: BookChanges
JSS(channel_id);                  // out: AccountChannels
JSS(channels);                    // out: AccountChannels
JSS(check);                       // in: AccountObjects
JSS(check_nodes);                 // in: LedgerCleaner
JSS(clear);                       // in/out: FetchInfo
JSS(close);                       // out: BookChanges
JSS(close_flags);                 // out: LedgerToJson
JSS(close_time);                  // in: Application, out: NetworkOPs,
                                  //      RCLCxPeerPos, LedgerToJson
JSS(close_time_estimated);        // in: Application, out: LedgerToJson
JSS(close_time_human);            // out: LedgerToJson
JSS(close_time_offset);           // out: NetworkOPs
JSS(close_time_resolution);       // in: Application; out: LedgerToJson
JSS(closed);                      // out: NetworkOPs, LedgerToJson,
                                  //      handlers/Ledger
JSS(closed_ledger);               // out: NetworkOPs
JSS(cluster);                     // out: PeerImp
JSS(code);                        // out: errors
JSS(command);                     // in: RPCHandler
JSS(complete);                    // out: NetworkOPs, InboundLedger
JSS(complete_ledgers);            // out: NetworkOPs, PeerImp
JSS(complete_shards);             // out: OverlayImpl, PeerImp
JSS(consensus);                   // out: NetworkOPs, LedgerConsensus
JSS(converge_time);               // out: NetworkOPs
JSS(converge_time_s);             // out: NetworkOPs
JSS(cookie);                      // out: NetworkOPs
JSS(count);                       // in: AccountTx*, ValidatorList
JSS(counters);                    // in/out: retrieve counters
JSS(ctid);                        // in/out: Tx RPC
JSS(currency_a);                  // out: BookChanges
JSS(currency_b);                  // out: BookChanges
JSS(currentShard);                // out: NodeToShardStatus
JSS(currentShardIndex);           // out: NodeToShardStatus
JSS(currency);                    // in: paths/PathRequest, STAmount
                                  // out: STPathSet, STAmount,
                                  //      AccountLines
JSS(current);                     // out: OwnerInfo
>>>>>>> c9159843
JSS(current_activities);
JSS(current_ledger_size);     // out: TxQ
JSS(current_queue_size);      // out: TxQ
JSS(data);                    // out: LedgerData
JSS(date);                    // out: tx/Transaction, NetworkOPs
JSS(dbKBLedger);              // out: getCounts
JSS(dbKBTotal);               // out: getCounts
JSS(dbKBTransaction);         // out: getCounts
JSS(debug_signing);           // in: TransactionSign
JSS(deletion_blockers_only);  // in: AccountObjects
JSS(delivered_amount);        // out: insertDeliveredAmount
JSS(deposit_authorized);      // out: deposit_authorized
JSS(deposit_preauth);         // in: AccountObjects, LedgerData
JSS(deprecated);              // out
JSS(descending);              // in: AccountTx*
JSS(description);             // in/out: Reservations
JSS(destination);             // in: nft_buy_offers, nft_sell_offers
JSS(destination_account);     // in: PathRequest, RipplePathFind, account_lines
                              // out: AccountChannels
JSS(destination_amount);      // in: PathRequest, RipplePathFind
JSS(destination_currencies);  // in: PathRequest, RipplePathFind
JSS(destination_tag);         // in: PathRequest
                              // out: AccountChannels
JSS(details);                 // out: Manifest, server_info
JSS(dir_entry);               // out: DirectoryEntryIterator
JSS(dir_index);               // out: DirectoryEntryIterator
JSS(dir_root);                // out: DirectoryEntryIterator
JSS(directory);               // in: LedgerEntry
JSS(discounted_fee);          // out: amm_info
JSS(domain);                  // out: ValidatorInfo, Manifest
JSS(drops);                   // out: TxQ
JSS(duration_us);             // out: NetworkOPs
JSS(effective);               // out: ValidatorList
                              // in: UNL
JSS(enabled);                 // out: AmendmentTable
JSS(engine_result);           // out: NetworkOPs, TransactionSign, Submit
JSS(engine_result_code);      // out: NetworkOPs, TransactionSign, Submit
JSS(engine_result_message);   // out: NetworkOPs, TransactionSign, Submit
JSS(ephemeral_key);           // out: ValidatorInfo
                              // in/out: Manifest
JSS(error);                   // out: error
JSS(errored);
JSS(error_code);            // out: error
JSS(error_exception);       // out: Submit
JSS(error_message);         // out: error
JSS(escrow);                // in: LedgerEntry
JSS(expand);                // in: handler/Ledger
JSS(expected_date);         // out: any (warnings)
JSS(expected_date_UTC);     // out: any (warnings)
JSS(expected_ledger_size);  // out: TxQ
JSS(expiration);            // out: AccountOffers, AccountChannels,
                            //      ValidatorList, amm_info
JSS(fail_hard);             // in: Sign, Submit
JSS(failed);                // out: InboundLedger
JSS(feature);               // in: Feature
JSS(features);              // out: Feature
JSS(fee);                   // out: NetworkOPs, Peers
JSS(fee_base);              // out: NetworkOPs
JSS(fee_div_max);           // in: TransactionSign
JSS(fee_level);             // out: AccountInfo
JSS(fee_mult_max);          // in: TransactionSign
JSS(fee_ref);               // out: NetworkOPs, DEPRECATED
JSS(fetch_pack);            // out: NetworkOPs
JSS(first);                 // out: rpc/Version
JSS(firstSequence);         // out: NodeToShardStatus
JSS(firstShardIndex);       // out: NodeToShardStatus
JSS(finished);
JSS(fix_txns);              // in: LedgerCleaner
JSS(flags);                 // out: AccountOffers,
                            //      NetworkOPs
JSS(forward);               // in: AccountTx
JSS(freeze);                // out: AccountLines
JSS(freeze_peer);           // out: AccountLines
JSS(frozen_balances);       // out: GatewayBalances
JSS(full);                  // in: LedgerClearer, handlers/Ledger
JSS(full_reply);            // out: PathFind
JSS(fullbelow_size);        // out: GetCounts
JSS(good);                  // out: RPCVersion
JSS(hash);                  // out: NetworkOPs, InboundLedger,
                            //      LedgerToJson, STTx; field
JSS(hashes);                // in: AccountObjects
JSS(have_header);           // out: InboundLedger
JSS(have_state);            // out: InboundLedger
JSS(have_transactions);     // out: InboundLedger
JSS(high);                  // out: BookChanges
JSS(highest_sequence);      // out: AccountInfo
JSS(highest_ticket);        // out: AccountInfo
JSS(historical_perminute);  // historical_perminute.
JSS(hostid);                // out: NetworkOPs
JSS(hotwallet);             // in: GatewayBalances
JSS(id);                    // websocket.
JSS(ident);                 // in: AccountCurrencies, AccountInfo,
                            //     OwnerInfo
JSS(ignore_default);        // in: AccountLines
JSS(inLedger);              // out: tx/Transaction
JSS(inbound);               // out: PeerImp
JSS(index);                 // in: LedgerEntry, DownloadShard
                            // out: STLedgerEntry,
                            //      LedgerEntry, TxHistory, LedgerData
JSS(info);                  // out: ServerInfo, ConsensusInfo, FetchInfo
JSS(initial_sync_duration_us);
JSS(internal_command);     // in: Internal
JSS(invalid_API_version);  // out: Many, when a request has an invalid
                           //      version
JSS(io_latency_ms);        // out: NetworkOPs
JSS(ip);                   // in: Connect, out: OverlayImpl
JSS(is_burned);            // out: nft_info (clio)
JSS(issuer);               // in: RipplePathFind, Subscribe,
                           //     Unsubscribe, BookOffers
                           // out: STPathSet, STAmount
JSS(job);
JSS(job_queue);
JSS(jobs);
JSS(jsonrpc);                     // json version
JSS(jq_trans_overflow);           // JobQueue transaction limit overflow.
JSS(kept);                        // out: SubmitTransaction
JSS(key);                         // out
JSS(key_type);                    // in/out: WalletPropose, TransactionSign
JSS(latency);                     // out: PeerImp
JSS(last);                        // out: RPCVersion
JSS(lastSequence);                // out: NodeToShardStatus
JSS(lastShardIndex);              // out: NodeToShardStatus
JSS(last_close);                  // out: NetworkOPs
JSS(last_refresh_time);           // out: ValidatorSite
JSS(last_refresh_status);         // out: ValidatorSite
JSS(last_refresh_message);        // out: ValidatorSite
JSS(ledger);                      // in: NetworkOPs, LedgerCleaner,
                                  //     RPCHelpers
                                  // out: NetworkOPs, PeerImp
JSS(ledger_current_index);        // out: NetworkOPs, RPCHelpers,
                                  //      LedgerCurrent, LedgerAccept,
                                  //      AccountLines
JSS(ledger_data);                 // out: LedgerHeader
JSS(ledger_hash);                 // in: RPCHelpers, LedgerRequest,
                                  //     RipplePathFind, TransactionEntry,
                                  //     handlers/Ledger
                                  // out: NetworkOPs, RPCHelpers,
                                  //      LedgerClosed, LedgerData,
                                  //      AccountLines
JSS(ledger_hit_rate);             // out: GetCounts
JSS(ledger_index);                // in/out: many
JSS(ledger_index_max);            // in, out: AccountTx*
JSS(ledger_index_min);            // in, out: AccountTx*
JSS(ledger_max);                  // in, out: AccountTx*
JSS(ledger_min);                  // in, out: AccountTx*
JSS(ledger_time);                 // out: NetworkOPs
JSS(levels);                      // LogLevels
JSS(limit);                       // in/out: AccountTx*, AccountOffers,
                                  //         AccountLines, AccountObjects
                                  // in: LedgerData, BookOffers
JSS(limit_peer);                  // out: AccountLines
JSS(lines);                       // out: AccountLines
JSS(list);                        // out: ValidatorList
JSS(load);                        // out: NetworkOPs, PeerImp
JSS(load_base);                   // out: NetworkOPs
JSS(load_factor);                 // out: NetworkOPs
JSS(load_factor_cluster);         // out: NetworkOPs
JSS(load_factor_fee_escalation);  // out: NetworkOPs
JSS(load_factor_fee_queue);       // out: NetworkOPs
JSS(load_factor_fee_reference);   // out: NetworkOPs
JSS(load_factor_local);           // out: NetworkOPs
JSS(load_factor_net);             // out: NetworkOPs
JSS(load_factor_server);          // out: NetworkOPs
JSS(load_fee);                    // out: LoadFeeTrackImp, NetworkOPs
JSS(local);                       // out: resource/Logic.h
JSS(local_txs);                   // out: GetCounts
JSS(local_static_keys);           // out: ValidatorList
JSS(low);                         // out: BookChanges
JSS(lowest_sequence);             // out: AccountInfo
JSS(lowest_ticket);               // out: AccountInfo
JSS(lp_token);                    // out: amm_info
JSS(majority);                    // out: RPC feature
JSS(manifest);                    // out: ValidatorInfo, Manifest
JSS(marker);                      // in/out: AccountTx, AccountOffers,
                                  //         AccountLines, AccountObjects,
                                  //         LedgerData
                                  // in: BookOffers
JSS(master_key);                  // out: WalletPropose, NetworkOPs,
                                  //      ValidatorInfo
                                  // in/out: Manifest
JSS(master_seed);                 // out: WalletPropose
JSS(master_seed_hex);             // out: WalletPropose
JSS(master_signature);            // out: pubManifest
JSS(max_ledger);                  // in/out: LedgerCleaner
JSS(max_queue_size);              // out: TxQ
JSS(max_spend_drops);             // out: AccountInfo
JSS(max_spend_drops_total);       // out: AccountInfo
JSS(median);                      // out: get_aggregate_price
JSS(median_fee);                  // out: TxQ
JSS(median_level);                // out: TxQ
JSS(message);                     // error.
JSS(meta);                        // out: NetworkOPs, AccountTx*, Tx
JSS(metaData);
JSS(metadata);  // out: TransactionEntry
JSS(method);    // RPC
JSS(methods);
JSS(metrics);                    // out: Peers
JSS(min_count);                  // in: GetCounts
JSS(min_ledger);                 // in: LedgerCleaner
JSS(minimum_fee);                // out: TxQ
JSS(minimum_level);              // out: TxQ
JSS(missingCommand);             // error
JSS(name);                       // out: AmendmentTableImpl, PeerImp
JSS(needed_state_hashes);        // out: InboundLedger
JSS(needed_transaction_hashes);  // out: InboundLedger
JSS(network_id);                 // out: NetworkOPs
JSS(network_ledger);             // out: NetworkOPs
JSS(next_refresh_time);          // out: ValidatorSite
JSS(nft_id);                     // in: nft_sell_offers, nft_buy_offers
JSS(nft_offer);                  // in: LedgerEntry
JSS(nft_offer_index);            // out nft_buy_offers, nft_sell_offers
JSS(nft_page);                   // in: LedgerEntry
JSS(nft_serial);                 // out: account_nfts
JSS(nft_taxon);                  // out: nft_info (clio)
JSS(nftoken_id);                 // out: insertNFTokenID
JSS(nftoken_ids);                // out: insertNFTokenID
JSS(no_ripple);                  // out: AccountLines
JSS(no_ripple_peer);             // out: AccountLines
JSS(node);                       // out: LedgerEntry
JSS(node_binary);                // out: LedgerEntry
JSS(node_read_bytes);            // out: GetCounts
JSS(node_read_errors);           // out: GetCounts
JSS(node_read_retries);          // out: GetCounts
JSS(node_reads_hit);             // out: GetCounts
JSS(node_reads_total);           // out: GetCounts
JSS(node_reads_duration_us);     // out: GetCounts
JSS(node_size);                  // out: server_info
JSS(nodestore);                  // out: GetCounts
JSS(node_writes);                // out: GetCounts
JSS(node_written_bytes);         // out: GetCounts
JSS(node_writes_duration_us);    // out: GetCounts
JSS(node_write_retries);         // out: GetCounts
JSS(node_writes_delayed);        // out::GetCounts
JSS(obligations);                // out: GatewayBalances
JSS(offer);                      // in: LedgerEntry
JSS(offers);                     // out: NetworkOPs, AccountOffers, Subscribe
JSS(offer_id);                   // out: insertNFTokenOfferID
JSS(offline);                    // in: TransactionSign
JSS(offset);                     // in/out: AccountTxOld
JSS(open);                       // out: handlers/Ledger
JSS(open_ledger_cost);           // out: SubmitTransaction
JSS(open_ledger_fee);            // out: TxQ
JSS(open_ledger_level);          // out: TxQ
JSS(oracle);                     // in: LedgerEntry
JSS(oracles);                    // in: get_aggregate_price
JSS(oracle_id);                  // in: get_aggregate_price
JSS(owner);                      // in: LedgerEntry, out: NetworkOPs
JSS(owner_funds);                // in/out: Ledger, NetworkOPs, AcceptedLedgerTx
JSS(page_index);
JSS(params);                      // RPC
JSS(parent_close_time);           // out: LedgerToJson
JSS(parent_hash);                 // out: LedgerToJson
JSS(partition);                   // in: LogLevel
JSS(passphrase);                  // in: WalletPropose
JSS(password);                    // in: Subscribe
JSS(paths);                       // in: RipplePathFind
JSS(paths_canonical);             // out: RipplePathFind
JSS(paths_computed);              // out: PathRequest, RipplePathFind
JSS(payment_channel);             // in: LedgerEntry
JSS(peer);                        // in: AccountLines
JSS(peer_authorized);             // out: AccountLines
JSS(peer_id);                     // out: RCLCxPeerPos
JSS(peers);                       // out: InboundLedger, handlers/Peers, Overlay
JSS(peer_disconnects);            // Severed peer connection counter.
JSS(peer_disconnects_resources);  // Severed peer connections because of
                                  // excess resource consumption.
JSS(port);                        // in: Connect, out: NetworkOPs
JSS(ports);                       // out: NetworkOPs
JSS(previous);                    // out: Reservations
JSS(previous_ledger);             // out: LedgerPropose
JSS(price);                       // out: amm_info, AuctionSlot
JSS(price_oracles);               // out: get_price_oracles
JSS(price_unit);                  // in: get_aggregate_price
JSS(proof);                       // in: BookOffers
JSS(propose_seq);                 // out: LedgerPropose
JSS(proposers);                   // out: NetworkOPs, LedgerConsensus
JSS(protocol);                    // out: NetworkOPs, PeerImp
JSS(provider);                    // in: get_price_oracles
JSS(proxied);                     // out: RPC ping
JSS(pubkey_node);                 // out: NetworkOPs
JSS(pubkey_publisher);            // out: ValidatorList
JSS(pubkey_validator);            // out: NetworkOPs, ValidatorList
JSS(public_key);                  // out: OverlayImpl, PeerImp, WalletPropose,
                                  //      ValidatorInfo
                                  // in/out: Manifest
JSS(public_key_hex);              // out: WalletPropose
JSS(published_ledger);            // out: NetworkOPs
JSS(publisher_lists);             // out: ValidatorList
JSS(quality);                     // out: NetworkOPs
JSS(quality_in);                  // out: AccountLines
JSS(quality_out);                 // out: AccountLines
JSS(queue);                       // in: AccountInfo
JSS(queue_data);                  // out: AccountInfo
JSS(queued);                      // out: SubmitTransaction
JSS(queued_duration_us);
JSS(random);                // out: Random
JSS(raw_meta);              // out: AcceptedLedgerTx
JSS(receive_currencies);    // out: AccountCurrencies
JSS(reference_level);       // out: TxQ
JSS(refresh_interval);      // in: UNL
JSS(refresh_interval_min);  // out: ValidatorSites
JSS(regular_seed);          // in/out: LedgerEntry
JSS(remaining);             // out: ValidatorList
JSS(remote);                // out: Logic.h
JSS(request);               // RPC
JSS(requested);             // out: Manifest
JSS(reservations);          // out: Reservations
JSS(reserve_base);          // out: NetworkOPs
JSS(reserve_base_xrp);      // out: NetworkOPs
JSS(reserve_inc);           // out: NetworkOPs
JSS(reserve_inc_xrp);       // out: NetworkOPs
JSS(response);              // websocket
JSS(result);                // RPC
JSS(ripple_lines);          // out: NetworkOPs
JSS(ripple_state);          // in: LedgerEntr
JSS(ripplerpc);             // ripple RPC version
JSS(role);                  // out: Ping.cpp
JSS(rpc);
JSS(rt_accounts);  // in: Subscribe, Unsubscribe
JSS(running_duration_us);
JSS(search_depth);              // in: RipplePathFind
JSS(searched_all);              // out: Tx
JSS(secret);                    // in: TransactionSign,
                                //     ValidationCreate, ValidationSeed,
                                //     channel_authorize
JSS(seed);                      //
JSS(seed_hex);                  // in: WalletPropose, TransactionSign
JSS(send_currencies);           // out: AccountCurrencies
JSS(send_max);                  // in: PathRequest, RipplePathFind
JSS(seq);                       // in: LedgerEntry;
                                // out: NetworkOPs, RPCSub, AccountOffers,
                                //      ValidatorList, ValidatorInfo, Manifest
JSS(sequence);                  // in: UNL
JSS(sequence_count);            // out: AccountInfo
JSS(server_domain);             // out: NetworkOPs
JSS(server_state);              // out: NetworkOPs
JSS(server_state_duration_us);  // out: NetworkOPs
JSS(server_status);             // out: NetworkOPs
JSS(server_version);            // out: NetworkOPs
JSS(settle_delay);              // out: AccountChannels
JSS(severity);                  // in: LogLevel
JSS(shards);                    // in/out: GetCounts, DownloadShard
JSS(signature);                 // out: NetworkOPs, ChannelAuthorize
JSS(signature_verified);        // out: ChannelVerify
JSS(signing_key);               // out: NetworkOPs
JSS(signing_keys);              // out: ValidatorList
JSS(signing_time);              // out: NetworkOPs
JSS(signer_list);               // in: AccountObjects
JSS(signer_lists);              // in/out: AccountInfo
JSS(simple_average);            // out: get_aggregate_price
JSS(snapshot);                  // in: Subscribe
JSS(source_account);            // in: PathRequest, RipplePathFind
JSS(source_amount);             // in: PathRequest, RipplePathFind
JSS(source_currencies);         // in: PathRequest, RipplePathFind
JSS(source_tag);                // out: AccountChannels
JSS(stand_alone);               // out: NetworkOPs
JSS(start);                     // in: TxHistory
JSS(started);
JSS(state);                 // out: Logic.h, ServerState, LedgerData
JSS(state_accounting);      // out: NetworkOPs
JSS(state_now);             // in: Subscribe
JSS(status);                // error
JSS(stop);                  // in: LedgerCleaner
JSS(stop_history_tx_only);  // in: Unsubscribe, stop history tx stream
JSS(storedSeqs);            // out: NodeToShardStatus
JSS(streams);               // in: Subscribe, Unsubscribe
JSS(strict);                // in: AccountCurrencies, AccountInfo
JSS(sub_index);             // in: LedgerEntry
JSS(subcommand);            // in: PathFind
JSS(success);               // rpc
JSS(supported);             // out: AmendmentTableImpl
<<<<<<< HEAD
JSS(symbol);                // in: get_aggregate_price
=======
JSS(sync_mode);             // in: Submit
>>>>>>> c9159843
JSS(system_time_offset);    // out: NetworkOPs
JSS(tag);                   // out: Peers
JSS(taker);                 // in: Subscribe, BookOffers
JSS(taker_gets);            // in: Subscribe, Unsubscribe, BookOffers
JSS(taker_gets_funded);     // out: NetworkOPs
JSS(taker_pays);            // in: Subscribe, Unsubscribe, BookOffers
JSS(taker_pays_funded);     // out: NetworkOPs
JSS(threshold);             // in: Blacklist
JSS(ticket);                // in: AccountObjects
JSS(ticket_count);          // out: AccountInfo
JSS(ticket_seq);            // in: LedgerEntry
JSS(time);
JSS(timeouts);                // out: InboundLedger
JSS(time_interval);           // out: AMM Auction Slot
JSS(track);                   // out: PeerImp
JSS(traffic);                 // out: Overlay
JSS(trim);                    // in: get_aggregate_price
JSS(total);                   // out: counters
JSS(total_bytes_recv);        // out: Peers
JSS(total_bytes_sent);        // out: Peers
JSS(total_coins);             // out: LedgerToJson
JSS(trading_fee);             // out: amm_info
JSS(transTreeHash);           // out: ledger/Ledger.cpp
JSS(transaction);             // in: Tx
                              // out: NetworkOPs, AcceptedLedgerTx,
JSS(transaction_hash);        // out: RCLCxPeerPos, LedgerToJson
JSS(transactions);            // out: LedgerToJson,
                              // in: AccountTx*, Unsubscribe
JSS(transfer_rate);           // out: nft_info (clio)
JSS(transitions);             // out: NetworkOPs
JSS(treenode_cache_size);     // out: GetCounts
JSS(treenode_track_size);     // out: GetCounts
JSS(trimmed_mean);            // out: get_aggregate_price
JSS(trusted);                 // out: UnlList
JSS(trusted_validator_keys);  // out: ValidatorList
JSS(tx);                      // out: STTx, AccountTx*
JSS(tx_blob);                 // in/out: Submit,
                              // in: TransactionSign, AccountTx*
JSS(tx_hash);                 // in: TransactionEntry
JSS(tx_json);                 // in/out: TransactionSign
                              // out: TransactionEntry
JSS(tx_signing_hash);         // out: TransactionSign
JSS(tx_unsigned);             // out: TransactionSign
JSS(txn_count);               // out: NetworkOPs
JSS(txr_tx_cnt);              // out: protocol message tx's count
JSS(txr_tx_sz);               // out: protocol message tx's size
JSS(txr_have_txs_cnt);        // out: protocol message have tx count
JSS(txr_have_txs_sz);         // out: protocol message have tx size
JSS(txr_get_ledger_cnt);      // out: protocol message get ledger count
JSS(txr_get_ledger_sz);       // out: protocol message get ledger size
JSS(txr_ledger_data_cnt);     // out: protocol message ledger data count
JSS(txr_ledger_data_sz);      // out: protocol message ledger data size
JSS(txr_transactions_cnt);    // out: protocol message get object count
JSS(txr_transactions_sz);     // out: protocol message get object size
JSS(txr_selected_cnt);        // out: selected peers count
JSS(txr_suppressed_cnt);      // out: suppressed peers count
JSS(txr_not_enabled_cnt);     // out: peers with tx reduce-relay disabled count
JSS(txr_missing_tx_freq);     // out: missing tx frequency average
JSS(txs);                     // out: TxHistory
JSS(type);                    // in: AccountObjects
                              // out: NetworkOPs
                              //      OverlayImpl, Logic
JSS(type_hex);                // out: STPathSet
JSS(unl);                     // out: UnlList
JSS(unlimited);               // out: Connection.h
JSS(uptime);                  // out: GetCounts
JSS(uri);                     // out: ValidatorSites
JSS(url);                     // in/out: Subscribe, Unsubscribe
JSS(url_password);            // in: Subscribe
JSS(url_username);            // in: Subscribe
JSS(urlgravatar);             //
JSS(username);                // in: Subscribe
JSS(validated);               // out: NetworkOPs, RPCHelpers, AccountTx*
                              //      Tx
JSS(validator_list_expires);  // out: NetworkOps, ValidatorList
JSS(validator_list);          // out: NetworkOps, ValidatorList
JSS(validators);
JSS(validated_hash);          // out: NetworkOPs
JSS(validated_ledger);        // out: NetworkOPs
JSS(validated_ledger_index);  // out: SubmitTransaction
JSS(validated_ledgers);       // out: NetworkOPs
JSS(validation_key);          // out: ValidationCreate, ValidationSeed
JSS(validation_private_key);  // out: ValidationCreate
JSS(validation_public_key);   // out: ValidationCreate, ValidationSeed
JSS(validation_quorum);       // out: NetworkOPs
JSS(validation_seed);         // out: ValidationCreate, ValidationSeed
JSS(validations);             // out: AmendmentTableImpl
JSS(validator_sites);         // out: ValidatorSites
JSS(value);                   // out: STAmount
JSS(version);                 // out: RPCVersion
JSS(vetoed);                  // out: AmendmentTableImpl
JSS(volume_a);                // out: BookChanges
JSS(volume_b);                // out: BookChanges
JSS(vote);                    // in: Feature
JSS(vote_slots);              // out: amm_info
JSS(vote_weight);             // out: amm_info
JSS(warning);                 // rpc:
JSS(warnings);                // out: server_info, server_state
JSS(workers);
JSS(write_load);                            // out: GetCounts
JSS(xchain_owned_claim_id);                 // in: LedgerEntry, AccountObjects
JSS(xchain_owned_create_account_claim_id);  // in: LedgerEntry
JSS(NegativeUNL);                           // out: ValidatorList; ledger type
#undef JSS

}  // namespace jss
}  // namespace ripple

#endif<|MERGE_RESOLUTION|>--- conflicted
+++ resolved
@@ -115,46 +115,16 @@
 JSS(PayChannel);           // ledger type.
 JSS(Payment);              // transaction type.
 JSS(PaymentChannelClaim);  // transaction type.
-<<<<<<< HEAD
-JSS(PaymentChannelCreate);   // transaction type.
-JSS(PaymentChannelFund);     // transaction type.
-JSS(PriceUnit);              // field.
-JSS(Prices);                 // Oracle array of recent values.
-JSS(Provider);               // field.
-JSS(RippleState);            // ledger type.
-JSS(SLE_hit_rate);           // out: GetCounts.
-JSS(SetFee);                 // transaction type.
-JSS(UNLModify);              // transaction type.
-JSS(Scale);                  // field.
-JSS(SettleDelay);            // in: TransactionSign
-JSS(SendMax);                // in: TransactionSign
-JSS(Sequence);               // in/out: TransactionSign; field.
-JSS(SetFlag);                // field.
-JSS(SetRegularKey);          // transaction type.
-JSS(SignerList);             // ledger type.
-JSS(SignerListSet);          // transaction type.
-JSS(SigningPubKey);          // field.
-JSS(Symbol);                 // field.
-JSS(SymbolClass);            // field.
-JSS(SymbolPrice);            // field.
-JSS(TakerGets);              // field.
-JSS(TakerPays);              // field.
-JSS(Ticket);                 // ledger type.
-JSS(TicketCreate);           // transaction type.
-JSS(TxnSignature);           // field.
-JSS(TradingFee);             // in/out: AMM trading fee
-JSS(TransactionType);        // in: TransactionSign.
-JSS(TransferRate);           // in: TransferRate.
-JSS(TrustSet);               // transaction type.
-JSS(VoteSlots);              // out: AMM Vote
-JSS(aborted);                // out: InboundLedger
-=======
 JSS(PaymentChannelCreate);               // transaction type.
 JSS(PaymentChannelFund);                 // transaction type.
+JSS(PriceUnit);                          // field.
+JSS(Prices);                             // Oracle array of recent values.
+JSS(Provider);                           // field.
 JSS(RippleState);                        // ledger type.
 JSS(SLE_hit_rate);                       // out: GetCounts.
 JSS(SetFee);                             // transaction type.
 JSS(UNLModify);                          // transaction type.
+JSS(Scale);                              // field.
 JSS(SettleDelay);                        // in: TransactionSign
 JSS(SendMax);                            // in: TransactionSign
 JSS(Sequence);                           // in/out: TransactionSign; field.
@@ -163,6 +133,9 @@
 JSS(SignerList);                         // ledger type.
 JSS(SignerListSet);                      // transaction type.
 JSS(SigningPubKey);                      // field.
+JSS(Symbol);                             // field.
+JSS(SymbolClass);                        // field.
+JSS(SymbolPrice);                        // field.
 JSS(TakerGets);                          // field.
 JSS(TakerPays);                          // field.
 JSS(Ticket);                             // ledger type.
@@ -184,7 +157,6 @@
 JSS(XChainOwnedClaimID);                 // ledger type.
 JSS(XChainOwnedCreateAccountClaimID);    // ledger type.
 JSS(aborted);                            // out: InboundLedger
->>>>>>> c9159843
 JSS(accepted);               // out: LedgerToJson, OwnerInfo, SubmitTransaction
 JSS(account);                // in/out: many
 JSS(accountState);           // out: LedgerToJson
@@ -207,92 +179,6 @@
                                 //     handlers/Ledger, Unsubscribe
 JSS(accounts_proposed);         // in: Subscribe, Unsubscribe
 JSS(action);
-<<<<<<< HEAD
-JSS(acquiring);              // out: LedgerRequest
-JSS(address);                // out: PeerImp
-JSS(affected);               // out: AcceptedLedgerTx
-JSS(age);                    // out: NetworkOPs, Peers
-JSS(alternatives);           // out: PathRequest, RipplePathFind
-JSS(amendment_blocked);      // out: NetworkOPs
-JSS(amendments);             // in: AccountObjects, out: NetworkOPs
-JSS(amm);                    // out: amm_info
-JSS(amount);                 // out: AccountChannels, amm_info
-JSS(amount2);                // out: amm_info
-JSS(api_version);            // in: many, out: Version
-JSS(api_version_low);        // out: Version
-JSS(applied);                // out: SubmitTransaction
-JSS(asks);                   // out: Subscribe
-JSS(asset);                  // in: amm_info
-JSS(asset2);                 // in: amm_info
-JSS(assets);                 // out: GatewayBalances
-JSS(asset_class);            // in: get_price_oracles
-JSS(asset_frozen);           // out: amm_info
-JSS(asset2_frozen);          // out: amm_info
-JSS(auction_slot);           // out: amm_info
-JSS(authorized);             // out: AccountLines
-JSS(auth_accounts);          // out: amm_info
-JSS(auth_change);            // out: AccountInfo
-JSS(auth_change_queued);     // out: AccountInfo
-JSS(available);              // out: ValidatorList
-JSS(avg_bps_recv);           // out: Peers
-JSS(avg_bps_sent);           // out: Peers
-JSS(balance);                // out: AccountLines
-JSS(balances);               // out: GatewayBalances
-JSS(base);                   // out: LogLevel
-JSS(base_fee);               // out: NetworkOPs
-JSS(base_fee_xrp);           // out: NetworkOPs
-JSS(bids);                   // out: Subscribe
-JSS(binary);                 // in: AccountTX, LedgerEntry,
-                             //     AccountTxOld, Tx LedgerData
-JSS(blob);                   // out: ValidatorList
-JSS(blobs_v2);               // out: ValidatorList
-                             // in: UNL
-JSS(books);                  // in: Subscribe, Unsubscribe
-JSS(both);                   // in: Subscribe, Unsubscribe
-JSS(both_sides);             // in: Subscribe, Unsubscribe
-JSS(broadcast);              // out: SubmitTransaction
-JSS(build_path);             // in: TransactionSign
-JSS(build_version);          // out: NetworkOPs
-JSS(cancel_after);           // out: AccountChannels
-JSS(can_delete);             // out: CanDelete
-JSS(changes);                // out: BookChanges
-JSS(channel_id);             // out: AccountChannels
-JSS(channels);               // out: AccountChannels
-JSS(check);                  // in: AccountObjects
-JSS(check_nodes);            // in: LedgerCleaner
-JSS(clear);                  // in/out: FetchInfo
-JSS(close);                  // out: BookChanges
-JSS(close_flags);            // out: LedgerToJson
-JSS(close_time);             // in: Application, out: NetworkOPs,
-                             //      RCLCxPeerPos, LedgerToJson
-JSS(close_time_estimated);   // in: Application, out: LedgerToJson
-JSS(close_time_human);       // out: LedgerToJson
-JSS(close_time_offset);      // out: NetworkOPs
-JSS(close_time_resolution);  // in: Application; out: LedgerToJson
-JSS(closed);                 // out: NetworkOPs, LedgerToJson,
-                             //      handlers/Ledger
-JSS(closed_ledger);          // out: NetworkOPs
-JSS(cluster);                // out: PeerImp
-JSS(code);                   // out: errors
-JSS(command);                // in: RPCHandler
-JSS(complete);               // out: NetworkOPs, InboundLedger
-JSS(complete_ledgers);       // out: NetworkOPs, PeerImp
-JSS(complete_shards);        // out: OverlayImpl, PeerImp
-JSS(consensus);              // out: NetworkOPs, LedgerConsensus
-JSS(converge_time);          // out: NetworkOPs
-JSS(converge_time_s);        // out: NetworkOPs
-JSS(cookie);                 // out: NetworkOPs
-JSS(count);                  // in: AccountTx*, ValidatorList
-JSS(counters);               // in/out: retrieve counters
-JSS(currency_a);             // out: BookChanges
-JSS(currency_b);             // out: BookChanges
-JSS(currentShard);           // out: NodeToShardStatus
-JSS(currentShardIndex);      // out: NodeToShardStatus
-JSS(currency);               // in: paths/PathRequest, STAmount
-                             // out: STPathSet, STAmount,
-                             //      AccountLines
-JSS(current);                // out: OwnerInfo
-=======
 JSS(acquiring);                   // out: LedgerRequest
 JSS(address);                     // out: PeerImp
 JSS(affected);                    // out: AcceptedLedgerTx
@@ -311,6 +197,7 @@
 JSS(asset);                       // in: amm_info
 JSS(asset2);                      // in: amm_info
 JSS(assets);                      // out: GatewayBalances
+JSS(asset_class);                 // in: get_price_oracles
 JSS(asset_frozen);                // out: amm_info
 JSS(asset2_frozen);               // out: amm_info
 JSS(attestations);                //
@@ -382,7 +269,6 @@
                                   // out: STPathSet, STAmount,
                                   //      AccountLines
 JSS(current);                     // out: OwnerInfo
->>>>>>> c9159843
 JSS(current_activities);
 JSS(current_ledger_size);     // out: TxQ
 JSS(current_queue_size);      // out: TxQ
@@ -754,11 +640,8 @@
 JSS(subcommand);            // in: PathFind
 JSS(success);               // rpc
 JSS(supported);             // out: AmendmentTableImpl
-<<<<<<< HEAD
 JSS(symbol);                // in: get_aggregate_price
-=======
 JSS(sync_mode);             // in: Submit
->>>>>>> c9159843
 JSS(system_time_offset);    // out: NetworkOPs
 JSS(tag);                   // out: Peers
 JSS(taker);                 // in: Subscribe, BookOffers
