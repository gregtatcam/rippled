--- conflicted
+++ resolved
@@ -81,11 +81,8 @@
     STI_UINT384 = 22,
     STI_UINT512 = 23,
     STI_ISSUE = 24,
-<<<<<<< HEAD
-    STI_CURRENCY = 25,
-=======
     STI_XCHAIN_BRIDGE = 25,
->>>>>>> c9159843
+    STI_CURRENCY = 26,
 
     // high level types
     // cannot be serialized inside other types
@@ -341,11 +338,8 @@
 extern SF_UINT8 const sfCloseResolution;
 extern SF_UINT8 const sfMethod;
 extern SF_UINT8 const sfTransactionResult;
-<<<<<<< HEAD
+extern SF_UINT8 const sfWasLockingChainSend;
 extern SF_UINT8 const sfScale;
-=======
-extern SF_UINT8 const sfWasLockingChainSend;
->>>>>>> c9159843
 
 // 8-bit integers (uncommon)
 extern SF_UINT8 const sfTickSize;
@@ -439,13 +433,10 @@
 extern SF_UINT64 const sfHookInstructionCount;
 extern SF_UINT64 const sfHookReturnCode;
 extern SF_UINT64 const sfReferenceCount;
-<<<<<<< HEAD
-extern SF_UINT64 const sfSymbolPrice;
-=======
 extern SF_UINT64 const sfXChainClaimID;
 extern SF_UINT64 const sfXChainAccountCreateCount;
 extern SF_UINT64 const sfXChainAccountClaimCount;
->>>>>>> c9159843
+extern SF_UINT64 const sfSymbolPrice;
 
 // 128-bit
 extern SF_UINT128 const sfEmailHash;
