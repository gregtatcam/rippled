--- conflicted
+++ resolved
@@ -466,14 +466,11 @@
 extern SF_UINT64 const sfXChainClaimID;
 extern SF_UINT64 const sfXChainAccountCreateCount;
 extern SF_UINT64 const sfXChainAccountClaimCount;
-<<<<<<< HEAD
+extern SF_UINT64 const sfAssetPrice;
 extern SF_UINT64 const sfMaximumAmount;
 extern SF_UINT64 const sfOutstandingAmount;
 extern SF_UINT64 const sfLockedAmount;
 extern SF_UINT64 const sfMPTAmount;
-=======
-extern SF_UINT64 const sfAssetPrice;
->>>>>>> f2d37da4
 
 // 128-bit
 extern SF_UINT128 const sfEmailHash;
@@ -572,12 +569,9 @@
 extern SF_VL const sfMemoFormat;
 extern SF_VL const sfDIDDocument;
 extern SF_VL const sfData;
-<<<<<<< HEAD
-extern SF_VL const sfMPTokenMetadata;
-=======
 extern SF_VL const sfAssetClass;
 extern SF_VL const sfProvider;
->>>>>>> f2d37da4
+extern SF_VL const sfMPTokenMetadata;
 
 // variable length (uncommon)
 extern SF_VL const sfFulfillment;
