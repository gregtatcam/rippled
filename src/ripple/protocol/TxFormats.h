//------------------------------------------------------------------------------
/*
    This file is part of rippled: https://github.com/ripple/rippled
    Copyright (c) 2012, 2013 Ripple Labs Inc.

    Permission to use, copy, modify, and/or distribute this software for any
    purpose  with  or without fee is hereby granted, provided that the above
    copyright notice and this permission notice appear in all copies.

    THE  SOFTWARE IS PROVIDED "AS IS" AND THE AUTHOR DISCLAIMS ALL WARRANTIES
    WITH  REGARD  TO  THIS  SOFTWARE  INCLUDING  ALL  IMPLIED  WARRANTIES  OF
    MERCHANTABILITY  AND  FITNESS. IN NO EVENT SHALL THE AUTHOR BE LIABLE FOR
    ANY  SPECIAL ,  DIRECT, INDIRECT, OR CONSEQUENTIAL DAMAGES OR ANY DAMAGES
    WHATSOEVER  RESULTING  FROM  LOSS  OF USE, DATA OR PROFITS, WHETHER IN AN
    ACTION  OF  CONTRACT, NEGLIGENCE OR OTHER TORTIOUS ACTION, ARISING OUT OF
    OR IN CONNECTION WITH THE USE OR PERFORMANCE OF THIS SOFTWARE.
*/
//==============================================================================

#ifndef RIPPLE_PROTOCOL_TXFORMATS_H_INCLUDED
#define RIPPLE_PROTOCOL_TXFORMATS_H_INCLUDED

#include <ripple/protocol/KnownFormats.h>

namespace ripple {

/** Transaction type identifiers.

    These are part of the binary message format.

    @ingroup protocol
*/
/** Transaction type identifieers

    Each ledger object requires a unique type identifier, which is stored
    within the object itself; this makes it possible to iterate the entire
    ledger and determine each object's type and verify that the object you
    retrieved from a given hash matches the expected type.

    @warning Since these values are included in transactions, which are signed
             objects, and used by the code to determine the type of transaction
             being invoked, they are part of the protocol. **Changing them
             should be avoided because without special handling, this will
             result in a hard fork.**

    @note When retiring types, the specific values should not be removed but
          should be marked as [[deprecated]]. This is to avoid accidental
          reuse of identifiers.

    @todo The C++ language does not enable checking for duplicate values
          here. If it becomes possible then we should do this.

    @ingroup protocol
*/
// clang-format off
enum TxType : std::uint16_t
{
    /** This transaction type executes a payment. */
    ttPAYMENT = 0,

    /** This transaction type creates an escrow object. */
    ttESCROW_CREATE = 1,

    /** This transaction type completes an existing escrow. */
    ttESCROW_FINISH = 2,

    /** This transaction type adjusts various account settings. */
    ttACCOUNT_SET = 3,

    /** This transaction type cancels an existing escrow. */
    ttESCROW_CANCEL = 4,

    /** This transaction type sets or clears an account's "regular key". */
    ttREGULAR_KEY_SET = 5,

    /** This transaction type is deprecated; it is retained for historical purposes. */
    ttNICKNAME_SET [[deprecated("This transaction type is not supported and should not be used.")]] = 6,

    /** This transaction type creates an offer to trade one asset for another. */
    ttOFFER_CREATE = 7,

    /** This transaction type cancels existing offers to trade one asset for another. */
    ttOFFER_CANCEL = 8,

    /** This transaction type is deprecated; it is retained for historical purposes. */
    ttCONTRACT [[deprecated("This transaction type is not supported and should not be used.")]] = 9,

    /** This transaction type creates a new set of tickets. */
    ttTICKET_CREATE = 10,

    /** This identifier was never used, but the slot is reserved for historical purposes. */
    ttSPINAL_TAP [[deprecated("This transaction type is not supported and should not be used.")]] = 11,

    /** This transaction type modifies the signer list associated with an account. */
    ttSIGNER_LIST_SET = 12,

    /** This transaction type creates a new unidirectional XRP payment channel. */
    ttPAYCHAN_CREATE = 13,

    /** This transaction type funds an existing unidirectional XRP payment channel. */
    ttPAYCHAN_FUND = 14,

    /** This transaction type submits a claim against an existing unidirectional payment channel. */
    ttPAYCHAN_CLAIM = 15,

    /** This transaction type creates a new check. */
    ttCHECK_CREATE = 16,

    /** This transaction type cashes an existing check. */
    ttCHECK_CASH = 17,

    /** This transaction type cancels an existing check. */
    ttCHECK_CANCEL = 18,

    /** This transaction type grants or revokes authorization to transfer funds. */
    ttDEPOSIT_PREAUTH = 19,

    /** This transaction type modifies a trustline between two accounts. */
    ttTRUST_SET = 20,

    /** This transaction type deletes an existing account. */
    ttACCOUNT_DELETE = 21,

    /** This transaction type installs a hook. */
    ttHOOK_SET [[maybe_unused]] = 22,

    /** This transaction mints a new NFT. */
    ttNFTOKEN_MINT = 25,

    /** This transaction burns (i.e. destroys) an existing NFT. */
    ttNFTOKEN_BURN = 26,

    /** This transaction creates a new offer to buy or sell an NFT. */
    ttNFTOKEN_CREATE_OFFER = 27,

    /** This transaction cancels an existing offer to buy or sell an existing NFT. */
    ttNFTOKEN_CANCEL_OFFER = 28,

    /** This transaction accepts an existing offer to buy or sell an existing  NFT. */
    ttNFTOKEN_ACCEPT_OFFER = 29,

<<<<<<< HEAD
    /** This transaction type creates an AMM instance */
    ttAMM_CREATE = 35,

    /** This transaction type deposits into an AMM instance */
    ttAMM_DEPOSIT = 36,

    /** This transaction type withdraws from an AMM instance */
    ttAMM_WITHDRAW = 37,

    /** This transaction type votes for the trading fee */
    ttAMM_VOTE = 38,

    /** This transaction type bids for the auction slot */
    ttAMM_BID = 39,
=======
    /** This transaction claws back issued tokens. */
    ttCLAWBACK = 30,
>>>>>>> f7dd37e3

    /** This system-generated transaction type is used to update the status of the various amendments.

        For details, see: https://xrpl.org/amendments.html
     */
    ttAMENDMENT = 100,

    /** This system-generated transaction type is used to update the network's fee settings.

        For details, see: https://xrpl.org/fee-voting.html
     */
    ttFEE = 101,

    /** This system-generated transaction type is used to update the network's negative UNL

        For details, see: https://xrpl.org/negative-unl.html
     */
    ttUNL_MODIFY = 102,
};
// clang-format on

/** Manages the list of known transaction formats.
 */
class TxFormats : public KnownFormats<TxType, TxFormats>
{
private:
    /** Create the object.
        This will load the object with all the known transaction formats.
    */
    TxFormats();

public:
    static TxFormats const&
    getInstance();
};

}  // namespace ripple

#endif<|MERGE_RESOLUTION|>--- conflicted
+++ resolved
@@ -139,7 +139,9 @@
     /** This transaction accepts an existing offer to buy or sell an existing  NFT. */
     ttNFTOKEN_ACCEPT_OFFER = 29,
 
-<<<<<<< HEAD
+    /** This transaction claws back issued tokens. */
+    ttCLAWBACK = 30,
+
     /** This transaction type creates an AMM instance */
     ttAMM_CREATE = 35,
 
@@ -154,10 +156,6 @@
 
     /** This transaction type bids for the auction slot */
     ttAMM_BID = 39,
-=======
-    /** This transaction claws back issued tokens. */
-    ttCLAWBACK = 30,
->>>>>>> f7dd37e3
 
     /** This system-generated transaction type is used to update the status of the various amendments.
 
