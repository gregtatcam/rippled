--- conflicted
+++ resolved
@@ -157,16 +157,6 @@
     /** This transaction type bids for the auction slot */
     ttAMM_BID = 39,
 
-<<<<<<< HEAD
-    /** This transaction type creates an Oracle instance */
-    ttORACLE_CREATE = 40,
-
-    /** This transaction type updates an Oracle instance */
-    ttORACLE_UPDATE = 41,
-
-    /** This transaction type deletes an Oracle instance */
-    ttORACLE_DELETE = 42,
-=======
     /** This transaction type deletes AMM in the empty state */
     ttAMM_DELETE = 40,
 
@@ -194,7 +184,15 @@
     /** This transactions creates a sidechain */
     ttXCHAIN_CREATE_BRIDGE = 48,
 
->>>>>>> c9159843
+
+    /** This transaction type creates an Oracle instance */
+    ttORACLE_CREATE = 49,
+
+    /** This transaction type updates an Oracle instance */
+    ttORACLE_UPDATE = 50,
+
+    /** This transaction type deletes an Oracle instance */
+    ttORACLE_DELETE = 51,
 
     /** This system-generated transaction type is used to update the status of the various amendments.
 
