--- conflicted
+++ resolved
@@ -85,21 +85,7 @@
 isIndividualFrozen(
     ReadView const& view,
     AccountID const& account,
-<<<<<<< HEAD
-    Currency const& currency,
-    AccountID const& issuer);
-
-[[nodiscard]] inline bool
-isIndividualFrozen(
-    ReadView const& view,
-    AccountID const& account,
-    Issue const& issue)
-{
-    return isIndividualFrozen(view, account, issue.asset(), issue.account());
-}
-=======
     Issue const& issue);
->>>>>>> c3c68fc6
 
 [[nodiscard]] bool
 isFrozen(
