//------------------------------------------------------------------------------
/*
    This file is part of rippled: https://github.com/ripple/rippled
    Copyright (c) 2012, 2013 Ripple Labs Inc.

    Permission to use, copy, modify, and/or distribute this software for any
    purpose  with  or without fee is hereby granted, provided that the above
    copyright notice and this permission notice appear in all copies.

    THE  SOFTWARE IS PROVIDED "AS IS" AND THE AUTHOR DISCLAIMS ALL WARRANTIES
    WITH  REGARD  TO  THIS  SOFTWARE  INCLUDING  ALL  IMPLIED  WARRANTIES  OF
    MERCHANTABILITY  AND  FITNESS. IN NO EVENT SHALL THE AUTHOR BE LIABLE FOR
    ANY  SPECIAL ,  DIRECT, INDIRECT, OR CONSEQUENTIAL DAMAGES OR ANY DAMAGES
    WHATSOEVER  RESULTING  FROM  LOSS  OF USE, DATA OR PROFITS, WHETHER IN AN
    ACTION  OF  CONTRACT, NEGLIGENCE OR OTHER TORTIOUS ACTION, ARISING OUT OF
    OR IN CONNECTION WITH THE USE OR PERFORMANCE OF THIS SOFTWARE.
*/
//==============================================================================

#include <ripple/basics/Log.h>
#include <ripple/basics/chrono.h>
#include <ripple/basics/contract.h>
#include <ripple/ledger/ReadView.h>
#include <ripple/ledger/View.h>
#include <ripple/protocol/Feature.h>
#include <ripple/protocol/Protocol.h>
#include <ripple/protocol/Quality.h>
#include <ripple/protocol/st.h>
#include <cassert>
#include <optional>

namespace ripple {

namespace detail {

template <
    class V,
    class N,
    class = std::enable_if_t<
        std::is_same_v<std::remove_cv_t<N>, SLE> &&
        std::is_base_of_v<ReadView, V>>>
bool
internalDirNext(
    V& view,
    uint256 const& root,
    std::shared_ptr<N>& page,
    unsigned int& index,
    uint256& entry)
{
    auto const& svIndexes = page->getFieldV256(sfIndexes);
    assert(index <= svIndexes.size());

    if (index >= svIndexes.size())
    {
        auto const next = page->getFieldU64(sfIndexNext);

        if (!next)
        {
            entry.zero();
            return false;
        }

        if constexpr (std::is_const_v<N>)
            page = view.read(keylet::page(root, next));
        else
            page = view.peek(keylet::page(root, next));

        assert(page);

        if (!page)
            return false;

        index = 0;

        return internalDirNext(view, root, page, index, entry);
    }

    entry = svIndexes[index++];
    return true;
}

template <
    class V,
    class N,
    class = std::enable_if_t<
        std::is_same_v<std::remove_cv_t<N>, SLE> &&
        std::is_base_of_v<ReadView, V>>>
bool
internalDirFirst(
    V& view,
    uint256 const& root,
    std::shared_ptr<N>& page,
    unsigned int& index,
    uint256& entry)
{
    if constexpr (std::is_const_v<N>)
        page = view.read(keylet::page(root));
    else
        page = view.peek(keylet::page(root));

    if (!page)
        return false;

    index = 0;

    return internalDirNext(view, root, page, index, entry);
}

}  // namespace detail

bool
dirFirst(
    ApplyView& view,
    uint256 const& root,
    std::shared_ptr<SLE>& page,
    unsigned int& index,
    uint256& entry)
{
    return detail::internalDirFirst(view, root, page, index, entry);
}

bool
dirNext(
    ApplyView& view,
    uint256 const& root,
    std::shared_ptr<SLE>& page,
    unsigned int& index,
    uint256& entry)
{
    return detail::internalDirNext(view, root, page, index, entry);
}

bool
cdirFirst(
    ReadView const& view,
    uint256 const& root,
    std::shared_ptr<SLE const>& page,
    unsigned int& index,
    uint256& entry)
{
    return detail::internalDirFirst(view, root, page, index, entry);
}

bool
cdirNext(
    ReadView const& view,
    uint256 const& root,
    std::shared_ptr<SLE const>& page,
    unsigned int& index,
    uint256& entry)
{
    return detail::internalDirNext(view, root, page, index, entry);
}

//------------------------------------------------------------------------------
//
// Observers
//
//------------------------------------------------------------------------------

bool
hasExpired(ReadView const& view, std::optional<std::uint32_t> const& exp)
{
    using d = NetClock::duration;
    using tp = NetClock::time_point;

    return exp && (view.parentCloseTime() >= tp{d{*exp}});
}

bool
isGlobalFrozen(ReadView const& view, AccountID const& issuer)
{
    if (isXRP(issuer))
        return false;
    if (auto const sle = view.read(keylet::account(issuer)))
        return sle->isFlag(lsfGlobalFreeze);
    return false;
}

bool
isGlobalFrozen(ReadView const& view, MPTIssue const& mpt)
{
    if (auto const sle = view.read(keylet::mptIssuance(mpt.mpt())))
        return sle->getFlags() & lsfMPTLocked;
    return false;
}

bool
isIndividualFrozen(
    ReadView const& view,
    AccountID const& account,
    Currency const& currency,
    AccountID const& issuer)
{
    if (isXRP(currency))
        return false;
    if (issuer != account)
    {
        // Check if the issuer froze the line
        auto const sle = view.read(keylet::line(account, issuer, currency));
        if (sle &&
            sle->isFlag((issuer > account) ? lsfHighFreeze : lsfLowFreeze))
            return true;
    }
    return false;
}

bool
isIndividualFrozen(
    ReadView const& view,
    AccountID const& account,
    MPTIssue const& mpt)
{
    if (auto const sle = view.read(keylet::mptoken(mpt.mpt(), account)))
        return sle->getFlags() & lsfMPTLocked;
    return false;
}

// Can the specified account spend the specified currency issued by
// the specified issuer or does the freeze flag prohibit it?
bool
isFrozen(
    ReadView const& view,
    AccountID const& account,
    Currency const& currency,
    AccountID const& issuer)
{
    if (isXRP(currency))
        return false;
    auto sle = view.read(keylet::account(issuer));
    if (sle && sle->isFlag(lsfGlobalFreeze))
        return true;
    if (issuer != account)
    {
        // Check if the issuer froze the line
        sle = view.read(keylet::line(account, issuer, currency));
        if (sle &&
            sle->isFlag((issuer > account) ? lsfHighFreeze : lsfLowFreeze))
            return true;
    }
    return false;
}

bool
isFrozen(ReadView const& view, AccountID const& account, MPTIssue const& mpt)
{
    if (isGlobalFrozen(view, mpt))
        return true;
    return isIndividualFrozen(view, account, mpt);
}

STAmount
accountHolds(
    ReadView const& view,
    AccountID const& account,
    Currency const& currency,
    AccountID const& issuer,
    FreezeHandling zeroIfFrozen,
    beast::Journal j)
{
    STAmount amount;
    if (isXRP(currency))
    {
        return {xrpLiquid(view, account, 0, j)};
    }

    // IOU: Return balance on trust line modulo freeze
    auto const sle = view.read(keylet::line(account, issuer, currency));
    if (!sle)
    {
        amount.clear({currency, issuer});
    }
    else if (
        (zeroIfFrozen == fhZERO_IF_FROZEN) &&
        isFrozen(view, account, currency, issuer))
    {
        amount.clear(Issue(currency, issuer));
    }
    else
    {
        amount = sle->getFieldAmount(sfBalance);
        if (account > issuer)
        {
            // Put balance in account terms.
            amount.negate();
        }
        amount.setIssuer(issuer);
    }
    JLOG(j.trace()) << "accountHolds:"
                    << " account=" << to_string(account)
                    << " amount=" << amount.getFullText();

    return view.balanceHook(account, issuer, amount);
}

STAmount
accountHolds(
    ReadView const& view,
    AccountID const& account,
    Issue const& issue,
    FreezeHandling zeroIfFrozen,
    beast::Journal j)
{
    return accountHolds(
        view, account, issue.currency, issue.account, zeroIfFrozen, j);
}

STAmount
accountHolds(
    ReadView const& view,
    AccountID const& account,
    MPTIssue const& issue,
    FreezeHandling zeroIfFrozen,
    AuthHandling zeroIfUnauthorized,
    beast::Journal j)
{
    STAmount amount;

    auto const sleMpt = view.read(keylet::mptoken(issue.mpt(), account));
    if (!sleMpt)
        amount.clear(issue);
    else if (zeroIfFrozen == fhZERO_IF_FROZEN && isFrozen(view, account, issue))
        amount.clear(issue);
    else
    {
        auto const amt = sleMpt->getFieldU64(sfMPTAmount);
        auto const locked = sleMpt->getFieldU64(sfLockedAmount);
        if (amt > locked)
            amount = STAmount{issue, amt - locked};

        // only if auth check is needed, as it needs to do an additional read
        // operation
        if (zeroIfUnauthorized == ahZERO_IF_UNAUTHORIZED)
        {
            auto const sleIssuance =
                view.read(keylet::mptIssuance(issue.getMptID()));

            // if auth is enabled on the issuance and mpt is not authorized,
            // clear amount
            if (sleIssuance && sleIssuance->isFlag(lsfMPTRequireAuth) &&
                !sleMpt->isFlag(lsfMPTAuthorized))
                amount.clear(issue);
        }
    }

    return amount;
}

STAmount
accountFunds(
    ReadView const& view,
    AccountID const& id,
    STAmount const& saDefault,
    FreezeHandling freezeHandling,
    beast::Journal j)
{
    if (!saDefault.native() && saDefault.getIssuer() == id)
        return saDefault;

    return accountHolds(
        view,
        id,
        saDefault.getCurrency(),
        saDefault.getIssuer(),
        freezeHandling,
        j);
}

// Prevent ownerCount from wrapping under error conditions.
//
// adjustment allows the ownerCount to be adjusted up or down in multiple steps.
// If id != std::nullopt, then do error reporting.
//
// Returns adjusted owner count.
static std::uint32_t
confineOwnerCount(
    std::uint32_t current,
    std::int32_t adjustment,
    std::optional<AccountID> const& id = std::nullopt,
    beast::Journal j = beast::Journal{beast::Journal::getNullSink()})
{
    std::uint32_t adjusted{current + adjustment};
    if (adjustment > 0)
    {
        // Overflow is well defined on unsigned
        if (adjusted < current)
        {
            if (id)
            {
                JLOG(j.fatal())
                    << "Account " << *id << " owner count exceeds max!";
            }
            adjusted = std::numeric_limits<std::uint32_t>::max();
        }
    }
    else
    {
        // Underflow is well defined on unsigned
        if (adjusted > current)
        {
            if (id)
            {
                JLOG(j.fatal())
                    << "Account " << *id << " owner count set below 0!";
            }
            adjusted = 0;
            assert(!id);
        }
    }
    return adjusted;
}

XRPAmount
xrpLiquid(
    ReadView const& view,
    AccountID const& id,
    std::int32_t ownerCountAdj,
    beast::Journal j)
{
    auto const sle = view.read(keylet::account(id));
    if (sle == nullptr)
        return beast::zero;

    // Return balance minus reserve
    std::uint32_t const ownerCount = confineOwnerCount(
        view.ownerCountHook(id, sle->getFieldU32(sfOwnerCount)), ownerCountAdj);

    // AMMs have no reserve requirement
    auto const reserve = sle->isFieldPresent(sfAMMID)
        ? XRPAmount{0}
        : view.fees().accountReserve(ownerCount);

    auto const fullBalance = sle->getFieldAmount(sfBalance);

    auto const balance = view.balanceHook(id, xrpAccount(), fullBalance);

    STAmount const amount =
        (balance < reserve) ? STAmount{0} : balance - reserve;

    JLOG(j.trace()) << "accountHolds:"
                    << " account=" << to_string(id)
                    << " amount=" << amount.getFullText()
                    << " fullBalance=" << fullBalance.getFullText()
                    << " balance=" << balance.getFullText()
                    << " reserve=" << reserve << " ownerCount=" << ownerCount
                    << " ownerCountAdj=" << ownerCountAdj;

    return amount.xrp();
}

void
forEachItem(
    ReadView const& view,
    Keylet const& root,
    std::function<void(std::shared_ptr<SLE const> const&)> const& f)
{
    assert(root.type == ltDIR_NODE);

    if (root.type != ltDIR_NODE)
        return;

    auto pos = root;

    while (true)
    {
        auto sle = view.read(pos);
        if (!sle)
            return;
        for (auto const& key : sle->getFieldV256(sfIndexes))
            f(view.read(keylet::child(key)));
        auto const next = sle->getFieldU64(sfIndexNext);
        if (!next)
            return;
        pos = keylet::page(root, next);
    }
}

bool
forEachItemAfter(
    ReadView const& view,
    Keylet const& root,
    uint256 const& after,
    std::uint64_t const hint,
    unsigned int limit,
    std::function<bool(std::shared_ptr<SLE const> const&)> const& f)
{
    assert(root.type == ltDIR_NODE);

    if (root.type != ltDIR_NODE)
        return false;

    auto currentIndex = root;

    // If startAfter is not zero try jumping to that page using the hint
    if (after.isNonZero())
    {
        auto const hintIndex = keylet::page(root, hint);

        if (auto hintDir = view.read(hintIndex))
        {
            for (auto const& key : hintDir->getFieldV256(sfIndexes))
            {
                if (key == after)
                {
                    // We found the hint, we can start here
                    currentIndex = hintIndex;
                    break;
                }
            }
        }

        bool found = false;
        for (;;)
        {
            auto const ownerDir = view.read(currentIndex);
            if (!ownerDir)
                return found;
            for (auto const& key : ownerDir->getFieldV256(sfIndexes))
            {
                if (!found)
                {
                    if (key == after)
                        found = true;
                }
                else if (f(view.read(keylet::child(key))) && limit-- <= 1)
                {
                    return found;
                }
            }

            auto const uNodeNext = ownerDir->getFieldU64(sfIndexNext);
            if (uNodeNext == 0)
                return found;
            currentIndex = keylet::page(root, uNodeNext);
        }
    }
    else
    {
        for (;;)
        {
            auto const ownerDir = view.read(currentIndex);
            if (!ownerDir)
                return true;
            for (auto const& key : ownerDir->getFieldV256(sfIndexes))
                if (f(view.read(keylet::child(key))) && limit-- <= 1)
                    return true;
            auto const uNodeNext = ownerDir->getFieldU64(sfIndexNext);
            if (uNodeNext == 0)
                return true;
            currentIndex = keylet::page(root, uNodeNext);
        }
    }
}

Rate
transferRate(ReadView const& view, AccountID const& issuer)
{
    auto const sle = view.read(keylet::account(issuer));

    if (sle && sle->isFieldPresent(sfTransferRate))
        return Rate{sle->getFieldU32(sfTransferRate)};

    return parityRate;
}

Rate
transferRateMPT(ReadView const& view, MPT const& id)
{
    auto const sle = view.read(keylet::mptIssuance(id));

    // fee is 0-50,000 (0-50%), rate is 1,000,000,000-2,000,000,000
    if (sle && sle->isFieldPresent(sfTransferFee))
        return Rate{1'000'000'000u + 10'000 * sle->getFieldU16(sfTransferFee)};

    return parityRate;
}

bool
areCompatible(
    ReadView const& validLedger,
    ReadView const& testLedger,
    beast::Journal::Stream& s,
    const char* reason)
{
    bool ret = true;

    if (validLedger.info().seq < testLedger.info().seq)
    {
        // valid -> ... -> test
        auto hash = hashOfSeq(
            testLedger,
            validLedger.info().seq,
            beast::Journal{beast::Journal::getNullSink()});
        if (hash && (*hash != validLedger.info().hash))
        {
            JLOG(s) << reason << " incompatible with valid ledger";

            JLOG(s) << "Hash(VSeq): " << to_string(*hash);

            ret = false;
        }
    }
    else if (validLedger.info().seq > testLedger.info().seq)
    {
        // test -> ... -> valid
        auto hash = hashOfSeq(
            validLedger,
            testLedger.info().seq,
            beast::Journal{beast::Journal::getNullSink()});
        if (hash && (*hash != testLedger.info().hash))
        {
            JLOG(s) << reason << " incompatible preceding ledger";

            JLOG(s) << "Hash(NSeq): " << to_string(*hash);

            ret = false;
        }
    }
    else if (
        (validLedger.info().seq == testLedger.info().seq) &&
        (validLedger.info().hash != testLedger.info().hash))
    {
        // Same sequence number, different hash
        JLOG(s) << reason << " incompatible ledger";

        ret = false;
    }

    if (!ret)
    {
        JLOG(s) << "Val: " << validLedger.info().seq << " "
                << to_string(validLedger.info().hash);

        JLOG(s) << "New: " << testLedger.info().seq << " "
                << to_string(testLedger.info().hash);
    }

    return ret;
}

bool
areCompatible(
    uint256 const& validHash,
    LedgerIndex validIndex,
    ReadView const& testLedger,
    beast::Journal::Stream& s,
    const char* reason)
{
    bool ret = true;

    if (testLedger.info().seq > validIndex)
    {
        // Ledger we are testing follows last valid ledger
        auto hash = hashOfSeq(
            testLedger,
            validIndex,
            beast::Journal{beast::Journal::getNullSink()});
        if (hash && (*hash != validHash))
        {
            JLOG(s) << reason << " incompatible following ledger";
            JLOG(s) << "Hash(VSeq): " << to_string(*hash);

            ret = false;
        }
    }
    else if (
        (validIndex == testLedger.info().seq) &&
        (testLedger.info().hash != validHash))
    {
        JLOG(s) << reason << " incompatible ledger";

        ret = false;
    }

    if (!ret)
    {
        JLOG(s) << "Val: " << validIndex << " " << to_string(validHash);

        JLOG(s) << "New: " << testLedger.info().seq << " "
                << to_string(testLedger.info().hash);
    }

    return ret;
}

bool
dirIsEmpty(ReadView const& view, Keylet const& k)
{
    auto const sleNode = view.read(k);
    if (!sleNode)
        return true;
    if (!sleNode->getFieldV256(sfIndexes).empty())
        return false;
    // The first page of a directory may legitimately be empty even if there
    // are other pages (the first page is the anchor page) so check to see if
    // there is another page. If there is, the directory isn't empty.
    return sleNode->getFieldU64(sfIndexNext) == 0;
}

std::set<uint256>
getEnabledAmendments(ReadView const& view)
{
    std::set<uint256> amendments;

    if (auto const sle = view.read(keylet::amendments()))
    {
        if (sle->isFieldPresent(sfAmendments))
        {
            auto const& v = sle->getFieldV256(sfAmendments);
            amendments.insert(v.begin(), v.end());
        }
    }

    return amendments;
}

majorityAmendments_t
getMajorityAmendments(ReadView const& view)
{
    majorityAmendments_t ret;

    if (auto const sle = view.read(keylet::amendments()))
    {
        if (sle->isFieldPresent(sfMajorities))
        {
            using tp = NetClock::time_point;
            using d = tp::duration;

            auto const majorities = sle->getFieldArray(sfMajorities);

            for (auto const& m : majorities)
                ret[m.getFieldH256(sfAmendment)] =
                    tp(d(m.getFieldU32(sfCloseTime)));
        }
    }

    return ret;
}

std::optional<uint256>
hashOfSeq(ReadView const& ledger, LedgerIndex seq, beast::Journal journal)
{
    // Easy cases...
    if (seq > ledger.seq())
    {
        JLOG(journal.warn())
            << "Can't get seq " << seq << " from " << ledger.seq() << " future";
        return std::nullopt;
    }
    if (seq == ledger.seq())
        return ledger.info().hash;
    if (seq == (ledger.seq() - 1))
        return ledger.info().parentHash;

    if (int diff = ledger.seq() - seq; diff <= 256)
    {
        // Within 256...
        auto const hashIndex = ledger.read(keylet::skip());
        if (hashIndex)
        {
            assert(
                hashIndex->getFieldU32(sfLastLedgerSequence) ==
                (ledger.seq() - 1));
            STVector256 vec = hashIndex->getFieldV256(sfHashes);
            if (vec.size() >= diff)
                return vec[vec.size() - diff];
            JLOG(journal.warn())
                << "Ledger " << ledger.seq() << " missing hash for " << seq
                << " (" << vec.size() << "," << diff << ")";
        }
        else
        {
            JLOG(journal.warn())
                << "Ledger " << ledger.seq() << ":" << ledger.info().hash
                << " missing normal list";
        }
    }

    if ((seq & 0xff) != 0)
    {
        JLOG(journal.debug())
            << "Can't get seq " << seq << " from " << ledger.seq() << " past";
        return std::nullopt;
    }

    // in skiplist
    auto const hashIndex = ledger.read(keylet::skip(seq));
    if (hashIndex)
    {
        auto const lastSeq = hashIndex->getFieldU32(sfLastLedgerSequence);
        assert(lastSeq >= seq);
        assert((lastSeq & 0xff) == 0);
        auto const diff = (lastSeq - seq) >> 8;
        STVector256 vec = hashIndex->getFieldV256(sfHashes);
        if (vec.size() > diff)
            return vec[vec.size() - diff - 1];
    }
    JLOG(journal.warn()) << "Can't get seq " << seq << " from " << ledger.seq()
                         << " error";
    return std::nullopt;
}

//------------------------------------------------------------------------------
//
// Modifiers
//
//------------------------------------------------------------------------------

void
adjustOwnerCount(
    ApplyView& view,
    std::shared_ptr<SLE> const& sle,
    std::int32_t amount,
    beast::Journal j)
{
    if (!sle)
        return;
    assert(amount != 0);
    std::uint32_t const current{sle->getFieldU32(sfOwnerCount)};
    AccountID const id = (*sle)[sfAccount];
    std::uint32_t const adjusted = confineOwnerCount(current, amount, id, j);
    view.adjustOwnerCountHook(id, current, adjusted);
    sle->setFieldU32(sfOwnerCount, adjusted);
    view.update(sle);
}

std::function<void(SLE::ref)>
describeOwnerDir(AccountID const& account)
{
    return [&account](std::shared_ptr<SLE> const& sle) {
        (*sle)[sfOwner] = account;
    };
}

TER
trustCreate(
    ApplyView& view,
    const bool bSrcHigh,
    AccountID const& uSrcAccountID,
    AccountID const& uDstAccountID,
    uint256 const& uIndex,      // --> ripple state entry
    SLE::ref sleAccount,        // --> the account being set.
    const bool bAuth,           // --> authorize account.
    const bool bNoRipple,       // --> others cannot ripple through
    const bool bFreeze,         // --> funds cannot leave
    STAmount const& saBalance,  // --> balance of account being set.
                                // Issuer should be noAccount()
    STAmount const& saLimit,    // --> limit for account being set.
                                // Issuer should be the account being set.
    std::uint32_t uQualityIn,
    std::uint32_t uQualityOut,
    beast::Journal j)
{
    JLOG(j.trace()) << "trustCreate: " << to_string(uSrcAccountID) << ", "
                    << to_string(uDstAccountID) << ", "
                    << saBalance.getFullText();

    auto const& uLowAccountID = !bSrcHigh ? uSrcAccountID : uDstAccountID;
    auto const& uHighAccountID = bSrcHigh ? uSrcAccountID : uDstAccountID;

    auto const sleRippleState = std::make_shared<SLE>(ltRIPPLE_STATE, uIndex);
    view.insert(sleRippleState);

    auto lowNode = view.dirInsert(
        keylet::ownerDir(uLowAccountID),
        sleRippleState->key(),
        describeOwnerDir(uLowAccountID));

    if (!lowNode)
        return tecDIR_FULL;

    auto highNode = view.dirInsert(
        keylet::ownerDir(uHighAccountID),
        sleRippleState->key(),
        describeOwnerDir(uHighAccountID));

    if (!highNode)
        return tecDIR_FULL;

    const bool bSetDst = saLimit.getIssuer() == uDstAccountID;
    const bool bSetHigh = bSrcHigh ^ bSetDst;

    assert(sleAccount);
    if (!sleAccount)
        return tefINTERNAL;

    assert(
        sleAccount->getAccountID(sfAccount) ==
        (bSetHigh ? uHighAccountID : uLowAccountID));
    auto const slePeer =
        view.peek(keylet::account(bSetHigh ? uLowAccountID : uHighAccountID));
    if (!slePeer)
        return tecNO_TARGET;

    // Remember deletion hints.
    sleRippleState->setFieldU64(sfLowNode, *lowNode);
    sleRippleState->setFieldU64(sfHighNode, *highNode);

    sleRippleState->setFieldAmount(
        bSetHigh ? sfHighLimit : sfLowLimit, saLimit);
    sleRippleState->setFieldAmount(
        bSetHigh ? sfLowLimit : sfHighLimit,
        STAmount(Issue{
            saBalance.getCurrency(), bSetDst ? uSrcAccountID : uDstAccountID}));

    if (uQualityIn)
        sleRippleState->setFieldU32(
            bSetHigh ? sfHighQualityIn : sfLowQualityIn, uQualityIn);

    if (uQualityOut)
        sleRippleState->setFieldU32(
            bSetHigh ? sfHighQualityOut : sfLowQualityOut, uQualityOut);

    std::uint32_t uFlags = bSetHigh ? lsfHighReserve : lsfLowReserve;

    if (bAuth)
    {
        uFlags |= (bSetHigh ? lsfHighAuth : lsfLowAuth);
    }
    if (bNoRipple)
    {
        uFlags |= (bSetHigh ? lsfHighNoRipple : lsfLowNoRipple);
    }
    if (bFreeze)
    {
        uFlags |= (!bSetHigh ? lsfLowFreeze : lsfHighFreeze);
    }

    if ((slePeer->getFlags() & lsfDefaultRipple) == 0)
    {
        // The other side's default is no rippling
        uFlags |= (bSetHigh ? lsfLowNoRipple : lsfHighNoRipple);
    }

    sleRippleState->setFieldU32(sfFlags, uFlags);
    adjustOwnerCount(view, sleAccount, 1, j);

    // ONLY: Create ripple balance.
    sleRippleState->setFieldAmount(
        sfBalance, bSetHigh ? -saBalance : saBalance);

    view.creditHook(
        uSrcAccountID, uDstAccountID, saBalance, saBalance.zeroed());

    return tesSUCCESS;
}

TER
trustDelete(
    ApplyView& view,
    std::shared_ptr<SLE> const& sleRippleState,
    AccountID const& uLowAccountID,
    AccountID const& uHighAccountID,
    beast::Journal j)
{
    // Detect legacy dirs.
    std::uint64_t uLowNode = sleRippleState->getFieldU64(sfLowNode);
    std::uint64_t uHighNode = sleRippleState->getFieldU64(sfHighNode);

    JLOG(j.trace()) << "trustDelete: Deleting ripple line: low";

    if (!view.dirRemove(
            keylet::ownerDir(uLowAccountID),
            uLowNode,
            sleRippleState->key(),
            false))
    {
        return tefBAD_LEDGER;
    }

    JLOG(j.trace()) << "trustDelete: Deleting ripple line: high";

    if (!view.dirRemove(
            keylet::ownerDir(uHighAccountID),
            uHighNode,
            sleRippleState->key(),
            false))
    {
        return tefBAD_LEDGER;
    }

    JLOG(j.trace()) << "trustDelete: Deleting ripple line: state";
    view.erase(sleRippleState);

    return tesSUCCESS;
}

TER
offerDelete(ApplyView& view, std::shared_ptr<SLE> const& sle, beast::Journal j)
{
    if (!sle)
        return tesSUCCESS;
    auto offerIndex = sle->key();
    auto owner = sle->getAccountID(sfAccount);

    // Detect legacy directories.
    uint256 uDirectory = sle->getFieldH256(sfBookDirectory);

    if (!view.dirRemove(
            keylet::ownerDir(owner),
            sle->getFieldU64(sfOwnerNode),
            offerIndex,
            false))
    {
        return tefBAD_LEDGER;
    }

    if (!view.dirRemove(
            keylet::page(uDirectory),
            sle->getFieldU64(sfBookNode),
            offerIndex,
            false))
    {
        return tefBAD_LEDGER;
    }

    adjustOwnerCount(view, view.peek(keylet::account(owner)), -1, j);

    view.erase(sle);

    return tesSUCCESS;
}

// Direct send w/o fees:
// - Redeeming IOUs and/or sending sender's own IOUs.
// - Create trust line if needed.
// --> bCheckIssuer : normally require issuer to be involved.
TER
rippleCredit(
    ApplyView& view,
    AccountID const& uSenderID,
    AccountID const& uReceiverID,
    STAmount const& saAmount,
    bool bCheckIssuer,
    beast::Journal j)
{
    AccountID const& issuer = saAmount.getIssuer();
    Currency const& currency = saAmount.getCurrency();

    // Make sure issuer is involved.
    assert(!bCheckIssuer || uSenderID == issuer || uReceiverID == issuer);
    (void)issuer;

    // Disallow sending to self.
    assert(uSenderID != uReceiverID);

    bool const bSenderHigh = uSenderID > uReceiverID;
    auto const index = keylet::line(uSenderID, uReceiverID, currency);

    assert(!isXRP(uSenderID) && uSenderID != noAccount());
    assert(!isXRP(uReceiverID) && uReceiverID != noAccount());

    // If the line exists, modify it accordingly.
    if (auto const sleRippleState = view.peek(index))
    {
        STAmount saBalance = sleRippleState->getFieldAmount(sfBalance);

        if (bSenderHigh)
            saBalance.negate();  // Put balance in sender terms.

        view.creditHook(uSenderID, uReceiverID, saAmount, saBalance);

        STAmount const saBefore = saBalance;

        saBalance -= saAmount;

        JLOG(j.trace()) << "rippleCredit: " << to_string(uSenderID) << " -> "
                        << to_string(uReceiverID)
                        << " : before=" << saBefore.getFullText()
                        << " amount=" << saAmount.getFullText()
                        << " after=" << saBalance.getFullText();

        std::uint32_t const uFlags(sleRippleState->getFieldU32(sfFlags));
        bool bDelete = false;

        // FIXME This NEEDS to be cleaned up and simplified. It's impossible
        //       for anyone to understand.
        if (saBefore > beast::zero
            // Sender balance was positive.
            && saBalance <= beast::zero
            // Sender is zero or negative.
            && (uFlags & (!bSenderHigh ? lsfLowReserve : lsfHighReserve))
            // Sender reserve is set.
            &&
            static_cast<bool>(
                uFlags & (!bSenderHigh ? lsfLowNoRipple : lsfHighNoRipple)) !=
                static_cast<bool>(
                    view.read(keylet::account(uSenderID))->getFlags() &
                    lsfDefaultRipple) &&
            !(uFlags & (!bSenderHigh ? lsfLowFreeze : lsfHighFreeze)) &&
            !sleRippleState->getFieldAmount(
                !bSenderHigh ? sfLowLimit : sfHighLimit)
            // Sender trust limit is 0.
            && !sleRippleState->getFieldU32(
                   !bSenderHigh ? sfLowQualityIn : sfHighQualityIn)
            // Sender quality in is 0.
            && !sleRippleState->getFieldU32(
                   !bSenderHigh ? sfLowQualityOut : sfHighQualityOut))
        // Sender quality out is 0.
        {
            // Clear the reserve of the sender, possibly delete the line!
            adjustOwnerCount(
                view, view.peek(keylet::account(uSenderID)), -1, j);

            // Clear reserve flag.
            sleRippleState->setFieldU32(
                sfFlags,
                uFlags & (!bSenderHigh ? ~lsfLowReserve : ~lsfHighReserve));

            // Balance is zero, receiver reserve is clear.
            bDelete = !saBalance  // Balance is zero.
                && !(uFlags & (bSenderHigh ? lsfLowReserve : lsfHighReserve));
            // Receiver reserve is clear.
        }

        if (bSenderHigh)
            saBalance.negate();

        // Want to reflect balance to zero even if we are deleting line.
        sleRippleState->setFieldAmount(sfBalance, saBalance);
        // ONLY: Adjust ripple balance.

        if (bDelete)
        {
            return trustDelete(
                view,
                sleRippleState,
                bSenderHigh ? uReceiverID : uSenderID,
                !bSenderHigh ? uReceiverID : uSenderID,
                j);
        }

        view.update(sleRippleState);
        return tesSUCCESS;
    }

    STAmount const saReceiverLimit(Issue{currency, uReceiverID});
    STAmount saBalance{saAmount};

    saBalance.setIssuer(noAccount());

    JLOG(j.debug()) << "rippleCredit: "
                       "create line: "
                    << to_string(uSenderID) << " -> " << to_string(uReceiverID)
                    << " : " << saAmount.getFullText();

    auto const sleAccount = view.peek(keylet::account(uReceiverID));
    if (!sleAccount)
        return tefINTERNAL;

    bool const noRipple = (sleAccount->getFlags() & lsfDefaultRipple) == 0;

    return trustCreate(
        view,
        bSenderHigh,
        uSenderID,
        uReceiverID,
        index.key,
        sleAccount,
        false,
        noRipple,
        false,
        saBalance,
        saReceiverLimit,
        0,
        0,
        j);
}

// Send regardless of limits.
// --> saAmount: Amount/currency/issuer to deliver to receiver.
// <-- saActual: Amount actually cost.  Sender pays fees.
static TER
rippleSend(
    ApplyView& view,
    AccountID const& uSenderID,
    AccountID const& uReceiverID,
    STAmount const& saAmount,
    STAmount& saActual,
    beast::Journal j,
    WaiveTransferFee waiveFee)
{
    auto const issuer = saAmount.getIssuer();

    assert(!isXRP(uSenderID) && !isXRP(uReceiverID));
    assert(uSenderID != uReceiverID);

    if (uSenderID == issuer || uReceiverID == issuer || issuer == noAccount())
    {
        // Direct send: redeeming IOUs and/or sending own IOUs.
        auto const ter =
            rippleCredit(view, uSenderID, uReceiverID, saAmount, false, j);
        if (view.rules().enabled(featureDeletableAccounts) && ter != tesSUCCESS)
            return ter;
        saActual = saAmount;
        return tesSUCCESS;
    }

    // Sending 3rd party IOUs: transit.

    // Calculate the amount to transfer accounting
    // for any transfer fees if the fee is not waived:
    saActual = (waiveFee == WaiveTransferFee::Yes)
        ? saAmount
        : multiply(saAmount, transferRate(view, issuer));

    JLOG(j.debug()) << "rippleSend> " << to_string(uSenderID) << " - > "
                    << to_string(uReceiverID)
                    << " : deliver=" << saAmount.getFullText()
                    << " cost=" << saActual.getFullText();

    TER terResult = rippleCredit(view, issuer, uReceiverID, saAmount, true, j);

    if (tesSUCCESS == terResult)
        terResult = rippleCredit(view, uSenderID, issuer, saActual, true, j);

    return terResult;
}

TER
accountSend(
    ApplyView& view,
    AccountID const& uSenderID,
    AccountID const& uReceiverID,
    STAmount const& saAmount,
    beast::Journal j,
    WaiveTransferFee waiveFee)
{
<<<<<<< HEAD
    assert(saAmount >= beast::zero && !saAmount.isMPT());
=======
    if (view.rules().enabled(fixAMMv1_1))
    {
        if (saAmount < beast::zero)
        {
            return tecINTERNAL;
        }
    }
    else
    {
        assert(saAmount >= beast::zero);
    }
>>>>>>> f2d37da4

    /* If we aren't sending anything or if the sender is the same as the
     * receiver then we don't need to do anything.
     */
    if (!saAmount || (uSenderID == uReceiverID))
        return tesSUCCESS;

    if (!saAmount.native())
    {
        STAmount saActual;

        JLOG(j.trace()) << "accountSend: " << to_string(uSenderID) << " -> "
                        << to_string(uReceiverID) << " : "
                        << saAmount.getFullText();

        return rippleSend(
            view, uSenderID, uReceiverID, saAmount, saActual, j, waiveFee);
    }

    /* XRP send which does not check reserve and can do pure adjustment.
     * Note that sender or receiver may be null and this not a mistake; this
     * setup is used during pathfinding and it is carefully controlled to
     * ensure that transfers are balanced.
     */
    TER terResult(tesSUCCESS);

    SLE::pointer sender = uSenderID != beast::zero
        ? view.peek(keylet::account(uSenderID))
        : SLE::pointer();
    SLE::pointer receiver = uReceiverID != beast::zero
        ? view.peek(keylet::account(uReceiverID))
        : SLE::pointer();

    if (auto stream = j.trace())
    {
        std::string sender_bal("-");
        std::string receiver_bal("-");

        if (sender)
            sender_bal = sender->getFieldAmount(sfBalance).getFullText();

        if (receiver)
            receiver_bal = receiver->getFieldAmount(sfBalance).getFullText();

        stream << "accountSend> " << to_string(uSenderID) << " (" << sender_bal
               << ") -> " << to_string(uReceiverID) << " (" << receiver_bal
               << ") : " << saAmount.getFullText();
    }

    if (sender)
    {
        if (sender->getFieldAmount(sfBalance) < saAmount)
        {
            // VFALCO Its laborious to have to mutate the
            //        TER based on params everywhere
            terResult = view.open() ? TER{telFAILED_PROCESSING}
                                    : TER{tecFAILED_PROCESSING};
        }
        else
        {
            auto const sndBal = sender->getFieldAmount(sfBalance);
            view.creditHook(uSenderID, xrpAccount(), saAmount, sndBal);

            // Decrement XRP balance.
            sender->setFieldAmount(sfBalance, sndBal - saAmount);
            view.update(sender);
        }
    }

    if (tesSUCCESS == terResult && receiver)
    {
        // Increment XRP balance.
        auto const rcvBal = receiver->getFieldAmount(sfBalance);
        receiver->setFieldAmount(sfBalance, rcvBal + saAmount);
        view.creditHook(xrpAccount(), uReceiverID, saAmount, -rcvBal);

        view.update(receiver);
    }

    if (auto stream = j.trace())
    {
        std::string sender_bal("-");
        std::string receiver_bal("-");

        if (sender)
            sender_bal = sender->getFieldAmount(sfBalance).getFullText();

        if (receiver)
            receiver_bal = receiver->getFieldAmount(sfBalance).getFullText();

        stream << "accountSend< " << to_string(uSenderID) << " (" << sender_bal
               << ") -> " << to_string(uReceiverID) << " (" << receiver_bal
               << ") : " << saAmount.getFullText();
    }

    return terResult;
}

static TER
rippleSendMPT(
    ApplyView& view,
    AccountID const& uSenderID,
    AccountID const& uReceiverID,
    STAmount const& saAmount,
    STAmount& saActual,
    beast::Journal j,
    WaiveTransferFee waiveFee)
{
    assert(uSenderID != uReceiverID);

    // Safe to get MPT since rippleSendMPT is only called by accountSendMPT
    auto const issuer = saAmount.mptIssue().account();

    if (uSenderID == issuer || uReceiverID == issuer || issuer == noAccount())
    {
        // Direct send: redeeming IOUs and/or sending own IOUs.
        auto const ter =
            rippleMPTCredit(view, uSenderID, uReceiverID, saAmount, j);
        if (view.rules().enabled(featureDeletableAccounts) && ter != tesSUCCESS)
            return ter;
        saActual = saAmount;
        return tesSUCCESS;
    }

    // Sending 3rd party MPTs: transit.
    if (auto const sle =
            view.read(keylet::mptIssuance(saAmount.mptIssue().mpt())))
    {
        saActual = (waiveFee == WaiveTransferFee::Yes)
            ? saAmount
            : multiply(
                  saAmount,
                  transferRateMPT(
                      view, static_cast<MPT>(saAmount.mptIssue().mpt())));

        JLOG(j.debug()) << "rippleSend> " << to_string(uSenderID) << " - > "
                        << to_string(uReceiverID)
                        << " : deliver=" << saAmount.getFullText()
                        << " cost=" << saActual.getFullText();

        if (auto const terResult =
                rippleMPTCredit(view, issuer, uReceiverID, saAmount, j);
            terResult != tesSUCCESS)
            return terResult;
        else
            return rippleMPTCredit(view, uSenderID, issuer, saActual, j);
    }

    return tecINTERNAL;
}

TER
accountSendMPT(
    ApplyView& view,
    AccountID const& uSenderID,
    AccountID const& uReceiverID,
    STAmount const& saAmount,
    beast::Journal j,
    WaiveTransferFee waiveFee)
{
    assert(saAmount >= beast::zero && saAmount.isMPT());

    /* If we aren't sending anything or if the sender is the same as the
     * receiver then we don't need to do anything.
     */
    if (!saAmount || (uSenderID == uReceiverID))
        return tesSUCCESS;

    STAmount saActual{saAmount.asset()};

    return rippleSendMPT(
        view, uSenderID, uReceiverID, saAmount, saActual, j, waiveFee);
}

static bool
updateTrustLine(
    ApplyView& view,
    SLE::pointer state,
    bool bSenderHigh,
    AccountID const& sender,
    STAmount const& before,
    STAmount const& after,
    beast::Journal j)
{
    if (!state)
        return false;
    std::uint32_t const flags(state->getFieldU32(sfFlags));

    auto sle = view.peek(keylet::account(sender));
    if (!sle)
        return false;

    // YYY Could skip this if rippling in reverse.
    if (before > beast::zero
        // Sender balance was positive.
        && after <= beast::zero
        // Sender is zero or negative.
        && (flags & (!bSenderHigh ? lsfLowReserve : lsfHighReserve))
        // Sender reserve is set.
        && static_cast<bool>(
               flags & (!bSenderHigh ? lsfLowNoRipple : lsfHighNoRipple)) !=
            static_cast<bool>(sle->getFlags() & lsfDefaultRipple) &&
        !(flags & (!bSenderHigh ? lsfLowFreeze : lsfHighFreeze)) &&
        !state->getFieldAmount(!bSenderHigh ? sfLowLimit : sfHighLimit)
        // Sender trust limit is 0.
        && !state->getFieldU32(!bSenderHigh ? sfLowQualityIn : sfHighQualityIn)
        // Sender quality in is 0.
        &&
        !state->getFieldU32(!bSenderHigh ? sfLowQualityOut : sfHighQualityOut))
    // Sender quality out is 0.
    {
        // VFALCO Where is the line being deleted?
        // Clear the reserve of the sender, possibly delete the line!
        adjustOwnerCount(view, sle, -1, j);

        // Clear reserve flag.
        state->setFieldU32(
            sfFlags, flags & (!bSenderHigh ? ~lsfLowReserve : ~lsfHighReserve));

        // Balance is zero, receiver reserve is clear.
        if (!after  // Balance is zero.
            && !(flags & (bSenderHigh ? lsfLowReserve : lsfHighReserve)))
            return true;
    }
    return false;
}

TER
issueIOU(
    ApplyView& view,
    AccountID const& account,
    STAmount const& amount,
    Issue const& issue,
    beast::Journal j)
{
    assert(!isXRP(account) && !isXRP(issue.account));

    // Consistency check
    assert(issue == amount.issue());

    // Can't send to self!
    assert(issue.account != account);

    JLOG(j.trace()) << "issueIOU: " << to_string(account) << ": "
                    << amount.getFullText();

    bool bSenderHigh = issue.account > account;

    auto const index = keylet::line(issue.account, account, issue.currency);

    if (auto state = view.peek(index))
    {
        STAmount final_balance = state->getFieldAmount(sfBalance);

        if (bSenderHigh)
            final_balance.negate();  // Put balance in sender terms.

        STAmount const start_balance = final_balance;

        final_balance -= amount;

        auto const must_delete = updateTrustLine(
            view,
            state,
            bSenderHigh,
            issue.account,
            start_balance,
            final_balance,
            j);

        view.creditHook(issue.account, account, amount, start_balance);

        if (bSenderHigh)
            final_balance.negate();

        // Adjust the balance on the trust line if necessary. We do this even if
        // we are going to delete the line to reflect the correct balance at the
        // time of deletion.
        state->setFieldAmount(sfBalance, final_balance);
        if (must_delete)
            return trustDelete(
                view,
                state,
                bSenderHigh ? account : issue.account,
                bSenderHigh ? issue.account : account,
                j);

        view.update(state);

        return tesSUCCESS;
    }

    // NIKB TODO: The limit uses the receiver's account as the issuer and
    // this is unnecessarily inefficient as copying which could be avoided
    // is now required. Consider available options.
    STAmount const limit(Issue{issue.currency, account});
    STAmount final_balance = amount;

    final_balance.setIssuer(noAccount());

    auto const receiverAccount = view.peek(keylet::account(account));
    if (!receiverAccount)
        return tefINTERNAL;

    bool noRipple = (receiverAccount->getFlags() & lsfDefaultRipple) == 0;

    return trustCreate(
        view,
        bSenderHigh,
        issue.account,
        account,
        index.key,
        receiverAccount,
        false,
        noRipple,
        false,
        final_balance,
        limit,
        0,
        0,
        j);
}

TER
redeemIOU(
    ApplyView& view,
    AccountID const& account,
    STAmount const& amount,
    Issue const& issue,
    beast::Journal j)
{
    assert(!isXRP(account) && !isXRP(issue.account));

    // Consistency check
    assert(issue == amount.issue());

    // Can't send to self!
    assert(issue.account != account);

    JLOG(j.trace()) << "redeemIOU: " << to_string(account) << ": "
                    << amount.getFullText();

    bool bSenderHigh = account > issue.account;

    if (auto state =
            view.peek(keylet::line(account, issue.account, issue.currency)))
    {
        STAmount final_balance = state->getFieldAmount(sfBalance);

        if (bSenderHigh)
            final_balance.negate();  // Put balance in sender terms.

        STAmount const start_balance = final_balance;

        final_balance -= amount;

        auto const must_delete = updateTrustLine(
            view, state, bSenderHigh, account, start_balance, final_balance, j);

        view.creditHook(account, issue.account, amount, start_balance);

        if (bSenderHigh)
            final_balance.negate();

        // Adjust the balance on the trust line if necessary. We do this even if
        // we are going to delete the line to reflect the correct balance at the
        // time of deletion.
        state->setFieldAmount(sfBalance, final_balance);

        if (must_delete)
        {
            return trustDelete(
                view,
                state,
                bSenderHigh ? issue.account : account,
                bSenderHigh ? account : issue.account,
                j);
        }

        view.update(state);
        return tesSUCCESS;
    }

    // In order to hold an IOU, a trust line *MUST* exist to track the
    // balance. If it doesn't, then something is very wrong. Don't try
    // to continue.
    JLOG(j.fatal()) << "redeemIOU: " << to_string(account)
                    << " attempts to redeem " << amount.getFullText()
                    << " but no trust line exists!";

    return tefINTERNAL;
}

TER
transferXRP(
    ApplyView& view,
    AccountID const& from,
    AccountID const& to,
    STAmount const& amount,
    beast::Journal j)
{
    assert(from != beast::zero);
    assert(to != beast::zero);
    assert(from != to);
    assert(amount.native());

    SLE::pointer const sender = view.peek(keylet::account(from));
    SLE::pointer const receiver = view.peek(keylet::account(to));
    if (!sender || !receiver)
        return tefINTERNAL;

    JLOG(j.trace()) << "transferXRP: " << to_string(from) << " -> "
                    << to_string(to) << ") : " << amount.getFullText();

    if (sender->getFieldAmount(sfBalance) < amount)
    {
        // VFALCO Its unfortunate we have to keep
        //        mutating these TER everywhere
        // FIXME: this logic should be moved to callers maybe?
        return view.open() ? TER{telFAILED_PROCESSING}
                           : TER{tecFAILED_PROCESSING};
    }

    // Decrement XRP balance.
    sender->setFieldAmount(
        sfBalance, sender->getFieldAmount(sfBalance) - amount);
    view.update(sender);

    receiver->setFieldAmount(
        sfBalance, receiver->getFieldAmount(sfBalance) + amount);
    view.update(receiver);

    return tesSUCCESS;
}

TER
requireAuth(ReadView const& view, Issue const& issue, AccountID const& account)
{
    if (isXRP(issue) || issue.account == account)
        return tesSUCCESS;
    if (auto const issuerAccount = view.read(keylet::account(issue.account));
        issuerAccount && (*issuerAccount)[sfFlags] & lsfRequireAuth)
    {
        if (auto const trustLine =
                view.read(keylet::line(account, issue.account, issue.currency)))
            return ((*trustLine)[sfFlags] &
                    ((account > issue.account) ? lsfLowAuth : lsfHighAuth))
                ? tesSUCCESS
                : TER{tecNO_AUTH};
        return TER{tecNO_LINE};
    }

    return tesSUCCESS;
}

TER
requireAuth(ReadView const& view, MPTIssue const& mpt, AccountID const& account)
{
    auto const mptID = keylet::mptIssuance(mpt.mpt());
    if (auto const sle = view.read(mptID);
        sle && sle->getFieldU32(sfFlags) & lsfMPTRequireAuth)
    {
        auto const mptokenID = keylet::mptoken(mptID.key, account);
        if (auto const tokSle = view.read(mptokenID); tokSle &&
            //(sle->getFlags() & lsfMPTRequireAuth) &&
            !(tokSle->getFlags() & lsfMPTAuthorized))
            return TER{tecNO_AUTH};
    }
    return tesSUCCESS;
}

TER
canTransfer(
    ReadView const& view,
    MPTIssue const& mpt,
    AccountID const& from,
    AccountID const& to)
{
    auto const mptID = keylet::mptIssuance(mpt.mpt());
    if (auto const sle = view.read(mptID);
        sle && !(sle->getFieldU32(sfFlags) & lsfMPTCanTransfer))
    {
        if (from != (*sle)[sfIssuer] && to != (*sle)[sfIssuer])
            return TER{tecNO_AUTH};
    }
    return tesSUCCESS;
}

TER
cleanupOnAccountDelete(
    ApplyView& view,
    Keylet const& ownerDirKeylet,
    EntryDeleter const& deleter,
    beast::Journal j,
    std::optional<uint16_t> maxNodesToDelete)
{
    // Delete all the entries in the account directory.
    std::shared_ptr<SLE> sleDirNode{};
    unsigned int uDirEntry{0};
    uint256 dirEntry{beast::zero};
    std::uint32_t deleted = 0;

    if (view.exists(ownerDirKeylet) &&
        dirFirst(view, ownerDirKeylet.key, sleDirNode, uDirEntry, dirEntry))
    {
        do
        {
            if (maxNodesToDelete && ++deleted > *maxNodesToDelete)
                return tecINCOMPLETE;

            // Choose the right way to delete each directory node.
            auto sleItem = view.peek(keylet::child(dirEntry));
            if (!sleItem)
            {
                // Directory node has an invalid index.  Bail out.
                JLOG(j.fatal())
                    << "DeleteAccount: Directory node in ledger " << view.seq()
                    << " has index to object that is missing: "
                    << to_string(dirEntry);
                return tefBAD_LEDGER;
            }

            LedgerEntryType const nodeType{safe_cast<LedgerEntryType>(
                sleItem->getFieldU16(sfLedgerEntryType))};

            // Deleter handles the details of specific account-owned object
            // deletion
            auto const [ter, skipEntry] = deleter(nodeType, dirEntry, sleItem);
            if (ter != tesSUCCESS)
                return ter;

            // dirFirst() and dirNext() are like iterators with exposed
            // internal state.  We'll take advantage of that exposed state
            // to solve a common C++ problem: iterator invalidation while
            // deleting elements from a container.
            //
            // We have just deleted one directory entry, which means our
            // "iterator state" is invalid.
            //
            //  1. During the process of getting an entry from the
            //     directory uDirEntry was incremented from 'it' to 'it'+1.
            //
            //  2. We then deleted the entry at index 'it', which means the
            //     entry that was at 'it'+1 has now moved to 'it'.
            //
            //  3. So we verify that uDirEntry is indeed 'it'+1.  Then we jam it
            //     back to 'it' to "un-invalidate" the iterator.
            assert(uDirEntry >= 1);
            if (uDirEntry == 0)
            {
                JLOG(j.error())
                    << "DeleteAccount iterator re-validation failed.";
                return tefBAD_LEDGER;
            }
            if (skipEntry == SkipEntry::No)
                uDirEntry--;

        } while (
            dirNext(view, ownerDirKeylet.key, sleDirNode, uDirEntry, dirEntry));
    }

    return tesSUCCESS;
}

TER
deleteAMMTrustLine(
    ApplyView& view,
    std::shared_ptr<SLE> sleState,
    std::optional<AccountID> const& ammAccountID,
    beast::Journal j)
{
    if (!sleState || sleState->getType() != ltRIPPLE_STATE)
        return tecINTERNAL;

    auto const& [low, high] = std::minmax(
        sleState->getFieldAmount(sfLowLimit).getIssuer(),
        sleState->getFieldAmount(sfHighLimit).getIssuer());
    auto sleLow = view.peek(keylet::account(low));
    auto sleHigh = view.peek(keylet::account(high));
    if (!sleLow || !sleHigh)
        return tecINTERNAL;
    bool const ammLow = sleLow->isFieldPresent(sfAMMID);
    bool const ammHigh = sleHigh->isFieldPresent(sfAMMID);

    // can't both be AMM
    if (ammLow && ammHigh)
        return tecINTERNAL;

    // at least one must be
    if (!ammLow && !ammHigh)
        return terNO_AMM;

    // one must be the target amm
    if (ammAccountID && (low != *ammAccountID && high != *ammAccountID))
        return terNO_AMM;

    if (auto const ter = trustDelete(view, sleState, low, high, j);
        ter != tesSUCCESS)
    {
        JLOG(j.error())
            << "deleteAMMTrustLine: failed to delete the trustline.";
        return ter;
    }

    auto const uFlags = !ammLow ? lsfLowReserve : lsfHighReserve;
    if (!(sleState->getFlags() & uFlags))
        return tecINTERNAL;

    adjustOwnerCount(view, !ammLow ? sleLow : sleHigh, -1, j);

    return tesSUCCESS;
}

TER
rippleMPTCredit(
    ApplyView& view,
    AccountID const& uSenderID,
    AccountID const& uReceiverID,
    STAmount saAmount,
    beast::Journal j)
{
    auto const mptID = keylet::mptIssuance(saAmount.mptIssue().mpt());
    auto const issuer = saAmount.mptIssue().account();
    if (uSenderID == issuer)
    {
        if (auto sle = view.peek(mptID))
        {
            sle->setFieldU64(
                sfOutstandingAmount,
                sle->getFieldU64(sfOutstandingAmount) + saAmount.mpt().mpt());

            if (sle->getFieldU64(sfOutstandingAmount) >
                (*sle)[~sfMaximumAmount].value_or(maxMPTokenAmount))
                return tecMPT_MAX_AMOUNT_EXCEEDED;

            view.update(sle);
        }
        else
            return tecINTERNAL;
    }
    else
    {
        auto const mptokenID = keylet::mptoken(mptID.key, uSenderID);
        if (auto sle = view.peek(mptokenID))
        {
            auto const amt = sle->getFieldU64(sfMPTAmount);
            auto const pay = saAmount.mpt().mpt();
            if (amt >= pay)
            {
                if (amt == pay)
                    sle->makeFieldAbsent(sfMPTAmount);
                else
                    sle->setFieldU64(sfMPTAmount, amt - pay);
                view.update(sle);
            }
            else
                return tecINSUFFICIENT_FUNDS;
        }
    }

    if (uReceiverID == issuer)
    {
        if (auto sle = view.peek(mptID))
        {
            auto const outstanding = sle->getFieldU64(sfOutstandingAmount);
            auto const redeem = saAmount.mpt().mpt();
            if (outstanding >= redeem)
            {
                sle->setFieldU64(sfOutstandingAmount, outstanding - redeem);
                view.update(sle);
            }
            else
                return tecINSUFFICIENT_FUNDS;
        }
        else
            return tecINTERNAL;
    }
    else
    {
        auto const mptokenID = keylet::mptoken(mptID.key, uReceiverID);
        if (auto sle = view.peek(mptokenID))
        {
            sle->setFieldU64(
                sfMPTAmount,
                sle->getFieldU64(sfMPTAmount) + saAmount.mpt().mpt());
            view.update(sle);
        }
    }
    return tesSUCCESS;
}

}  // namespace ripple<|MERGE_RESOLUTION|>--- conflicted
+++ resolved
@@ -1226,21 +1226,17 @@
     beast::Journal j,
     WaiveTransferFee waiveFee)
 {
-<<<<<<< HEAD
-    assert(saAmount >= beast::zero && !saAmount.isMPT());
-=======
     if (view.rules().enabled(fixAMMv1_1))
     {
-        if (saAmount < beast::zero)
+        if (saAmount < beast::zero || saAmount.isMPT())
         {
             return tecINTERNAL;
         }
     }
     else
     {
-        assert(saAmount >= beast::zero);
-    }
->>>>>>> f2d37da4
+        assert(saAmount >= beast::zero && !saAmount.isMPT());
+    }
 
     /* If we aren't sending anything or if the sender is the same as the
      * receiver then we don't need to do anything.
