--- conflicted
+++ resolved
@@ -95,11 +95,7 @@
     {"book_changes", byRef(&doBookChanges), Role::USER, NO_CONDITION},
     {"book_offers", byRef(&doBookOffers), Role::USER, NO_CONDITION},
     {"can_delete", byRef(&doCanDelete), Role::ADMIN, NO_CONDITION},
-<<<<<<< HEAD
-    {"mpt_holders", byRef(&doMPTHolders), Role::USER, NO_CONDITION},
-=======
     //{"mpt_holders", byRef(&doMPTHolders), Role::ADMIN, NO_CONDITION},
->>>>>>> c3c68fc6
     {"channel_authorize", byRef(&doChannelAuthorize), Role::USER, NO_CONDITION},
     {"channel_verify", byRef(&doChannelVerify), Role::USER, NO_CONDITION},
     {"connect", byRef(&doConnect), Role::ADMIN, NO_CONDITION},
