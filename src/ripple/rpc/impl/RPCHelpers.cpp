--- conflicted
+++ resolved
@@ -940,7 +940,7 @@
     std::pair<RPC::Status, LedgerEntryType> result{RPC::Status::OK, ltANY};
     if (params.isMember(jss::type))
     {
-        static constexpr std::array<std::pair<char const*, LedgerEntryType>, 22>
+        static constexpr std::array<std::pair<char const*, LedgerEntryType>, 25>
             types{
                 {{jss::account, ltACCOUNT_ROOT},
                  {jss::amendments, ltAMENDMENTS},
@@ -964,14 +964,10 @@
                  {jss::ticket, ltTICKET},
                  {jss::xchain_owned_claim_id, ltXCHAIN_OWNED_CLAIM_ID},
                  {jss::xchain_owned_create_account_claim_id,
-<<<<<<< HEAD
                   ltXCHAIN_OWNED_CREATE_ACCOUNT_CLAIM_ID},
                  {jss::did, ltDID},
                  {jss::mpt_issuance, ltMPTOKEN_ISSUANCE},
                  {jss::mptoken, ltMPTOKEN}}};
-=======
-                  ltXCHAIN_OWNED_CREATE_ACCOUNT_CLAIM_ID}}};
->>>>>>> f2d37da4
 
         auto const& p = params[jss::type];
         if (!p.isString())
