--- conflicted
+++ resolved
@@ -292,17 +292,6 @@
     Json::Value const& params,
     Json::Value& error,
     unsigned int apiVersion = apiVersionIfUnspecified);
-<<<<<<< HEAD
-/** Helper to parse submit_mode parameter to RPC submit.
- *
- * @param params RPC parameters
- * @return Either the mode or an error object.
- */
-ripple::Expected<RPC::SubmitSync, Json::Value>
-getSubmitSyncMode(Json::Value const& params);
-
-=======
->>>>>>> ca319816
 }  // namespace RPC
 }  // namespace ripple
 
