--- conflicted
+++ resolved
@@ -588,7 +588,16 @@
                 }
             }
         }
-<<<<<<< HEAD
+        else if (context.params.isMember(jss::did))
+        {
+            expectedType = ltDID;
+            auto const account =
+                parseBase58<AccountID>(context.params[jss::did].asString());
+            if (!account || account->isZero())
+                jvResult[jss::error] = "malformedAddress";
+            else
+                uNodeIndex = keylet::did(*account).key;
+        }
         else if (context.params.isMember(jss::oracle))
         {
             expectedType = ltORACLE;
@@ -633,17 +642,6 @@
                     jvResult[jss::error] = "malformedRequest";
                 }
             }
-=======
-        else if (context.params.isMember(jss::did))
-        {
-            expectedType = ltDID;
-            auto const account =
-                parseBase58<AccountID>(context.params[jss::did].asString());
-            if (!account || account->isZero())
-                jvResult[jss::error] = "malformedAddress";
-            else
-                uNodeIndex = keylet::did(*account).key;
->>>>>>> 39726839
         }
         else
         {
