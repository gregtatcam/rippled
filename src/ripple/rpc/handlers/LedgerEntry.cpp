//------------------------------------------------------------------------------
/*
    This file is part of rippled: https://github.com/ripple/rippled
    Copyright (c) 2012-2014 Ripple Labs Inc.

    Permission to use, copy, modify, and/or distribute this software for any
    purpose  with  or without fee is hereby granted, provided that the above
    copyright notice and this permission notice appear in all copies.

    THE  SOFTWARE IS PROVIDED "AS IS" AND THE AUTHOR DISCLAIMS ALL WARRANTIES
    WITH  REGARD  TO  THIS  SOFTWARE  INCLUDING  ALL  IMPLIED  WARRANTIES  OF
    MERCHANTABILITY  AND  FITNESS. IN NO EVENT SHALL THE AUTHOR BE LIABLE FOR
    ANY  SPECIAL ,  DIRECT, INDIRECT, OR CONSEQUENTIAL DAMAGES OR ANY DAMAGES
    WHATSOEVER  RESULTING  FROM  LOSS  OF USE, DATA OR PROFITS, WHETHER IN AN
    ACTION  OF  CONTRACT, NEGLIGENCE OR OTHER TORTIOUS ACTION, ARISING OUT OF
    OR IN CONNECTION WITH THE USE OR PERFORMANCE OF THIS SOFTWARE.
*/
//==============================================================================

#include <ripple/app/main/Application.h>
#include <ripple/basics/StringUtilities.h>
#include <ripple/basics/strHex.h>
#include <ripple/beast/core/LexicalCast.h>
#include <ripple/json/json_errors.h>
#include <ripple/ledger/ReadView.h>
#include <ripple/protocol/ErrorCodes.h>
#include <ripple/protocol/Indexes.h>
#include <ripple/protocol/RPCErr.h>
#include <ripple/protocol/STXChainBridge.h>
#include <ripple/protocol/jss.h>
#include <ripple/rpc/Context.h>
#include <ripple/rpc/GRPCHandlers.h>
#include <ripple/rpc/impl/RPCHelpers.h>

namespace ripple {

// {
//   ledger_hash : <ledger>
//   ledger_index : <ledger_index>
//   ...
// }
Json::Value
doLedgerEntry(RPC::JsonContext& context)
{
    std::shared_ptr<ReadView const> lpLedger;
    auto jvResult = RPC::lookupLedger(lpLedger, context);

    if (!lpLedger)
        return jvResult;

    uint256 uNodeIndex;
    bool bNodeBinary = false;
    LedgerEntryType expectedType = ltANY;

    try
    {
        if (context.params.isMember(jss::index))
        {
            if (!uNodeIndex.parseHex(context.params[jss::index].asString()))
            {
                uNodeIndex = beast::zero;
                jvResult[jss::error] = "malformedRequest";
            }
        }
        else if (context.params.isMember(jss::account_root))
        {
            expectedType = ltACCOUNT_ROOT;
            auto const account = parseBase58<AccountID>(
                context.params[jss::account_root].asString());
            if (!account || account->isZero())
                jvResult[jss::error] = "malformedAddress";
            else
                uNodeIndex = keylet::account(*account).key;
        }
        else if (context.params.isMember(jss::check))
        {
            expectedType = ltCHECK;
            if (!uNodeIndex.parseHex(context.params[jss::check].asString()))
            {
                uNodeIndex = beast::zero;
                jvResult[jss::error] = "malformedRequest";
            }
        }
        else if (context.params.isMember(jss::deposit_preauth))
        {
            expectedType = ltDEPOSIT_PREAUTH;

            if (!context.params[jss::deposit_preauth].isObject())
            {
                if (!context.params[jss::deposit_preauth].isString() ||
                    !uNodeIndex.parseHex(
                        context.params[jss::deposit_preauth].asString()))
                {
                    uNodeIndex = beast::zero;
                    jvResult[jss::error] = "malformedRequest";
                }
            }
            else if (
                !context.params[jss::deposit_preauth].isMember(jss::owner) ||
                !context.params[jss::deposit_preauth][jss::owner].isString() ||
                !context.params[jss::deposit_preauth].isMember(
                    jss::authorized) ||
                !context.params[jss::deposit_preauth][jss::authorized]
                     .isString())
            {
                jvResult[jss::error] = "malformedRequest";
            }
            else
            {
                auto const owner = parseBase58<AccountID>(
                    context.params[jss::deposit_preauth][jss::owner]
                        .asString());

                auto const authorized = parseBase58<AccountID>(
                    context.params[jss::deposit_preauth][jss::authorized]
                        .asString());

                if (!owner)
                    jvResult[jss::error] = "malformedOwner";
                else if (!authorized)
                    jvResult[jss::error] = "malformedAuthorized";
                else
                    uNodeIndex =
                        keylet::depositPreauth(*owner, *authorized).key;
            }
        }
        else if (context.params.isMember(jss::directory))
        {
            expectedType = ltDIR_NODE;
            if (context.params[jss::directory].isNull())
            {
                jvResult[jss::error] = "malformedRequest";
            }
            else if (!context.params[jss::directory].isObject())
            {
                if (!uNodeIndex.parseHex(
                        context.params[jss::directory].asString()))
                {
                    uNodeIndex = beast::zero;
                    jvResult[jss::error] = "malformedRequest";
                }
            }
            else if (
                context.params[jss::directory].isMember(jss::sub_index) &&
                !context.params[jss::directory][jss::sub_index].isIntegral())
            {
                jvResult[jss::error] = "malformedRequest";
            }
            else
            {
                std::uint64_t uSubIndex =
                    context.params[jss::directory].isMember(jss::sub_index)
                    ? context.params[jss::directory][jss::sub_index].asUInt()
                    : 0;

                if (context.params[jss::directory].isMember(jss::dir_root))
                {
                    uint256 uDirRoot;

                    if (context.params[jss::directory].isMember(jss::owner))
                    {
                        // May not specify both dir_root and owner.
                        jvResult[jss::error] = "malformedRequest";
                    }
                    else if (!uDirRoot.parseHex(
                                 context.params[jss::directory][jss::dir_root]
                                     .asString()))
                    {
                        uNodeIndex = beast::zero;
                        jvResult[jss::error] = "malformedRequest";
                    }
                    else
                    {
                        uNodeIndex = keylet::page(uDirRoot, uSubIndex).key;
                    }
                }
                else if (context.params[jss::directory].isMember(jss::owner))
                {
                    auto const ownerID = parseBase58<AccountID>(
                        context.params[jss::directory][jss::owner].asString());

                    if (!ownerID)
                    {
                        jvResult[jss::error] = "malformedAddress";
                    }
                    else
                    {
                        uNodeIndex =
                            keylet::page(keylet::ownerDir(*ownerID), uSubIndex)
                                .key;
                    }
                }
                else
                {
                    jvResult[jss::error] = "malformedRequest";
                }
            }
        }
        else if (context.params.isMember(jss::escrow))
        {
            expectedType = ltESCROW;
            if (!context.params[jss::escrow].isObject())
            {
                if (!uNodeIndex.parseHex(
                        context.params[jss::escrow].asString()))
                {
                    uNodeIndex = beast::zero;
                    jvResult[jss::error] = "malformedRequest";
                }
            }
            else if (
                !context.params[jss::escrow].isMember(jss::owner) ||
                !context.params[jss::escrow].isMember(jss::seq) ||
                !context.params[jss::escrow][jss::seq].isIntegral())
            {
                jvResult[jss::error] = "malformedRequest";
            }
            else
            {
                auto const id = parseBase58<AccountID>(
                    context.params[jss::escrow][jss::owner].asString());
                if (!id)
                    jvResult[jss::error] = "malformedOwner";
                else
                    uNodeIndex =
                        keylet::escrow(
                            *id, context.params[jss::escrow][jss::seq].asUInt())
                            .key;
            }
        }
        else if (context.params.isMember(jss::offer))
        {
            expectedType = ltOFFER;
            if (!context.params[jss::offer].isObject())
            {
                if (!uNodeIndex.parseHex(context.params[jss::offer].asString()))
                {
                    uNodeIndex = beast::zero;
                    jvResult[jss::error] = "malformedRequest";
                }
            }
            else if (
                !context.params[jss::offer].isMember(jss::account) ||
                !context.params[jss::offer].isMember(jss::seq) ||
                !context.params[jss::offer][jss::seq].isIntegral())
            {
                jvResult[jss::error] = "malformedRequest";
            }
            else
            {
                auto const id = parseBase58<AccountID>(
                    context.params[jss::offer][jss::account].asString());
                if (!id)
                    jvResult[jss::error] = "malformedAddress";
                else
                    uNodeIndex =
                        keylet::offer(
                            *id, context.params[jss::offer][jss::seq].asUInt())
                            .key;
            }
        }
        else if (context.params.isMember(jss::payment_channel))
        {
            expectedType = ltPAYCHAN;

            if (!uNodeIndex.parseHex(
                    context.params[jss::payment_channel].asString()))
            {
                uNodeIndex = beast::zero;
                jvResult[jss::error] = "malformedRequest";
            }
        }
        else if (context.params.isMember(jss::ripple_state))
        {
            expectedType = ltRIPPLE_STATE;
            Currency uCurrency;
            Json::Value jvRippleState = context.params[jss::ripple_state];

            if (!jvRippleState.isObject() ||
                !jvRippleState.isMember(jss::currency) ||
                !jvRippleState.isMember(jss::accounts) ||
                !jvRippleState[jss::accounts].isArray() ||
                2 != jvRippleState[jss::accounts].size() ||
                !jvRippleState[jss::accounts][0u].isString() ||
                !jvRippleState[jss::accounts][1u].isString() ||
                (jvRippleState[jss::accounts][0u].asString() ==
                 jvRippleState[jss::accounts][1u].asString()))
            {
                jvResult[jss::error] = "malformedRequest";
            }
            else
            {
                auto const id1 = parseBase58<AccountID>(
                    jvRippleState[jss::accounts][0u].asString());
                auto const id2 = parseBase58<AccountID>(
                    jvRippleState[jss::accounts][1u].asString());
                if (!id1 || !id2)
                {
                    jvResult[jss::error] = "malformedAddress";
                }
                else if (!to_currency(
                             uCurrency,
                             jvRippleState[jss::currency].asString()))
                {
                    jvResult[jss::error] = "malformedCurrency";
                }
                else
                {
                    uNodeIndex = keylet::line(*id1, *id2, uCurrency).key;
                }
            }
        }
        else if (context.params.isMember(jss::ticket))
        {
            expectedType = ltTICKET;
            if (!context.params[jss::ticket].isObject())
            {
                if (!uNodeIndex.parseHex(
                        context.params[jss::ticket].asString()))
                {
                    uNodeIndex = beast::zero;
                    jvResult[jss::error] = "malformedRequest";
                }
            }
            else if (
                !context.params[jss::ticket].isMember(jss::account) ||
                !context.params[jss::ticket].isMember(jss::ticket_seq) ||
                !context.params[jss::ticket][jss::ticket_seq].isIntegral())
            {
                jvResult[jss::error] = "malformedRequest";
            }
            else
            {
                auto const id = parseBase58<AccountID>(
                    context.params[jss::ticket][jss::account].asString());
                if (!id)
                    jvResult[jss::error] = "malformedAddress";
                else
                    uNodeIndex = getTicketIndex(
                        *id,
                        context.params[jss::ticket][jss::ticket_seq].asUInt());
            }
        }
        else if (context.params.isMember(jss::nft_page))
        {
            expectedType = ltNFTOKEN_PAGE;

            if (context.params[jss::nft_page].isString())
            {
                if (!uNodeIndex.parseHex(
                        context.params[jss::nft_page].asString()))
                {
                    uNodeIndex = beast::zero;
                    jvResult[jss::error] = "malformedRequest";
                }
            }
            else
            {
                jvResult[jss::error] = "malformedRequest";
            }
        }
        else if (context.params.isMember(jss::amm))
        {
            expectedType = ltAMM;
            if (!context.params[jss::amm].isObject())
            {
                if (!uNodeIndex.parseHex(context.params[jss::amm].asString()))
                {
                    uNodeIndex = beast::zero;
                    jvResult[jss::error] = "malformedRequest";
                }
            }
            else if (
                !context.params[jss::amm].isMember(jss::asset) ||
                !context.params[jss::amm].isMember(jss::asset2))
            {
                jvResult[jss::error] = "malformedRequest";
            }
            else
            {
                try
                {
                    auto const issue =
                        issueFromJson(context.params[jss::amm][jss::asset]);
                    auto const issue2 =
                        issueFromJson(context.params[jss::amm][jss::asset2]);
                    uNodeIndex = keylet::amm(issue, issue2).key;
                }
                catch (std::runtime_error const&)
                {
                    jvResult[jss::error] = "malformedRequest";
                }
            }
        }
        else if (context.params.isMember(jss::bridge))
        {
            expectedType = ltBRIDGE;

            // return the keylet for the specified bridge or nullopt if the
            // request is malformed
            auto const maybeKeylet = [&]() -> std::optional<Keylet> {
                try
                {
                    if (!context.params.isMember(jss::bridge_account))
                        return std::nullopt;

                    auto const& jsBridgeAccount =
                        context.params[jss::bridge_account];
                    if (!jsBridgeAccount.isString())
                    {
                        return std::nullopt;
                    }
                    auto const account =
                        parseBase58<AccountID>(jsBridgeAccount.asString());
                    if (!account || account->isZero())
                    {
                        return std::nullopt;
                    }

                    // This may throw and is the reason for the `try` block. The
                    // try block has a larger scope so the `bridge` variable
                    // doesn't need to be an optional.
                    STXChainBridge const bridge(context.params[jss::bridge]);
                    STXChainBridge::ChainType const chainType =
                        STXChainBridge::srcChain(
                            account == bridge.lockingChainDoor());
                    if (account != bridge.door(chainType))
                        return std::nullopt;

                    return keylet::bridge(bridge, chainType);
                }
                catch (...)
                {
                    return std::nullopt;
                }
            }();

            if (maybeKeylet)
            {
                uNodeIndex = maybeKeylet->key;
            }
            else
            {
                uNodeIndex = beast::zero;
                jvResult[jss::error] = "malformedRequest";
            }
        }
        else if (context.params.isMember(jss::xchain_owned_claim_id))
        {
            expectedType = ltXCHAIN_OWNED_CLAIM_ID;
            auto& claim_id = context.params[jss::xchain_owned_claim_id];
            if (claim_id.isString())
            {
                // we accept a node id as specifier of a xchain claim id
                if (!uNodeIndex.parseHex(claim_id.asString()))
                {
                    uNodeIndex = beast::zero;
                    jvResult[jss::error] = "malformedRequest";
                }
            }
            else if (
                !claim_id.isObject() ||
                !(claim_id.isMember(sfIssuingChainDoor.getJsonName()) &&
                  claim_id[sfIssuingChainDoor.getJsonName()].isString()) ||
                !(claim_id.isMember(sfLockingChainDoor.getJsonName()) &&
                  claim_id[sfLockingChainDoor.getJsonName()].isString()) ||
                !claim_id.isMember(sfIssuingChainIssue.getJsonName()) ||
                !claim_id.isMember(sfLockingChainIssue.getJsonName()) ||
                !claim_id.isMember(jss::xchain_owned_claim_id))
            {
                jvResult[jss::error] = "malformedRequest";
            }
            else
            {
                // if not specified with a node id, a claim_id is specified by
                // four strings defining the bridge (locking_chain_door,
                // locking_chain_issue, issuing_chain_door, issuing_chain_issue)
                // and the claim id sequence number.
                auto lockingChainDoor = parseBase58<AccountID>(
                    claim_id[sfLockingChainDoor.getJsonName()].asString());
                auto issuingChainDoor = parseBase58<AccountID>(
                    claim_id[sfIssuingChainDoor.getJsonName()].asString());
                Issue lockingChainIssue, issuingChainIssue;
                bool valid = lockingChainDoor && issuingChainDoor;
                if (valid)
                {
                    try
                    {
                        lockingChainIssue = issueFromJson(
                            claim_id[sfLockingChainIssue.getJsonName()]);
                        issuingChainIssue = issueFromJson(
                            claim_id[sfIssuingChainIssue.getJsonName()]);
                    }
                    catch (std::runtime_error const& ex)
                    {
                        valid = false;
                        jvResult[jss::error] = "malformedRequest";
                    }
                }

                if (valid && claim_id[jss::xchain_owned_claim_id].isIntegral())
                {
                    auto seq = claim_id[jss::xchain_owned_claim_id].asUInt();

                    STXChainBridge bridge_spec(
                        *lockingChainDoor,
                        lockingChainIssue,
                        *issuingChainDoor,
                        issuingChainIssue);
                    Keylet keylet = keylet::xChainClaimID(bridge_spec, seq);
                    uNodeIndex = keylet.key;
                }
            }
        }
        else if (context.params.isMember(
                     jss::xchain_owned_create_account_claim_id))
        {
            // see object definition in LedgerFormats.cpp
            expectedType = ltXCHAIN_OWNED_CREATE_ACCOUNT_CLAIM_ID;
            auto& claim_id =
                context.params[jss::xchain_owned_create_account_claim_id];
            if (claim_id.isString())
            {
                // we accept a node id as specifier of a xchain create account
                // claim_id
                if (!uNodeIndex.parseHex(claim_id.asString()))
                {
                    uNodeIndex = beast::zero;
                    jvResult[jss::error] = "malformedRequest";
                }
            }
            else if (
                !claim_id.isObject() ||
                !(claim_id.isMember(sfIssuingChainDoor.getJsonName()) &&
                  claim_id[sfIssuingChainDoor.getJsonName()].isString()) ||
                !(claim_id.isMember(sfLockingChainDoor.getJsonName()) &&
                  claim_id[sfLockingChainDoor.getJsonName()].isString()) ||
                !claim_id.isMember(sfIssuingChainIssue.getJsonName()) ||
                !claim_id.isMember(sfLockingChainIssue.getJsonName()) ||
                !claim_id.isMember(jss::xchain_owned_create_account_claim_id))
            {
                jvResult[jss::error] = "malformedRequest";
            }
            else
            {
                // if not specified with a node id, a create account claim_id is
                // specified by four strings defining the bridge
                // (locking_chain_door, locking_chain_issue, issuing_chain_door,
                // issuing_chain_issue) and the create account claim id sequence
                // number.
                auto lockingChainDoor = parseBase58<AccountID>(
                    claim_id[sfLockingChainDoor.getJsonName()].asString());
                auto issuingChainDoor = parseBase58<AccountID>(
                    claim_id[sfIssuingChainDoor.getJsonName()].asString());
                Issue lockingChainIssue, issuingChainIssue;
                bool valid = lockingChainDoor && issuingChainDoor;
                if (valid)
                {
                    try
                    {
                        lockingChainIssue = issueFromJson(
                            claim_id[sfLockingChainIssue.getJsonName()]);
                        issuingChainIssue = issueFromJson(
                            claim_id[sfIssuingChainIssue.getJsonName()]);
                    }
                    catch (std::runtime_error const& ex)
                    {
                        valid = false;
                        jvResult[jss::error] = "malformedRequest";
                    }
                }

                if (valid &&
                    claim_id[jss::xchain_owned_create_account_claim_id]
                        .isIntegral())
                {
                    auto seq =
                        claim_id[jss::xchain_owned_create_account_claim_id]
                            .asUInt();

                    STXChainBridge bridge_spec(
                        *lockingChainDoor,
                        lockingChainIssue,
                        *issuingChainDoor,
                        issuingChainIssue);
                    Keylet keylet =
                        keylet::xChainCreateAccountClaimID(bridge_spec, seq);
                    uNodeIndex = keylet.key;
                }
            }
        }
        else if (context.params.isMember(jss::did))
        {
            expectedType = ltDID;
            auto const account =
                parseBase58<AccountID>(context.params[jss::did].asString());
            if (!account || account->isZero())
                jvResult[jss::error] = "malformedAddress";
            else
                uNodeIndex = keylet::did(*account).key;
        }
<<<<<<< HEAD
        else if (context.params.isMember(jss::mpt_issuance))
        {
            expectedType = ltMPTOKEN_ISSUANCE;
            auto const unparsedMPTIssuanceID =
                context.params[jss::mpt_issuance];
            if (unparsedMPTIssuanceID.isString())
            {
                uint192 mptIssuanceID;
                if (!mptIssuanceID.parseHex(unparsedMPTIssuanceID.asString()))
                {
                    uNodeIndex = beast::zero;
                    jvResult[jss::error] = "malformedRequest";
                }
                else
                    uNodeIndex = keylet::mptIssuance(mptIssuanceID).key;
            }
            else
            {
                jvResult[jss::error] = "malformedRequest";
            }
        }
        else if (context.params.isMember(jss::mptoken))
        {
            expectedType = ltMPTOKEN;
            if (!context.params[jss::mptoken].isObject())
            {
                if (!uNodeIndex.parseHex(
                        context.params[jss::mptoken].asString()))
=======
        else if (context.params.isMember(jss::oracle))
        {
            expectedType = ltORACLE;
            if (!context.params[jss::oracle].isObject())
            {
                if (!uNodeIndex.parseHex(
                        context.params[jss::oracle].asString()))
>>>>>>> f2d37da4
                {
                    uNodeIndex = beast::zero;
                    jvResult[jss::error] = "malformedRequest";
                }
            }
            else if (
<<<<<<< HEAD
                !context.params[jss::mptoken].isMember(jss::mpt_issuance_id) ||
                !context.params[jss::mptoken].isMember(jss::account))
=======
                !context.params[jss::oracle].isMember(
                    jss::oracle_document_id) ||
                !context.params[jss::oracle].isMember(jss::account))
>>>>>>> f2d37da4
            {
                jvResult[jss::error] = "malformedRequest";
            }
            else
            {
<<<<<<< HEAD
                try
                {
                    auto const mptIssuanceIdStr =
                        context.params[jss::mptoken][jss::mpt_issuance_id]
                            .asString();

                    uint192 mptIssuanceID;
                    if (!mptIssuanceID.parseHex(mptIssuanceIdStr))
                        Throw<std::runtime_error>(
                            "Cannot parse mpt_issuance_id");

                    auto const account = parseBase58<AccountID>(
                        context.params[jss::mptoken][jss::account].asString());

                    if (!account || account->isZero())
                        jvResult[jss::error] = "malformedAddress";
                    else
                        uNodeIndex =
                            keylet::mptoken(mptIssuanceID, *account).key;
                }
                catch (std::runtime_error const&)
                {
                    jvResult[jss::error] = "malformedRequest";
                }
=======
                uNodeIndex = beast::zero;
                auto const& oracle = context.params[jss::oracle];
                auto const documentID = [&]() -> std::optional<std::uint32_t> {
                    auto const& id = oracle[jss::oracle_document_id];
                    if (id.isUInt() || (id.isInt() && id.asInt() >= 0))
                        return std::make_optional(id.asUInt());
                    else if (id.isString())
                    {
                        std::uint32_t v;
                        if (beast::lexicalCastChecked(v, id.asString()))
                            return std::make_optional(v);
                    }
                    return std::nullopt;
                }();
                auto const account =
                    parseBase58<AccountID>(oracle[jss::account].asString());
                if (!account || account->isZero())
                    jvResult[jss::error] = "malformedAddress";
                else if (!documentID)
                    jvResult[jss::error] = "malformedDocumentID";
                else
                    uNodeIndex = keylet::oracle(*account, *documentID).key;
>>>>>>> f2d37da4
            }
        }
        else
        {
            if (context.params.isMember("params") &&
                context.params["params"].isArray() &&
                context.params["params"].size() == 1 &&
                context.params["params"][0u].isString())
            {
                if (!uNodeIndex.parseHex(
                        context.params["params"][0u].asString()))
                {
                    uNodeIndex = beast::zero;
                    jvResult[jss::error] = "malformedRequest";
                }
            }
            else
            {
                if (context.apiVersion < 2u)
                    jvResult[jss::error] = "unknownOption";
                else
                    jvResult[jss::error] = "invalidParams";
            }
        }
    }
    catch (Json::error& e)
    {
        if (context.apiVersion > 1u)
        {
            // For apiVersion 2 onwards, any parsing failures that throw
            // this
            // exception return an invalidParam error.
            uNodeIndex = beast::zero;
            jvResult[jss::error] = "invalidParams";
        }
        else
            throw;
    }

    if (uNodeIndex.isNonZero())
    {
        auto const sleNode = lpLedger->read(keylet::unchecked(uNodeIndex));
        if (context.params.isMember(jss::binary))
            bNodeBinary = context.params[jss::binary].asBool();

        if (!sleNode)
        {
            // Not found.
            jvResult[jss::error] = "entryNotFound";
        }
        else if (
            (expectedType != ltANY) && (expectedType != sleNode->getType()))
        {
            jvResult[jss::error] = "unexpectedLedgerType";
        }
        else if (bNodeBinary)
        {
            Serializer s;

            sleNode->add(s);

            jvResult[jss::node_binary] = strHex(s.peekData());
            jvResult[jss::index] = to_string(uNodeIndex);
        }
        else
        {
            jvResult[jss::node] = sleNode->getJson(JsonOptions::none);
            jvResult[jss::index] = to_string(uNodeIndex);
        }
    }

    return jvResult;
}

std::pair<org::xrpl::rpc::v1::GetLedgerEntryResponse, grpc::Status>
doLedgerEntryGrpc(
    RPC::GRPCContext<org::xrpl::rpc::v1::GetLedgerEntryRequest>& context)
{
    org::xrpl::rpc::v1::GetLedgerEntryRequest& request = context.params;
    org::xrpl::rpc::v1::GetLedgerEntryResponse response;
    grpc::Status status = grpc::Status::OK;

    std::shared_ptr<ReadView const> ledger;
    if (auto status = RPC::ledgerFromRequest(ledger, context))
    {
        grpc::Status errorStatus;
        if (status.toErrorCode() == rpcINVALID_PARAMS)
        {
            errorStatus = grpc::Status(
                grpc::StatusCode::INVALID_ARGUMENT, status.message());
        }
        else
        {
            errorStatus =
                grpc::Status(grpc::StatusCode::NOT_FOUND, status.message());
        }
        return {response, errorStatus};
    }

    auto key = uint256::fromVoidChecked(request.key());
    if (!key)
    {
        grpc::Status errorStatus{
            grpc::StatusCode::INVALID_ARGUMENT, "index malformed"};
        return {response, errorStatus};
    }

    auto const sleNode = ledger->read(keylet::unchecked(*key));
    if (!sleNode)
    {
        grpc::Status errorStatus{
            grpc::StatusCode::NOT_FOUND, "object not found"};
        return {response, errorStatus};
    }
    else
    {
        Serializer s;
        sleNode->add(s);

        auto& stateObject = *response.mutable_ledger_object();
        stateObject.set_data(s.peekData().data(), s.getLength());
        stateObject.set_key(request.key());
        *(response.mutable_ledger()) = request.ledger();
        return {response, status};
    }
}
}  // namespace ripple<|MERGE_RESOLUTION|>--- conflicted
+++ resolved
@@ -599,36 +599,6 @@
             else
                 uNodeIndex = keylet::did(*account).key;
         }
-<<<<<<< HEAD
-        else if (context.params.isMember(jss::mpt_issuance))
-        {
-            expectedType = ltMPTOKEN_ISSUANCE;
-            auto const unparsedMPTIssuanceID =
-                context.params[jss::mpt_issuance];
-            if (unparsedMPTIssuanceID.isString())
-            {
-                uint192 mptIssuanceID;
-                if (!mptIssuanceID.parseHex(unparsedMPTIssuanceID.asString()))
-                {
-                    uNodeIndex = beast::zero;
-                    jvResult[jss::error] = "malformedRequest";
-                }
-                else
-                    uNodeIndex = keylet::mptIssuance(mptIssuanceID).key;
-            }
-            else
-            {
-                jvResult[jss::error] = "malformedRequest";
-            }
-        }
-        else if (context.params.isMember(jss::mptoken))
-        {
-            expectedType = ltMPTOKEN;
-            if (!context.params[jss::mptoken].isObject())
-            {
-                if (!uNodeIndex.parseHex(
-                        context.params[jss::mptoken].asString()))
-=======
         else if (context.params.isMember(jss::oracle))
         {
             expectedType = ltORACLE;
@@ -636,52 +606,20 @@
             {
                 if (!uNodeIndex.parseHex(
                         context.params[jss::oracle].asString()))
->>>>>>> f2d37da4
-                {
-                    uNodeIndex = beast::zero;
-                    jvResult[jss::error] = "malformedRequest";
-                }
-            }
-            else if (
-<<<<<<< HEAD
-                !context.params[jss::mptoken].isMember(jss::mpt_issuance_id) ||
-                !context.params[jss::mptoken].isMember(jss::account))
-=======
+                {
+                    uNodeIndex = beast::zero;
+                    jvResult[jss::error] = "malformedRequest";
+                }
+            }
+            else if (
                 !context.params[jss::oracle].isMember(
                     jss::oracle_document_id) ||
                 !context.params[jss::oracle].isMember(jss::account))
->>>>>>> f2d37da4
-            {
-                jvResult[jss::error] = "malformedRequest";
-            }
-            else
-            {
-<<<<<<< HEAD
-                try
-                {
-                    auto const mptIssuanceIdStr =
-                        context.params[jss::mptoken][jss::mpt_issuance_id]
-                            .asString();
-
-                    uint192 mptIssuanceID;
-                    if (!mptIssuanceID.parseHex(mptIssuanceIdStr))
-                        Throw<std::runtime_error>(
-                            "Cannot parse mpt_issuance_id");
-
-                    auto const account = parseBase58<AccountID>(
-                        context.params[jss::mptoken][jss::account].asString());
-
-                    if (!account || account->isZero())
-                        jvResult[jss::error] = "malformedAddress";
-                    else
-                        uNodeIndex =
-                            keylet::mptoken(mptIssuanceID, *account).key;
-                }
-                catch (std::runtime_error const&)
-                {
-                    jvResult[jss::error] = "malformedRequest";
-                }
-=======
+            {
+                jvResult[jss::error] = "malformedRequest";
+            }
+            else
+            {
                 uNodeIndex = beast::zero;
                 auto const& oracle = context.params[jss::oracle];
                 auto const documentID = [&]() -> std::optional<std::uint32_t> {
@@ -704,7 +642,73 @@
                     jvResult[jss::error] = "malformedDocumentID";
                 else
                     uNodeIndex = keylet::oracle(*account, *documentID).key;
->>>>>>> f2d37da4
+            }
+        }
+        else if (context.params.isMember(jss::mpt_issuance))
+        {
+            expectedType = ltMPTOKEN_ISSUANCE;
+            auto const unparsedMPTIssuanceID =
+                context.params[jss::mpt_issuance];
+            if (unparsedMPTIssuanceID.isString())
+            {
+                uint192 mptIssuanceID;
+                if (!mptIssuanceID.parseHex(unparsedMPTIssuanceID.asString()))
+                {
+                    uNodeIndex = beast::zero;
+                    jvResult[jss::error] = "malformedRequest";
+                }
+                else
+                    uNodeIndex = keylet::mptIssuance(mptIssuanceID).key;
+            }
+            else
+            {
+                jvResult[jss::error] = "malformedRequest";
+            }
+        }
+        else if (context.params.isMember(jss::mptoken))
+        {
+            expectedType = ltMPTOKEN;
+            if (!context.params[jss::mptoken].isObject())
+            {
+                if (!uNodeIndex.parseHex(
+                        context.params[jss::mptoken].asString()))
+                {
+                    uNodeIndex = beast::zero;
+                    jvResult[jss::error] = "malformedRequest";
+                }
+            }
+            else if (
+                !context.params[jss::mptoken].isMember(jss::mpt_issuance_id) ||
+                !context.params[jss::mptoken].isMember(jss::account))
+            {
+                jvResult[jss::error] = "malformedRequest";
+            }
+            else
+            {
+                try
+                {
+                    auto const mptIssuanceIdStr =
+                        context.params[jss::mptoken][jss::mpt_issuance_id]
+                            .asString();
+
+                    uint192 mptIssuanceID;
+                    if (!mptIssuanceID.parseHex(mptIssuanceIdStr))
+                        Throw<std::runtime_error>(
+                            "Cannot parse mpt_issuance_id");
+
+                    auto const account = parseBase58<AccountID>(
+                        context.params[jss::mptoken][jss::account].asString());
+
+                    if (!account || account->isZero())
+                        jvResult[jss::error] = "malformedAddress";
+                    else
+                        uNodeIndex =
+                            keylet::mptoken(mptIssuanceID, *account).key;
+                }
+                catch (std::runtime_error const&)
+                {
+                    jvResult[jss::error] = "malformedRequest";
+                }
             }
         }
         else
