--- conflicted
+++ resolved
@@ -115,24 +115,14 @@
     assert(
         (e2->getNodeType() & STPathElement::typeAsset) ||
         (e2->getNodeType() & STPathElement::typeIssuer));
-<<<<<<< HEAD
     auto const outAsset = e2->getNodeType() & STPathElement::typeAsset
         ? e2->getAsset()
         : curIssue.asset();
-=======
-    auto const outCurrency = e2->getNodeType() & STPathElement::typeCurrency
-        ? e2->getCurrency()
-        : static_cast<Currency>(curIssue.asset());
->>>>>>> c3c68fc6
     auto const outIssuer = e2->getNodeType() & STPathElement::typeIssuer
         ? e2->getIssuerID()
         : curIssue.account();
 
-<<<<<<< HEAD
     if (isXRP(curIssue.asset()) && isXRP(outAsset))
-=======
-    if (isXRP(curIssue.asset()) && isXRP(outCurrency))
->>>>>>> c3c68fc6
     {
         JLOG(j.info()) << "Found xrp/xrp offer payment step";
         return {temBAD_PATH, std::unique_ptr<Step>{}};
@@ -151,7 +141,6 @@
     }
 
     if (isXRP(curIssue.asset()))
-<<<<<<< HEAD
     {
         if (e2->hasMPT())
         {
@@ -160,9 +149,6 @@
         }
         return make_BookStepXI(ctx, {outAsset, outIssuer});
     }
-=======
-        return make_BookStepXI(ctx, {outCurrency, outIssuer});
->>>>>>> c3c68fc6
 
     // TODO MPT, add MPT for CI or IC, once supported in BookStep
     if (curIssue.isMPT() && !e2->hasMPT())
@@ -244,15 +230,9 @@
     }
 
     Issue curIssue = [&] {
-<<<<<<< HEAD
         auto const& asset =
             sendMaxIssue ? sendMaxIssue->asset() : deliver.asset();
         if (isXRP(asset))
-=======
-        auto const& currency = static_cast<Currency>(
-            sendMaxIssue ? sendMaxIssue->asset() : deliver.asset());
-        if (isXRP(currency))
->>>>>>> c3c68fc6
             return xrpIssue();
         if (asset.isMPT())
             return Issue{asset};
@@ -268,7 +248,6 @@
     // sendmax and deliver.
     normPath.reserve(4 + path.size());
     {
-<<<<<<< HEAD
         // Implied step: sender of the transaction and either sendmax or deliver
         // asset
         auto const t = [&]() {
@@ -283,11 +262,6 @@
         // If transaction includes sendmax with the issuer, which is not
         // the sender then the issuer is the second implied step, unless
         // the path starts at address, which is the issuer of sendmax
-=======
-        normPath.emplace_back(
-            STPathElement::typeAll, src, curIssue.asset(), curIssue.account());
-
->>>>>>> c3c68fc6
         if (sendMaxIssue && sendMaxIssue->account() != src &&
             (path.empty() || !path[0].isAccount() ||
              path[0].getAccountID() != sendMaxIssue->account()))
@@ -302,18 +276,10 @@
         {
             // Note that for offer crossing (only) we do use an offer book
             // even if all that is changing is the Issue.account.
-<<<<<<< HEAD
             STPathElement const& lastAsset =
                 *std::find_if(normPath.rbegin(), normPath.rend(), hasAsset);
             if ((lastAsset.getAsset() != deliver.asset()) ||
                 (offerCrossing && lastAsset.getIssuerID() != deliver.account()))
-=======
-            STPathElement const& lastCurrency =
-                *std::find_if(normPath.rbegin(), normPath.rend(), hasCurrency);
-            if ((lastCurrency.getCurrency() != deliver.asset()) ||
-                (offerCrossing &&
-                 lastCurrency.getIssuerID() != deliver.account()))
->>>>>>> c3c68fc6
             {
                 normPath.emplace_back(
                     std::nullopt, deliver.asset(), deliver.account());
@@ -387,7 +353,6 @@
         auto cur = &normPath[i];
         auto const next = &normPath[i + 1];
 
-<<<<<<< HEAD
         if (!curIssue.isMPT())
         {
             if (cur->isAccount())
@@ -395,16 +360,9 @@
             else if (cur->hasIssuer())
                 curIssue.setIssuer(cur->getIssuerID());
         }
-=======
-        if (cur->isAccount())
-            curIssue.setIssuer(cur->getAccountID());
-        else if (cur->hasIssuer())
-            curIssue.setIssuer(cur->getIssuerID());
->>>>>>> c3c68fc6
 
         if (cur->hasCurrency() || cur->hasMPT())
         {
-<<<<<<< HEAD
             Asset asset;
             asset = cur->getAsset();
             if (isXRP(asset))
@@ -413,12 +371,6 @@
                 curIssue = std::make_pair(asset, curIssue.account());
             else
                 curIssue = asset;
-=======
-            Currency const currency = cur->getCurrency();
-            AccountID const account =
-                isXRP(currency) ? xrpAccount() : curIssue.account();
-            curIssue = std::make_pair(currency, account);
->>>>>>> c3c68fc6
         }
 
         auto getImpliedStep = [&](AccountID const& src_,
@@ -436,16 +388,8 @@
                 curIssue.account() != next->getAccountID())
             {
                 JLOG(j.trace()) << "Inserting implied account";
-<<<<<<< HEAD
                 auto msr = getImpliedStep(
                     cur->getAccountID(), curIssue.account(), curIssue.asset());
-=======
-                auto msr = make_DirectStepI(
-                    ctx(),
-                    cur->getAccountID(),
-                    curIssue.account(),
-                    curIssue.asset());
->>>>>>> c3c68fc6
                 if (msr.first != tesSUCCESS)
                     return {msr.first, Strand{}};
                 result.push_back(std::move(msr.second));
@@ -462,16 +406,8 @@
             if (curIssue.account() != cur->getAccountID())
             {
                 JLOG(j.trace()) << "Inserting implied account before offer";
-<<<<<<< HEAD
                 auto msr = getImpliedStep(
                     cur->getAccountID(), curIssue.account(), curIssue.asset());
-=======
-                auto msr = make_DirectStepI(
-                    ctx(),
-                    cur->getAccountID(),
-                    curIssue.account(),
-                    curIssue.asset());
->>>>>>> c3c68fc6
                 if (msr.first != tesSUCCESS)
                     return {msr.first, Strand{}};
                 result.push_back(std::move(msr.second));
@@ -505,12 +441,7 @@
                 else
                 {
                     JLOG(j.trace()) << "Inserting implied account after offer";
-<<<<<<< HEAD
                     auto msr = getImpliedStep(
-=======
-                    auto msr = make_DirectStepI(
-                        ctx(),
->>>>>>> c3c68fc6
                         curIssue.account(),
                         next->getAccountID(),
                         curIssue.asset());
@@ -522,13 +453,8 @@
             continue;
         }
 
-<<<<<<< HEAD
         if (!next->isOffer() && (next->hasCurrency() || next->hasMPT()) &&
             next->getAsset() != curIssue.asset())
-=======
-        if (!next->isOffer() && next->hasCurrency() &&
-            next->getCurrency() != curIssue.asset())
->>>>>>> c3c68fc6
         {
             // Should never happen
             assert(0);
@@ -559,15 +485,9 @@
 
         auto curAcc = src;
         auto curIss = [&] {
-<<<<<<< HEAD
-            auto& asset =
+            auto const& asset =
                 sendMaxIssue ? sendMaxIssue->asset() : deliver.asset();
             if (isXRP(asset))
-=======
-            auto const& currency = static_cast<Currency>(
-                sendMaxIssue ? sendMaxIssue->asset() : deliver.asset());
-            if (isXRP(currency))
->>>>>>> c3c68fc6
                 return xrpIssue();
             if (asset.isMPT())
                 return Issue{asset};
