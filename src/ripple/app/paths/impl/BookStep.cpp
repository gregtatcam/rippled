//------------------------------------------------------------------------------
/*
    This file is part of rippled: https://github.com/ripple/rippled
    Copyright (c) 2012, 2013 Ripple Labs Inc.

    Permission to use, copy, modify, and/or distribute this software for any
    purpose  with  or without fee is hereby granted, provided that the above
    copyright notice and this permission notice appear in all copies.

    THE  SOFTWARE IS PROVIDED "AS IS" AND THE AUTHOR DISCLAIMS ALL WARRANTIES
    WITH  REGARD  TO  THIS  SOFTWARE  INCLUDING  ALL  IMPLIED  WARRANTIES  OF
    MERCHANTABILITY  AND  FITNESS. IN NO EVENT SHALL THE AUTHOR BE LIABLE FOR
    ANY  SPECIAL ,  DIRECT, INDIRECT, OR CONSEQUENTIAL DAMAGES OR ANY DAMAGES
    WHATSOEVER  RESULTING  FROM  LOSS  OF USE, DATA OR PROFITS, WHETHER IN AN
    ACTION  OF  CONTRACT, NEGLIGENCE OR OTHER TORTIOUS ACTION, ARISING OUT OF
    OR IN CONNECTION WITH THE USE OR PERFORMANCE OF THIS SOFTWARE.
*/
//==============================================================================

#include <ripple/app/misc/AMMUtils.h>
#include <ripple/app/paths/AMMLiquidity.h>
#include <ripple/app/paths/AMMOffer.h>
#include <ripple/app/paths/impl/FlatSets.h>
#include <ripple/app/paths/impl/Steps.h>
#include <ripple/app/tx/impl/OfferStream.h>
#include <ripple/basics/IOUAmount.h>
#include <ripple/basics/Log.h>
#include <ripple/basics/XRPAmount.h>
#include <ripple/basics/contract.h>
#include <ripple/ledger/Directory.h>
#include <ripple/ledger/PaymentSandbox.h>
#include <ripple/protocol/Book.h>
#include <ripple/protocol/Feature.h>
#include <ripple/protocol/Quality.h>

#include <boost/container/flat_set.hpp>

#include <numeric>
#include <sstream>

namespace ripple {

template <class TIn, class TOut, class TDerived>
class BookStep : public StepImp<TIn, TOut, BookStep<TIn, TOut, TDerived>>
{
protected:
    enum class OfferType { AMM, CLOB };

    uint32_t const maxOffersToConsume_;
    Book book_;
    AccountID strandSrc_;
    AccountID strandDst_;
    // Charge transfer fees when the prev step redeems
    Step const* const prevStep_ = nullptr;
    bool const ownerPaysTransferFee_;
    // Mark as inactive (dry) if too many offers are consumed
    bool inactive_ = false;
    /** Number of offers consumed or partially consumed the last time
        the step ran, including expired and unfunded offers.

        N.B. This this not the total number offers consumed by this step for the
        entire payment, it is only the number the last time it ran. Offers may
        be partially consumed multiple times during a payment.
    */
    std::uint32_t offersUsed_ = 0;
    // If set, AMM liquidity might be available
    // if AMM offer quality is better than CLOB offer
    // quality or there is no CLOB offer.
    std::optional<AMMLiquidity<TIn, TOut>> ammLiquidity_;
    beast::Journal const j_;

    struct Cache
    {
        TIn in;
        TOut out;

        Cache(TIn const& in_, TOut const& out_) : in(in_), out(out_)
        {
        }
    };

    std::optional<Cache> cache_;

    static uint32_t
    getMaxOffersToConsume(StrandContext const& ctx)
    {
        if (ctx.view.rules().enabled(fix1515))
            return 1000;
        return 2000;
    }

public:
    BookStep(StrandContext const& ctx, Issue const& in, Issue const& out)
        : maxOffersToConsume_(getMaxOffersToConsume(ctx))
        , book_(in, out)
        , strandSrc_(ctx.strandSrc)
        , strandDst_(ctx.strandDst)
        , prevStep_(ctx.prevStep)
        , ownerPaysTransferFee_(ctx.ownerPaysTransferFee)
        , j_(ctx.j)
    {
        if (auto const ammSle = ctx.view.read(keylet::amm(in, out)))
            ammLiquidity_.emplace(
                ctx.view,
                (*ammSle)[sfAccount],
                getTradingFee(ctx.view, *ammSle, ctx.ammContext.account()),
                in,
                out,
                ctx.ammContext,
                ctx.j);
    }

    Book const&
    book() const
    {
        return book_;
    }

    std::optional<EitherAmount>
    cachedIn() const override
    {
        if (!cache_)
            return std::nullopt;
        return EitherAmount(cache_->in);
    }

    std::optional<EitherAmount>
    cachedOut() const override
    {
        if (!cache_)
            return std::nullopt;
        return EitherAmount(cache_->out);
    }

    DebtDirection
    debtDirection(ReadView const& sb, StrandDirection dir) const override
    {
        return ownerPaysTransferFee_ ? DebtDirection::issues
                                     : DebtDirection::redeems;
    }

    std::optional<Book>
    bookStepBook() const override
    {
        return book_;
    }

    std::pair<std::optional<Quality>, DebtDirection>
    qualityUpperBound(ReadView const& v, DebtDirection prevStepDir)
        const override;

    std::pair<std::optional<QualityFunction>, DebtDirection>
    getQualityFunc(ReadView const& v, DebtDirection prevStepDir) const override;

    std::uint32_t
    offersUsed() const override;

    std::pair<TIn, TOut>
    revImp(
        PaymentSandbox& sb,
        ApplyView& afView,
        boost::container::flat_set<uint256>& ofrsToRm,
        TOut const& out);

    std::pair<TIn, TOut>
    fwdImp(
        PaymentSandbox& sb,
        ApplyView& afView,
        boost::container::flat_set<uint256>& ofrsToRm,
        TIn const& in);

    std::pair<bool, EitherAmount>
    validFwd(PaymentSandbox& sb, ApplyView& afView, EitherAmount const& in)
        override;

    // Check for errors frozen constraints.
    TER
    check(StrandContext const& ctx) const;

    bool
    inactive() const override
    {
        return inactive_;
    }

protected:
    std::string
    logStringImpl(char const* name) const
    {
        std::ostringstream ostr;
        ostr << name << ": "
             << "\ninIss: " << book_.in.account
             << "\noutIss: " << book_.out.account
             << "\ninCur: " << book_.in.currency
             << "\noutCur: " << book_.out.currency;
        return ostr.str();
    }

private:
    friend bool
    operator==(BookStep const& lhs, BookStep const& rhs)
    {
        return lhs.book_ == rhs.book_;
    }

    friend bool
    operator!=(BookStep const& lhs, BookStep const& rhs)
    {
        return !(lhs == rhs);
    }

    bool
    equal(Step const& rhs) const override;

    // Iterate through the offers at the best quality in a book.
    // Unfunded offers and bad offers are skipped (and returned).
    // callback is called with the offer SLE, taker pays, taker gets.
    // If callback returns false, don't process any more offers.
    // Return the unfunded and bad offers and the number of offers consumed.
    template <class Callback>
    std::pair<boost::container::flat_set<uint256>, std::uint32_t>
    forEachOffer(
        PaymentSandbox& sb,
        ApplyView& afView,
        DebtDirection prevStepDebtDir,
        Callback& callback) const;

    // Offer is either TOffer or AMMOffer
    template <template <typename, typename> typename Offer>
    void
    consumeOffer(
        PaymentSandbox& sb,
        Offer<TIn, TOut>& offer,
        TAmounts<TIn, TOut> const& ofrAmt,
        TAmounts<TIn, TOut> const& stepAmt,
        TOut const& ownerGives) const;

    // If clobQuality is available and has a better quality then return nullopt,
    // otherwise if amm liquidity is available return AMM offer adjusted based
    // on clobQuality.
    std::optional<AMMOffer<TIn, TOut>>
    getAMMOffer(ReadView const& view, std::optional<Quality> const& clobQuality)
        const;

    // If seated then it is either order book tip quality or AMMOffer,
    // whichever is a better quality.
    std::optional<std::variant<Quality, AMMOffer<TIn, TOut>>>
    tip(ReadView const& view) const;
    // If seated then it is either AMM or CLOB quality,
    // whichever is a better quality. OfferType is AMM
    // if AMM quality is better.
    std::optional<std::pair<Quality, OfferType>>
    tipOfferQuality(ReadView const& view) const;
    // If seated then it is either AMM or CLOB quality function,
    // whichever is a better quality.
    std::optional<QualityFunction>
    tipOfferQualityF(ReadView const& view) const;
};

//------------------------------------------------------------------------------

// Flow is used in two different circumstances for transferring funds:
//  o Payments, and
//  o Offer crossing.
// The rules for handling funds in these two cases are almost, but not
// quite, the same.

// Payment BookStep template class (not offer crossing).
template <class TIn, class TOut>
class BookPaymentStep : public BookStep<TIn, TOut, BookPaymentStep<TIn, TOut>>
{
public:
    explicit BookPaymentStep() = default;

    using BookStep<TIn, TOut, BookPaymentStep<TIn, TOut>>::BookStep;
    using BookStep<TIn, TOut, BookPaymentStep<TIn, TOut>>::qualityUpperBound;

    // Never limit self cross quality on a payment.
    template <template <typename, typename> typename Offer>
    bool
    limitSelfCrossQuality(
        AccountID const&,
        AccountID const&,
        Offer<TIn, TOut> const& offer,
        std::optional<Quality>&,
        FlowOfferStream<TIn, TOut>&,
        bool) const
    {
        return false;
    }

    // A payment can look at offers of any quality
    bool
    checkQualityThreshold(Quality const& quality) const
    {
        return true;
    }

    // For a payment ofrInRate is always the same as trIn.
    std::uint32_t
    getOfrInRate(Step const*, AccountID const&, std::uint32_t trIn) const
    {
        return trIn;
    }

    // For a payment ofrOutRate is always the same as trOut.
    std::uint32_t
    getOfrOutRate(
        Step const*,
        AccountID const&,
        AccountID const&,
        std::uint32_t trOut) const
    {
        return trOut;
    }

    Quality
    adjustQualityWithFees(
        ReadView const& v,
        Quality const& ofrQ,
        DebtDirection prevStepDir,
        WaiveTransferFee waiveFee) const
    {
        // Charge the offer owner, not the sender
        // Charge a fee even if the owner is the same as the issuer
        // (the old code does not charge a fee)
        // Calculate amount that goes to the taker and the amount charged the
        // offer owner
        auto rate = [&](AccountID const& id) {
            if (isXRP(id) || id == this->strandDst_)
                return parityRate;
            return transferRate(v, id);
        };

        auto const trIn =
            redeems(prevStepDir) ? rate(this->book_.in.account) : parityRate;
        // Always charge the transfer fee, even if the owner is the issuer,
        // unless the fee is waived
        auto const trOut =
            (this->ownerPaysTransferFee_ && waiveFee == WaiveTransferFee::No)
            ? rate(this->book_.out.account)
            : parityRate;

        Quality const q1{getRate(STAmount(trOut.value), STAmount(trIn.value))};
        return composed_quality(q1, ofrQ);
    }

    std::string
    logString() const override
    {
        return this->logStringImpl("BookPaymentStep");
    }
};

// Offer crossing BookStep template class (not a payment).
template <class TIn, class TOut>
class BookOfferCrossingStep
    : public BookStep<TIn, TOut, BookOfferCrossingStep<TIn, TOut>>
{
    using BookStep<TIn, TOut, BookOfferCrossingStep<TIn, TOut>>::
        qualityUpperBound;

private:
    // Helper function that throws if the optional passed to the constructor
    // is none.
    static Quality
    getQuality(std::optional<Quality> const& limitQuality)
    {
        // It's really a programming error if the quality is missing.
        assert(limitQuality);
        if (!limitQuality)
            Throw<FlowException>(tefINTERNAL, "Offer requires quality.");
        return *limitQuality;
    }

public:
    BookOfferCrossingStep(
        StrandContext const& ctx,
        Issue const& in,
        Issue const& out)
        : BookStep<TIn, TOut, BookOfferCrossingStep<TIn, TOut>>(ctx, in, out)
        , defaultPath_(ctx.isDefaultPath)
        , qualityThreshold_(getQuality(ctx.limitQuality))
    {
    }

    template <template <typename, typename> typename Offer>
    bool
    limitSelfCrossQuality(
        AccountID const& strandSrc,
        AccountID const& strandDst,
        Offer<TIn, TOut> const& offer,
        std::optional<Quality>& ofrQ,
        FlowOfferStream<TIn, TOut>& offers,
        bool const offerAttempted) const
    {
        // This method supports some correct but slightly surprising
        // behavior in offer crossing.  The scenario:
        //
        //  o alice has already created one or more offers.
        //  o alice creates another offer that can be directly crossed (not
        //    autobridged) by one or more of her previously created offer(s).
        //
        // What does the offer crossing do?
        //
        //  o The offer crossing could go ahead and cross the offers leaving
        //    either one reduced offer (partial crossing) or zero offers
        //    (exact crossing) in the ledger.  We don't do this.  And, really,
        //    the offer creator probably didn't want us to.
        //
        //  o We could skip over the self offer in the book and only cross
        //    offers that are not our own.  This would make a lot of sense,
        //    but we don't do it.  Part of the rationale is that we can only
        //    operate on the tip of the order book.  We can't leave an offer
        //    behind -- it would sit on the tip and block access to other
        //    offers.
        //
        //  o We could delete the self-crossable offer(s) off the tip of the
        //    book and continue with offer crossing.  That's what we do.
        //
        // To support this scenario offer crossing has a special rule.  If:
        //   a. We're offer crossing using default path (no autobridging), and
        //   b. The offer's quality is at least as good as our quality, and
        //   c. We're about to cross one of our own offers, then
        //   d. Delete the old offer from the ledger.
        if (defaultPath_ && offer.quality() >= qualityThreshold_ &&
            strandSrc == offer.owner() && strandDst == offer.owner())
        {
            // Remove this offer even if no crossing occurs.
            if (auto const key = offer.key())
                offers.permRmOffer(*key);

            // If no offers have been attempted yet then it's okay to move to
            // a different quality.
            if (!offerAttempted)
                ofrQ = std::nullopt;

            // Return true so the current offer will be deleted.
            return true;
        }
        return false;
    }

    // Offer crossing can prune the offers it needs to look at with a
    // quality threshold.
    bool
    checkQualityThreshold(Quality const& quality) const
    {
        return !defaultPath_ || quality >= qualityThreshold_;
    }

    // For offer crossing don't pay the transfer fee if alice is paying alice.
    // A regular (non-offer-crossing) payment does not apply this rule.
    std::uint32_t
    getOfrInRate(
        Step const* prevStep,
        AccountID const& owner,
        std::uint32_t trIn) const
    {
        auto const srcAcct =
            prevStep ? prevStep->directStepSrcAcct() : std::nullopt;

        return owner == srcAcct  // If offer crossing && prevStep is DirectI
            ? QUALITY_ONE        // && src is offer owner
            : trIn;              // then rate = QUALITY_ONE
    }

    // See comment on getOfrInRate().
    std::uint32_t
    getOfrOutRate(
        Step const* prevStep,
        AccountID const& owner,
        AccountID const& strandDst,
        std::uint32_t trOut) const
    {
        return                                       // If offer crossing
            prevStep && prevStep->bookStepBook() &&  // && prevStep is BookStep
                owner == strandDst                   // && dest is offer owner
            ? QUALITY_ONE
            : trOut;  // then rate = QUALITY_ONE
    }

    Quality
    adjustQualityWithFees(
        ReadView const& v,
        Quality const& ofrQ,
        DebtDirection prevStepDir,
        WaiveTransferFee waiveFee) const
    {
        // Offer x-ing does not charge a transfer fee when the offer's owner
        // is the same as the strand dst. It is important that
        // `qualityUpperBound` is an upper bound on the quality (it is used to
        // ignore strands whose quality cannot meet a minimum threshold).  When
        // calculating quality assume no fee is charged, or the estimate will no
        // longer be an upper bound.
        return ofrQ;
    }

    std::string
    logString() const override
    {
        return this->logStringImpl("BookOfferCrossingStep");
    }

private:
    bool const defaultPath_;
    Quality const qualityThreshold_;
};

//------------------------------------------------------------------------------

template <class TIn, class TOut, class TDerived>
bool
BookStep<TIn, TOut, TDerived>::equal(Step const& rhs) const
{
    if (auto bs = dynamic_cast<BookStep<TIn, TOut, TDerived> const*>(&rhs))
        return book_ == bs->book_;
    return false;
}

template <class TIn, class TOut, class TDerived>
std::pair<std::optional<Quality>, DebtDirection>
BookStep<TIn, TOut, TDerived>::qualityUpperBound(
    ReadView const& v,
    DebtDirection prevStepDir) const
{
    auto const dir = this->debtDirection(v, StrandDirection::forward);

    std::optional<std::pair<Quality, OfferType>> const res = tipOfferQuality(v);
    if (!res)
        return {std::nullopt, dir};

    auto const waiveFee = (std::get<OfferType>(*res) == OfferType::AMM)
        ? WaiveTransferFee::Yes
        : WaiveTransferFee::No;

    Quality const q = static_cast<TDerived const*>(this)->adjustQualityWithFees(
        v, std::get<Quality>(*res), prevStepDir, waiveFee);
    return {q, dir};
}

template <class TIn, class TOut, class TDerived>
std::pair<std::optional<QualityFunction>, DebtDirection>
BookStep<TIn, TOut, TDerived>::getQualityFunc(
    ReadView const& v,
    DebtDirection prevStepDir) const
{
    auto const dir = this->debtDirection(v, StrandDirection::forward);

    std::optional<QualityFunction> const res = tipOfferQualityF(v);
    if (!res)
        return {std::nullopt, dir};

    // AMM
    if (!res->isConst())
    {
        auto static const qOne = Quality{STAmount::uRateOne};
        auto const q =
            static_cast<TDerived const*>(this)->adjustQualityWithFees(
                v, qOne, prevStepDir, WaiveTransferFee::Yes);
        if (q == qOne)
            return {res, dir};
        QualityFunction qf{q, QualityFunction::CLOBLikeTag{}};
        qf.combine(*res);
        return {qf, dir};
    }

    // CLOB
    Quality const q = static_cast<TDerived const*>(this)->adjustQualityWithFees(
        v, *(res->quality()), prevStepDir, WaiveTransferFee::No);
    return {QualityFunction{q, QualityFunction::CLOBLikeTag{}}, dir};
}

template <class TIn, class TOut, class TDerived>
std::uint32_t
BookStep<TIn, TOut, TDerived>::offersUsed() const
{
    return offersUsed_;
}

// Adjust the offer amount and step amount subject to the given input limit
template <class TIn, class TOut, class Offer>
static void
limitStepIn(
    Offer const& offer,
    TAmounts<TIn, TOut>& ofrAmt,
    TAmounts<TIn, TOut>& stpAmt,
    TOut& ownerGives,
    std::uint32_t transferRateIn,
    std::uint32_t transferRateOut,
    TIn const& limit)
{
    if (limit < stpAmt.in)
    {
        stpAmt.in = limit;
        auto const inLmt =
            mulRatio(stpAmt.in, QUALITY_ONE, transferRateIn, /*roundUp*/ false);
        ofrAmt = offer.limitIn(ofrAmt, inLmt);
        stpAmt.out = ofrAmt.out;
        ownerGives = mulRatio(
            ofrAmt.out, transferRateOut, QUALITY_ONE, /*roundUp*/ false);
    }
}

// Adjust the offer amount and step amount subject to the given output limit
template <class TIn, class TOut, class Offer>
static void
limitStepOut(
    Offer const& offer,
    TAmounts<TIn, TOut>& ofrAmt,
    TAmounts<TIn, TOut>& stpAmt,
    TOut& ownerGives,
    std::uint32_t transferRateIn,
    std::uint32_t transferRateOut,
    TOut const& limit,
    Rules const& rules)
{
    if (limit < stpAmt.out)
    {
        stpAmt.out = limit;
        ownerGives = mulRatio(
            stpAmt.out, transferRateOut, QUALITY_ONE, /*roundUp*/ false);
<<<<<<< HEAD
        ofrAmt = offer.limitOut(ofrAmt, stpAmt.out);
=======
        if (rules.enabled(fixReducedOffersV1))
            // It turns out that the ceil_out implementation has some slop in
            // it.  ceil_out_strict removes that slop.  But removing that slop
            // affects transaction outcomes, so the change must be made using
            // an amendment.
            ofrAmt = ofrQ.ceil_out_strict(ofrAmt, stpAmt.out, /*roundUp*/ true);
        else
            ofrAmt = ofrQ.ceil_out(ofrAmt, stpAmt.out);
>>>>>>> f7dd37e3
        stpAmt.in =
            mulRatio(ofrAmt.in, transferRateIn, QUALITY_ONE, /*roundUp*/ true);
    }
}

template <class TIn, class TOut, class TDerived>
template <class Callback>
std::pair<boost::container::flat_set<uint256>, std::uint32_t>
BookStep<TIn, TOut, TDerived>::forEachOffer(
    PaymentSandbox& sb,
    ApplyView& afView,
    DebtDirection prevStepDir,
    Callback& callback) const
{
    // Charge the offer owner, not the sender
    // Charge a fee even if the owner is the same as the issuer
    // (the old code does not charge a fee)
    // Calculate amount that goes to the taker and the amount charged the offer
    // owner
    auto rate = [this, &sb](AccountID const& id) -> std::uint32_t {
        if (isXRP(id) || id == this->strandDst_)
            return QUALITY_ONE;
        return transferRate(sb, id).value;
    };

    std::uint32_t const trIn =
        redeems(prevStepDir) ? rate(book_.in.account) : QUALITY_ONE;
    // Always charge the transfer fee, even if the owner is the issuer
    std::uint32_t const trOut =
        ownerPaysTransferFee_ ? rate(book_.out.account) : QUALITY_ONE;

    typename FlowOfferStream<TIn, TOut>::StepCounter counter(
        maxOffersToConsume_, j_);

    FlowOfferStream<TIn, TOut> offers(
        sb, afView, book_, sb.parentCloseTime(), counter, j_);

    bool const flowCross = afView.rules().enabled(featureFlowCross);
    bool const fixReduced = afView.rules().enabled(fixReducedOffersV1);
    bool offerAttempted = false;
    std::optional<Quality> ofrQ;
    auto execOffer = [&](auto& offer) {
        // Note that offer.quality() returns a (non-optional) Quality.  So
        // ofrQ is always safe to use below this point in the lambda.
        if (!ofrQ)
            ofrQ = offer.quality();
        else if (*ofrQ != offer.quality())
            return false;

        if (static_cast<TDerived const*>(this)->limitSelfCrossQuality(
                strandSrc_, strandDst_, offer, ofrQ, offers, offerAttempted))
            return true;

        // Make sure offer owner has authorization to own IOUs from issuer.
        // An account can always own XRP or their own IOUs.
        if (flowCross && (!isXRP(offer.issueIn().currency)) &&
            (offer.owner() != offer.issueIn().account))
        {
            auto const& issuerID = offer.issueIn().account;
            auto const issuer = afView.read(keylet::account(issuerID));
            if (issuer && ((*issuer)[sfFlags] & lsfRequireAuth))
            {
                // Issuer requires authorization.  See if offer owner has that.
                auto const& ownerID = offer.owner();
                auto const authFlag =
                    issuerID > ownerID ? lsfHighAuth : lsfLowAuth;

                auto const line = afView.read(
                    keylet::line(ownerID, issuerID, offer.issueIn().currency));

                if (!line || (((*line)[sfFlags] & authFlag) == 0))
                {
                    // Offer owner not authorized to hold IOU from issuer.
                    // Remove this offer even if no crossing occurs.
                    if (auto const key = offer.key())
                        offers.permRmOffer(*key);
                    if (!offerAttempted)
                        // Change quality only if no previous offers were tried.
                        ofrQ = std::nullopt;
                    // Returning true causes offers.step() to delete the offer.
                    return true;
                }
            }
        }

        if (!static_cast<TDerived const*>(this)->checkQualityThreshold(
                offer.quality()))
            return false;

        auto const [ofrInRate, ofrOutRate] = offer.adjustRates(
            static_cast<TDerived const*>(this)->getOfrInRate(
                prevStep_, offer.owner(), trIn),
            static_cast<TDerived const*>(this)->getOfrOutRate(
                prevStep_, offer.owner(), strandDst_, trOut));

        auto ofrAmt = offer.amount();
        TAmounts stpAmt{
            mulRatio(ofrAmt.in, ofrInRate, QUALITY_ONE, /*roundUp*/ true),
            ofrAmt.out};

        // owner pays the transfer fee.
        auto ownerGives =
            mulRatio(ofrAmt.out, ofrOutRate, QUALITY_ONE, /*roundUp*/ false);

        auto const funds = offer.isFunded()
            ? ownerGives  // Offer owner is issuer; they have unlimited funds
            : offers.ownerFunds();

        // Only if CLOB offer
        if (funds < ownerGives)
        {
            // We already know offer.owner()!=offer.issueOut().account
            ownerGives = funds;
            stpAmt.out = mulRatio(
                ownerGives, QUALITY_ONE, ofrOutRate, /*roundUp*/ false);

            // It turns out we can prevent order book blocking by (strictly)
            // rounding down the ceil_out() result.  This adjustment changes
            // transaction outcomes, so it must be made under an amendment.
            if (fixReduced)
                ofrAmt = ofrQ->ceil_out_strict(
                    ofrAmt, stpAmt.out, /* roundUp */ false);
            else
                ofrAmt = ofrQ->ceil_out(ofrAmt, stpAmt.out);

            stpAmt.in =
                mulRatio(ofrAmt.in, ofrInRate, QUALITY_ONE, /*roundUp*/ true);
        }

        offerAttempted = true;
        return callback(
            offer, ofrAmt, stpAmt, ownerGives, ofrInRate, ofrOutRate);
    };

    // At any payment engine iteration, AMM offer can only be consumed once.
    auto tryAMM = [&](std::optional<Quality> const& quality) -> bool {
        auto ammOffer = getAMMOffer(sb, quality);
        return !ammOffer || execOffer(*ammOffer);
    };

    if (offers.step())
    {
        if (tryAMM(offers.tip().quality()))
        {
            do
            {
                if (!execOffer(offers.tip()))
                    break;
            } while (offers.step());
        }
    }
    else
    {
        // Might have AMM offer if there is no CLOB offers.
        tryAMM(std::nullopt);
    }

    return {offers.permToRemove(), counter.count()};
}

template <class TIn, class TOut, class TDerived>
template <template <typename, typename> typename Offer>
void
BookStep<TIn, TOut, TDerived>::consumeOffer(
    PaymentSandbox& sb,
    Offer<TIn, TOut>& offer,
    TAmounts<TIn, TOut> const& ofrAmt,
    TAmounts<TIn, TOut> const& stepAmt,
    TOut const& ownerGives) const
{
    // The offer owner gets the ofrAmt. The difference between ofrAmt and
    // stepAmt is a transfer fee that goes to book_.in.account
    {
        auto const dr = offer.send(
            sb,
            book_.in.account,
            offer.owner(),
            toSTAmount(ofrAmt.in, book_.in),
            j_);
        if (dr != tesSUCCESS)
            Throw<FlowException>(dr);
    }

    // The offer owner pays `ownerGives`. The difference between ownerGives and
    // stepAmt is a transfer fee that goes to book_.out.account
    {
        auto const cr = offer.send(
            sb,
            offer.owner(),
            book_.out.account,
            toSTAmount(ownerGives, book_.out),
            j_);
        if (cr != tesSUCCESS)
            Throw<FlowException>(cr);
    }

    offer.consume(sb, ofrAmt);
}

template <class TIn, class TOut, class TDerived>
std::optional<AMMOffer<TIn, TOut>>
BookStep<TIn, TOut, TDerived>::getAMMOffer(
    ReadView const& view,
    std::optional<Quality> const& clobQuality) const
{
    if (ammLiquidity_)
        return ammLiquidity_->getOffer(view, clobQuality);
    return std::nullopt;
}

template <class TIn, class TOut, class TDerived>
std::optional<std::variant<Quality, AMMOffer<TIn, TOut>>>
BookStep<TIn, TOut, TDerived>::tip(ReadView const& view) const
{
    // This can be simplified (and sped up) if directories are never empty.
    Sandbox sb(&view, tapNONE);
    BookTip bt(sb, book_);
    auto const clobQuality =
        bt.step(j_) ? std::optional<Quality>(bt.quality()) : std::nullopt;
    // Don't pass in clobQuality. For one-path it returns the offer as
    // the pool balances and the resulting quality is Spot Price Quality.
    // For multi-path it returns the actual offer.
    // AMM quality is better or no CLOB offer
    if (auto const ammOffer = getAMMOffer(view, std::nullopt); ammOffer &&
        ((clobQuality && ammOffer->quality() > clobQuality) || !clobQuality))
        return ammOffer;
    // CLOB quality is better or nullopt
    return clobQuality;
}

template <class TIn, class TOut, class TDerived>
std::optional<
    std::pair<Quality, typename BookStep<TIn, TOut, TDerived>::OfferType>>
BookStep<TIn, TOut, TDerived>::tipOfferQuality(ReadView const& view) const
{
    if (auto const res = tip(view); !res)
        return std::nullopt;
    else if (auto const q = std::get_if<Quality>(&(*res)))
        return std::make_pair(*q, OfferType::CLOB);
    else
        return std::make_pair(
            std::get<AMMOffer<TIn, TOut>>(*res).quality(), OfferType::AMM);
}

template <class TIn, class TOut, class TDerived>
std::optional<QualityFunction>
BookStep<TIn, TOut, TDerived>::tipOfferQualityF(ReadView const& view) const
{
    if (auto const res = tip(view); !res)
        return std::nullopt;
    else if (auto const q = std::get_if<Quality>(&(*res)))
        return QualityFunction{*q, QualityFunction::CLOBLikeTag{}};
    else
        return std::get<AMMOffer<TIn, TOut>>(*res).getQualityFunc();
}

template <class TCollection>
static auto
sum(TCollection const& col)
{
    using TResult = std::decay_t<decltype(*col.begin())>;
    if (col.empty())
        return TResult{beast::zero};
    return std::accumulate(col.begin() + 1, col.end(), *col.begin());
};

template <class TIn, class TOut, class TDerived>
std::pair<TIn, TOut>
BookStep<TIn, TOut, TDerived>::revImp(
    PaymentSandbox& sb,
    ApplyView& afView,
    boost::container::flat_set<uint256>& ofrsToRm,
    TOut const& out)
{
    cache_.reset();

    TAmounts<TIn, TOut> result(beast::zero, beast::zero);

    auto remainingOut = out;

    boost::container::flat_multiset<TIn> savedIns;
    savedIns.reserve(64);
    boost::container::flat_multiset<TOut> savedOuts;
    savedOuts.reserve(64);

    /* amt fed will be adjusted by owner funds (and may differ from the offer's
      amounts - tho always <=)
      Return true to continue to receive offers, false to stop receiving offers.
    */
    auto eachOffer = [&](auto& offer,
                         TAmounts<TIn, TOut> const& ofrAmt,
                         TAmounts<TIn, TOut> const& stpAmt,
                         TOut const& ownerGives,
                         std::uint32_t transferRateIn,
                         std::uint32_t transferRateOut) mutable -> bool {
        if (remainingOut <= beast::zero)
            return false;

        if (stpAmt.out <= remainingOut)
        {
            savedIns.insert(stpAmt.in);
            savedOuts.insert(stpAmt.out);
            result = TAmounts<TIn, TOut>(sum(savedIns), sum(savedOuts));
            remainingOut = out - result.out;
            this->consumeOffer(sb, offer, ofrAmt, stpAmt, ownerGives);
            // return true b/c even if the payment is satisfied,
            // we need to consume the offer
            return true;
        }
        else
        {
            auto ofrAdjAmt = ofrAmt;
            auto stpAdjAmt = stpAmt;
            auto ownerGivesAdj = ownerGives;
            limitStepOut(
                offer,
                ofrAdjAmt,
                stpAdjAmt,
                ownerGivesAdj,
                transferRateIn,
                transferRateOut,
                remainingOut,
                afView.rules());
            remainingOut = beast::zero;
            savedIns.insert(stpAdjAmt.in);
            savedOuts.insert(remainingOut);
            result.in = sum(savedIns);
            result.out = out;
            this->consumeOffer(sb, offer, ofrAdjAmt, stpAdjAmt, ownerGivesAdj);

            // Explicitly check whether the offer is funded.  Given that we have
            // (stpAmt.out > remainingOut), it's natural to assume the offer
            // will still be funded after consuming remainingOut but that is
            // not always the case.  If the mantissas of two IOU amounts differ
            // by less than ten, then subtracting them leaves a zero.
            return offer.fully_consumed();
        }
    };

    {
        auto const prevStepDebtDir = [&] {
            if (prevStep_)
                return prevStep_->debtDirection(sb, StrandDirection::reverse);
            return DebtDirection::issues;
        }();
        auto const r = forEachOffer(sb, afView, prevStepDebtDir, eachOffer);
        boost::container::flat_set<uint256> toRm = std::move(std::get<0>(r));
        std::uint32_t const offersConsumed = std::get<1>(r);
        offersUsed_ = offersConsumed;
        SetUnion(ofrsToRm, toRm);

        if (offersConsumed >= maxOffersToConsume_)
        {
            // Too many iterations, mark this strand as inactive
            if (!afView.rules().enabled(fix1515))
            {
                // Don't use the liquidity
                cache_.emplace(beast::zero, beast::zero);
                return {beast::zero, beast::zero};
            }

            // Use the liquidity, but use this to mark the strand as inactive so
            // it's not used further
            inactive_ = true;
        }
    }

    switch (remainingOut.signum())
    {
        case -1: {
            // something went very wrong
            JLOG(j_.error())
                << "BookStep remainingOut < 0 " << to_string(remainingOut);
            assert(0);
            cache_.emplace(beast::zero, beast::zero);
            return {beast::zero, beast::zero};
        }
        case 0: {
            // due to normalization, remainingOut can be zero without
            // result.out == out. Force result.out == out for this case
            result.out = out;
        }
    }

    cache_.emplace(result.in, result.out);
    return {result.in, result.out};
}

template <class TIn, class TOut, class TDerived>
std::pair<TIn, TOut>
BookStep<TIn, TOut, TDerived>::fwdImp(
    PaymentSandbox& sb,
    ApplyView& afView,
    boost::container::flat_set<uint256>& ofrsToRm,
    TIn const& in)
{
    assert(cache_);

    TAmounts<TIn, TOut> result(beast::zero, beast::zero);

    auto remainingIn = in;

    boost::container::flat_multiset<TIn> savedIns;
    savedIns.reserve(64);
    boost::container::flat_multiset<TOut> savedOuts;
    savedOuts.reserve(64);

    // amt fed will be adjusted by owner funds (and may differ from the offer's
    // amounts - tho always <=)
    auto eachOffer = [&](auto& offer,
                         TAmounts<TIn, TOut> const& ofrAmt,
                         TAmounts<TIn, TOut> const& stpAmt,
                         TOut const& ownerGives,
                         std::uint32_t transferRateIn,
                         std::uint32_t transferRateOut) mutable -> bool {
        assert(cache_);

        if (remainingIn <= beast::zero)
            return false;

        bool processMore = true;
        auto ofrAdjAmt = ofrAmt;
        auto stpAdjAmt = stpAmt;
        auto ownerGivesAdj = ownerGives;

        typename boost::container::flat_multiset<TOut>::const_iterator lastOut;
        if (stpAmt.in <= remainingIn)
        {
            savedIns.insert(stpAmt.in);
            lastOut = savedOuts.insert(stpAmt.out);
            result = TAmounts<TIn, TOut>(sum(savedIns), sum(savedOuts));
            // consume the offer even if stepAmt.in == remainingIn
            processMore = true;
        }
        else
        {
            limitStepIn(
                offer,
                ofrAdjAmt,
                stpAdjAmt,
                ownerGivesAdj,
                transferRateIn,
                transferRateOut,
                remainingIn);
            savedIns.insert(remainingIn);
            lastOut = savedOuts.insert(stpAdjAmt.out);
            result.out = sum(savedOuts);
            result.in = in;

            processMore = false;
        }

        if (result.out > cache_->out && result.in <= cache_->in)
        {
            // The step produced more output in the forward pass than the
            // reverse pass while consuming the same input (or less). If we
            // compute the input required to produce the cached output
            // (produced in the reverse step) and the input is equal to
            // the input consumed in the forward step, then consume the
            // input provided in the forward step and produce the output
            // requested from the reverse step.
            auto const lastOutAmt = *lastOut;
            savedOuts.erase(lastOut);
            auto const remainingOut = cache_->out - sum(savedOuts);
            auto ofrAdjAmtRev = ofrAmt;
            auto stpAdjAmtRev = stpAmt;
            auto ownerGivesAdjRev = ownerGives;
            limitStepOut(
                offer,
                ofrAdjAmtRev,
                stpAdjAmtRev,
                ownerGivesAdjRev,
                transferRateIn,
                transferRateOut,
                remainingOut,
                afView.rules());

            if (stpAdjAmtRev.in == remainingIn)
            {
                result.in = in;
                result.out = cache_->out;

                savedIns.clear();
                savedIns.insert(result.in);
                savedOuts.clear();
                savedOuts.insert(result.out);

                ofrAdjAmt = ofrAdjAmtRev;
                stpAdjAmt.in = remainingIn;
                stpAdjAmt.out = remainingOut;
                ownerGivesAdj = ownerGivesAdjRev;
            }
            else
            {
                // This is (likely) a problem case, and wil be caught
                // with later checks
                savedOuts.insert(lastOutAmt);
            }
        }

        remainingIn = in - result.in;
        this->consumeOffer(sb, offer, ofrAdjAmt, stpAdjAmt, ownerGivesAdj);

        // When the mantissas of two iou amounts differ by less than ten, then
        // subtracting them leaves a result of zero. This can cause the check
        // for (stpAmt.in > remainingIn) to incorrectly think an offer will be
        // funded after subtracting remainingIn.
        return processMore || offer.fully_consumed();
    };

    {
        auto const prevStepDebtDir = [&] {
            if (prevStep_)
                return prevStep_->debtDirection(sb, StrandDirection::forward);
            return DebtDirection::issues;
        }();
        auto const r = forEachOffer(sb, afView, prevStepDebtDir, eachOffer);
        boost::container::flat_set<uint256> toRm = std::move(std::get<0>(r));
        std::uint32_t const offersConsumed = std::get<1>(r);
        offersUsed_ = offersConsumed;
        SetUnion(ofrsToRm, toRm);

        if (offersConsumed >= maxOffersToConsume_)
        {
            // Too many iterations, mark this strand as inactive (dry)
            if (!afView.rules().enabled(fix1515))
            {
                // Don't use the liquidity
                cache_.emplace(beast::zero, beast::zero);
                return {beast::zero, beast::zero};
            }

            // Use the liquidity, but use this to mark the strand as inactive so
            // it's not used further
            inactive_ = true;
        }
    }

    switch (remainingIn.signum())
    {
        case -1: {
            // something went very wrong
            JLOG(j_.error())
                << "BookStep remainingIn < 0 " << to_string(remainingIn);
            assert(0);
            cache_.emplace(beast::zero, beast::zero);
            return {beast::zero, beast::zero};
        }
        case 0: {
            // due to normalization, remainingIn can be zero without
            // result.in == in. Force result.in == in for this case
            result.in = in;
        }
    }

    cache_.emplace(result.in, result.out);
    return {result.in, result.out};
}

template <class TIn, class TOut, class TDerived>
std::pair<bool, EitherAmount>
BookStep<TIn, TOut, TDerived>::validFwd(
    PaymentSandbox& sb,
    ApplyView& afView,
    EitherAmount const& in)
{
    if (!cache_)
    {
        JLOG(j_.trace()) << "Expected valid cache in validFwd";
        return {false, EitherAmount(TOut(beast::zero))};
    }

    auto const savCache = *cache_;

    try
    {
        boost::container::flat_set<uint256> dummy;
        fwdImp(sb, afView, dummy, get<TIn>(in));  // changes cache
    }
    catch (FlowException const&)
    {
        return {false, EitherAmount(TOut(beast::zero))};
    }

    if (!(checkNear(savCache.in, cache_->in) &&
          checkNear(savCache.out, cache_->out)))
    {
        JLOG(j_.warn()) << "Strand re-execute check failed."
                        << " ExpectedIn: " << to_string(savCache.in)
                        << " CachedIn: " << to_string(cache_->in)
                        << " ExpectedOut: " << to_string(savCache.out)
                        << " CachedOut: " << to_string(cache_->out);
        return {false, EitherAmount(cache_->out)};
    }
    return {true, EitherAmount(cache_->out)};
}

template <class TIn, class TOut, class TDerived>
TER
BookStep<TIn, TOut, TDerived>::check(StrandContext const& ctx) const
{
    if (book_.in == book_.out)
    {
        JLOG(j_.debug()) << "BookStep: Book with same in and out issuer "
                         << *this;
        return temBAD_PATH;
    }
    if (!isConsistent(book_.in) || !isConsistent(book_.out))
    {
        JLOG(j_.debug()) << "Book: currency is inconsistent with issuer."
                         << *this;
        return temBAD_PATH;
    }

    // Do not allow two books to output the same issue. This may cause offers on
    // one step to unfund offers in another step.
    if (!ctx.seenBookOuts.insert(book_.out).second ||
        ctx.seenDirectIssues[0].count(book_.out))
    {
        JLOG(j_.debug()) << "BookStep: loop detected: " << *this;
        return temBAD_PATH_LOOP;
    }

    if (ctx.seenDirectIssues[1].count(book_.out))
    {
        JLOG(j_.debug()) << "BookStep: loop detected: " << *this;
        return temBAD_PATH_LOOP;
    }

    auto issuerExists = [](ReadView const& view, Issue const& iss) -> bool {
        return isXRP(iss.account) || view.read(keylet::account(iss.account));
    };

    if (!issuerExists(ctx.view, book_.in) || !issuerExists(ctx.view, book_.out))
    {
        JLOG(j_.debug()) << "BookStep: deleted issuer detected: " << *this;
        return tecNO_ISSUER;
    }

    if (ctx.prevStep)
    {
        if (auto const prev = ctx.prevStep->directStepSrcAcct())
        {
            auto const& view = ctx.view;
            auto const& cur = book_.in.account;

            auto sle = view.read(keylet::line(*prev, cur, book_.in.currency));
            if (!sle)
                return terNO_LINE;
            if ((*sle)[sfFlags] &
                ((cur > *prev) ? lsfHighNoRipple : lsfLowNoRipple))
                return terNO_RIPPLE;
        }
    }

    return tesSUCCESS;
}

//------------------------------------------------------------------------------

namespace test {
// Needed for testing

template <class TIn, class TOut, class TDerived>
static bool
equalHelper(Step const& step, ripple::Book const& book)
{
    if (auto bs = dynamic_cast<BookStep<TIn, TOut, TDerived> const*>(&step))
        return book == bs->book();
    return false;
}

bool
bookStepEqual(Step const& step, ripple::Book const& book)
{
    bool const inXRP = isXRP(book.in.currency);
    bool const outXRP = isXRP(book.out.currency);
    if (inXRP && outXRP)
    {
        assert(0);
        return false;  // no such thing as xrp/xrp book step
    }
    if (inXRP && !outXRP)
        return equalHelper<
            XRPAmount,
            IOUAmount,
            BookPaymentStep<XRPAmount, IOUAmount>>(step, book);
    if (!inXRP && outXRP)
        return equalHelper<
            IOUAmount,
            XRPAmount,
            BookPaymentStep<IOUAmount, XRPAmount>>(step, book);
    if (!inXRP && !outXRP)
        return equalHelper<
            IOUAmount,
            IOUAmount,
            BookPaymentStep<IOUAmount, IOUAmount>>(step, book);
    return false;
}
}  // namespace test

//------------------------------------------------------------------------------

template <class TIn, class TOut>
static std::pair<TER, std::unique_ptr<Step>>
make_BookStepHelper(StrandContext const& ctx, Issue const& in, Issue const& out)
{
    TER ter = tefINTERNAL;
    std::unique_ptr<Step> r;
    if (ctx.offerCrossing)
    {
        auto offerCrossingStep =
            std::make_unique<BookOfferCrossingStep<TIn, TOut>>(ctx, in, out);
        ter = offerCrossingStep->check(ctx);
        r = std::move(offerCrossingStep);
    }
    else  // payment
    {
        auto paymentStep =
            std::make_unique<BookPaymentStep<TIn, TOut>>(ctx, in, out);
        ter = paymentStep->check(ctx);
        r = std::move(paymentStep);
    }
    if (ter != tesSUCCESS)
        return {ter, nullptr};

    return {tesSUCCESS, std::move(r)};
}

std::pair<TER, std::unique_ptr<Step>>
make_BookStepII(StrandContext const& ctx, Issue const& in, Issue const& out)
{
    return make_BookStepHelper<IOUAmount, IOUAmount>(ctx, in, out);
}

std::pair<TER, std::unique_ptr<Step>>
make_BookStepIX(StrandContext const& ctx, Issue const& in)
{
    return make_BookStepHelper<IOUAmount, XRPAmount>(ctx, in, xrpIssue());
}

std::pair<TER, std::unique_ptr<Step>>
make_BookStepXI(StrandContext const& ctx, Issue const& out)
{
    return make_BookStepHelper<XRPAmount, IOUAmount>(ctx, xrpIssue(), out);
}

}  // namespace ripple<|MERGE_RESOLUTION|>--- conflicted
+++ resolved
@@ -620,18 +620,11 @@
         stpAmt.out = limit;
         ownerGives = mulRatio(
             stpAmt.out, transferRateOut, QUALITY_ONE, /*roundUp*/ false);
-<<<<<<< HEAD
-        ofrAmt = offer.limitOut(ofrAmt, stpAmt.out);
-=======
-        if (rules.enabled(fixReducedOffersV1))
-            // It turns out that the ceil_out implementation has some slop in
-            // it.  ceil_out_strict removes that slop.  But removing that slop
-            // affects transaction outcomes, so the change must be made using
-            // an amendment.
-            ofrAmt = ofrQ.ceil_out_strict(ofrAmt, stpAmt.out, /*roundUp*/ true);
-        else
-            ofrAmt = ofrQ.ceil_out(ofrAmt, stpAmt.out);
->>>>>>> f7dd37e3
+        ofrAmt = offer.limitOut(
+            ofrAmt,
+            stpAmt.out,
+            rules.enabled(fixReducedOffersV1),
+            /*roundUp*/ true);
         stpAmt.in =
             mulRatio(ofrAmt.in, transferRateIn, QUALITY_ONE, /*roundUp*/ true);
     }
@@ -751,11 +744,8 @@
             // It turns out we can prevent order book blocking by (strictly)
             // rounding down the ceil_out() result.  This adjustment changes
             // transaction outcomes, so it must be made under an amendment.
-            if (fixReduced)
-                ofrAmt = ofrQ->ceil_out_strict(
-                    ofrAmt, stpAmt.out, /* roundUp */ false);
-            else
-                ofrAmt = ofrQ->ceil_out(ofrAmt, stpAmt.out);
+            ofrAmt = offer.limitOut(
+                ofrAmt, stpAmt.out, fixReduced, /*roundUp*/ false);
 
             stpAmt.in =
                 mulRatio(ofrAmt.in, ofrInRate, QUALITY_ONE, /*roundUp*/ true);
