--- conflicted
+++ resolved
@@ -44,18 +44,7 @@
     return ammLiquidity_.issueIn();
 }
 
-<<<<<<< HEAD
-template <OfferAmount TIn, OfferAmount TOut>
-Issue const&
-AMMOffer<TIn, TOut>::issueOut() const
-{
-    return ammLiquidity_.issueOut();
-}
-
-template <OfferAmount TIn, OfferAmount TOut>
-=======
 template <typename TIn, typename TOut>
->>>>>>> f2d37da4
 AccountID const&
 AMMOffer<TIn, TOut>::owner() const
 {
