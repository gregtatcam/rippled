//------------------------------------------------------------------------------
/*
  This file is part of rippled: https://github.com/ripple/rippled
  Copyright (c) 2012-2016 Ripple Labs Inc.

  Permission to use, copy, modify, and/or distribute this software for any
  purpose  with  or without fee is hereby granted, provided that the above
  copyright notice and this permission notice appear in all copies.

  THE  SOFTWARE IS PROVIDED "AS IS" AND THE AUTHOR DISCLAIMS ALL WARRANTIES
  WITH  REGARD  TO  THIS  SOFTWARE  INCLUDING  ALL  IMPLIED  WARRANTIES  OF
  MERCHANTABILITY  AND  FITNESS. IN NO EVENT SHALL THE AUTHOR BE LIABLE FOR
  ANY  SPECIAL ,  DIRECT, INDIRECT, OR CONSEQUENTIAL DAMAGES OR ANY DAMAGES
  WHATSOEVER  RESULTING  FROM  LOSS  OF USE, DATA OR PROFITS, WHETHER IN AN
  ACTION  OF  CONTRACT, NEGLIGENCE OR OTHER TORTIOUS ACTION, ARISING OUT OF
  OR IN CONNECTION WITH THE USE OR PERFORMANCE OF THIS SOFTWARE.
*/
//==============================================================================

#include <ripple/app/tx/impl/InvariantCheck.h>

#include <ripple/app/tx/impl/details/NFTokenUtils.h>
#include <ripple/basics/FeeUnits.h>
#include <ripple/basics/Log.h>
#include <ripple/ledger/ReadView.h>
#include <ripple/ledger/View.h>
#include <ripple/protocol/Feature.h>
#include <ripple/protocol/STArray.h>
#include <ripple/protocol/SystemParameters.h>
#include <ripple/protocol/TxFormats.h>
#include <ripple/protocol/nftPageMask.h>

namespace ripple {

void
TransactionFeeCheck::visitEntry(
    bool,
    std::shared_ptr<SLE const> const&,
    std::shared_ptr<SLE const> const&)
{
    // nothing to do
}

bool
TransactionFeeCheck::finalize(
    STTx const& tx,
    TER const,
    XRPAmount const fee,
    ReadView const&,
    beast::Journal const& j)
{
    // We should never charge a negative fee
    if (fee.drops() < 0)
    {
        JLOG(j.fatal()) << "Invariant failed: fee paid was negative: "
                        << fee.drops();
        return false;
    }

    // We should never charge a fee that's greater than or equal to the
    // entire XRP supply.
    if (fee >= INITIAL_XRP)
    {
        JLOG(j.fatal()) << "Invariant failed: fee paid exceeds system limit: "
                        << fee.drops();
        return false;
    }

    // We should never charge more for a transaction than the transaction
    // authorizes. It's possible to charge less in some circumstances.
    if (fee > tx.getFieldAmount(sfFee).xrp())
    {
        JLOG(j.fatal()) << "Invariant failed: fee paid is " << fee.drops()
                        << " exceeds fee specified in transaction.";
        return false;
    }

    return true;
}

//------------------------------------------------------------------------------

void
XRPNotCreated::visitEntry(
    bool isDelete,
    std::shared_ptr<SLE const> const& before,
    std::shared_ptr<SLE const> const& after)
{
    /* We go through all modified ledger entries, looking only at account roots,
     * escrow payments, and payment channels. We remove from the total any
     * previous XRP values and add to the total any new XRP values. The net
     * balance of a payment channel is computed from two fields (amount and
     * balance) and deletions are ignored for paychan and escrow because the
     * amount fields have not been adjusted for those in the case of deletion.
     */
    if (before)
    {
        switch (before->getType())
        {
            case ltACCOUNT_ROOT:
                drops_ -= (*before)[sfBalance].xrp().drops();
                break;
            case ltPAYCHAN:
                drops_ -=
                    ((*before)[sfAmount] - (*before)[sfBalance]).xrp().drops();
                break;
            case ltESCROW:
                drops_ -= (*before)[sfAmount].xrp().drops();
                break;
            default:
                break;
        }
    }

    if (after)
    {
        switch (after->getType())
        {
            case ltACCOUNT_ROOT:
                drops_ += (*after)[sfBalance].xrp().drops();
                break;
            case ltPAYCHAN:
                if (!isDelete)
                    drops_ += ((*after)[sfAmount] - (*after)[sfBalance])
                                  .xrp()
                                  .drops();
                break;
            case ltESCROW:
                if (!isDelete)
                    drops_ += (*after)[sfAmount].xrp().drops();
                break;
            default:
                break;
        }
    }
}

bool
XRPNotCreated::finalize(
    STTx const& tx,
    TER const,
    XRPAmount const fee,
    ReadView const&,
    beast::Journal const& j)
{
    // The net change should never be positive, as this would mean that the
    // transaction created XRP out of thin air. That's not possible.
    if (drops_ > 0)
    {
        JLOG(j.fatal()) << "Invariant failed: XRP net change was positive: "
                        << drops_;
        return false;
    }

    // The negative of the net change should be equal to actual fee charged.
    if (-drops_ != fee.drops())
    {
        JLOG(j.fatal()) << "Invariant failed: XRP net change of " << drops_
                        << " doesn't match fee " << fee.drops();
        return false;
    }

    return true;
}

//------------------------------------------------------------------------------

void
XRPBalanceChecks::visitEntry(
    bool,
    std::shared_ptr<SLE const> const& before,
    std::shared_ptr<SLE const> const& after)
{
    auto isBad = [](STAmount const& balance) {
        if (!balance.native())
            return true;

        auto const drops = balance.xrp();

        // Can't have more than the number of drops instantiated
        // in the genesis ledger.
        if (drops > INITIAL_XRP)
            return true;

        // Can't have a negative balance (0 is OK)
        if (drops < XRPAmount{0})
            return true;

        return false;
    };

    if (before && before->getType() == ltACCOUNT_ROOT)
        bad_ |= isBad((*before)[sfBalance]);

    if (after && after->getType() == ltACCOUNT_ROOT)
        bad_ |= isBad((*after)[sfBalance]);
}

bool
XRPBalanceChecks::finalize(
    STTx const&,
    TER const,
    XRPAmount const,
    ReadView const&,
    beast::Journal const& j)
{
    if (bad_)
    {
        JLOG(j.fatal()) << "Invariant failed: incorrect account XRP balance";
        return false;
    }

    return true;
}

//------------------------------------------------------------------------------

void
NoBadOffers::visitEntry(
    bool isDelete,
    std::shared_ptr<SLE const> const& before,
    std::shared_ptr<SLE const> const& after)
{
    auto isBad = [](STAmount const& pays, STAmount const& gets) {
        // An offer should never be negative
        if (pays < beast::zero)
            return true;

        if (gets < beast::zero)
            return true;

        // Can't have an XRP to XRP offer:
        return pays.native() && gets.native();
    };

    if (before && before->getType() == ltOFFER)
        bad_ |= isBad((*before)[sfTakerPays], (*before)[sfTakerGets]);

    if (after && after->getType() == ltOFFER)
        bad_ |= isBad((*after)[sfTakerPays], (*after)[sfTakerGets]);
}

bool
NoBadOffers::finalize(
    STTx const&,
    TER const,
    XRPAmount const,
    ReadView const&,
    beast::Journal const& j)
{
    if (bad_)
    {
        JLOG(j.fatal()) << "Invariant failed: offer with a bad amount";
        return false;
    }

    return true;
}

//------------------------------------------------------------------------------

void
NoZeroEscrow::visitEntry(
    bool isDelete,
    std::shared_ptr<SLE const> const& before,
    std::shared_ptr<SLE const> const& after)
{
    auto isBad = [](STAmount const& amount) {
        if (!amount.native())
            return true;

        if (amount.xrp() <= XRPAmount{0})
            return true;

        if (amount.xrp() >= INITIAL_XRP)
            return true;

        return false;
    };

    if (before && before->getType() == ltESCROW)
        bad_ |= isBad((*before)[sfAmount]);

    if (after && after->getType() == ltESCROW)
        bad_ |= isBad((*after)[sfAmount]);
}

bool
NoZeroEscrow::finalize(
    STTx const&,
    TER const,
    XRPAmount const,
    ReadView const&,
    beast::Journal const& j)
{
    if (bad_)
    {
        JLOG(j.fatal()) << "Invariant failed: escrow specifies invalid amount";
        return false;
    }

    return true;
}

//------------------------------------------------------------------------------

void
AccountRootsNotDeleted::visitEntry(
    bool isDelete,
    std::shared_ptr<SLE const> const& before,
    std::shared_ptr<SLE const> const&)
{
    if (isDelete && before && before->getType() == ltACCOUNT_ROOT)
        accountsDeleted_++;
}

bool
AccountRootsNotDeleted::finalize(
    STTx const& tx,
    TER const result,
    XRPAmount const,
    ReadView const&,
    beast::Journal const& j)
{
    // AMM account root can be deleted as the result of AMM withdraw/delete
    // transaction when the total AMM LP Tokens balance goes to 0.
    // A successful AccountDelete or AMMDelete MUST delete exactly
    // one account root.
    if ((tx.getTxnType() == ttACCOUNT_DELETE ||
         tx.getTxnType() == ttAMM_DELETE) &&
        result == tesSUCCESS)
    {
        if (accountsDeleted_ == 1)
            return true;

        if (accountsDeleted_ == 0)
            JLOG(j.fatal()) << "Invariant failed: account deletion "
                               "succeeded without deleting an account";
        else
            JLOG(j.fatal()) << "Invariant failed: account deletion "
                               "succeeded but deleted multiple accounts!";
        return false;
    }

    // A successful AMMWithdraw MAY delete one account root
    // when the total AMM LP Tokens balance goes to 0. Not every AMM withdraw
    // deletes the AMM account, accountsDeleted_ is set if it is deleted.
    if (tx.getTxnType() == ttAMM_WITHDRAW && result == tesSUCCESS &&
        accountsDeleted_ == 1)
        return true;

    if (accountsDeleted_ == 0)
        return true;

    JLOG(j.fatal()) << "Invariant failed: an account root was deleted";
    return false;
}

//------------------------------------------------------------------------------

void
LedgerEntryTypesMatch::visitEntry(
    bool,
    std::shared_ptr<SLE const> const& before,
    std::shared_ptr<SLE const> const& after)
{
    if (before && after && before->getType() != after->getType())
        typeMismatch_ = true;

    if (after)
    {
        switch (after->getType())
        {
            case ltACCOUNT_ROOT:
            case ltDIR_NODE:
            case ltRIPPLE_STATE:
            case ltTICKET:
            case ltSIGNER_LIST:
            case ltOFFER:
            case ltLEDGER_HASHES:
            case ltAMENDMENTS:
            case ltFEE_SETTINGS:
            case ltESCROW:
            case ltPAYCHAN:
            case ltCHECK:
            case ltDEPOSIT_PREAUTH:
            case ltNEGATIVE_UNL:
            case ltNFTOKEN_PAGE:
            case ltNFTOKEN_OFFER:
            case ltAMM:
            case ltBRIDGE:
            case ltXCHAIN_OWNED_CLAIM_ID:
            case ltXCHAIN_OWNED_CREATE_ACCOUNT_CLAIM_ID:
            case ltDID:
<<<<<<< HEAD
            case ltMPTOKEN_ISSUANCE:
            case ltMPTOKEN:
=======
            case ltORACLE:
>>>>>>> f2d37da4
                break;
            default:
                invalidTypeAdded_ = true;
                break;
        }
    }
}

bool
LedgerEntryTypesMatch::finalize(
    STTx const&,
    TER const,
    XRPAmount const,
    ReadView const&,
    beast::Journal const& j)
{
    if ((!typeMismatch_) && (!invalidTypeAdded_))
        return true;

    if (typeMismatch_)
    {
        JLOG(j.fatal()) << "Invariant failed: ledger entry type mismatch";
    }

    if (invalidTypeAdded_)
    {
        JLOG(j.fatal()) << "Invariant failed: invalid ledger entry type added";
    }

    return false;
}

//------------------------------------------------------------------------------

void
NoXRPTrustLines::visitEntry(
    bool,
    std::shared_ptr<SLE const> const&,
    std::shared_ptr<SLE const> const& after)
{
    if (after && after->getType() == ltRIPPLE_STATE)
    {
        // checking the issue directly here instead of
        // relying on .native() just in case native somehow
        // were systematically incorrect
        xrpTrustLine_ =
            after->getFieldAmount(sfLowLimit).issue() == xrpIssue() ||
            after->getFieldAmount(sfHighLimit).issue() == xrpIssue();
    }
}

bool
NoXRPTrustLines::finalize(
    STTx const&,
    TER const,
    XRPAmount const,
    ReadView const&,
    beast::Journal const& j)
{
    if (!xrpTrustLine_)
        return true;

    JLOG(j.fatal()) << "Invariant failed: an XRP trust line was created";
    return false;
}

//------------------------------------------------------------------------------

void
ValidNewAccountRoot::visitEntry(
    bool,
    std::shared_ptr<SLE const> const& before,
    std::shared_ptr<SLE const> const& after)
{
    if (!before && after->getType() == ltACCOUNT_ROOT)
    {
        accountsCreated_++;
        accountSeq_ = (*after)[sfSequence];
    }
}

bool
ValidNewAccountRoot::finalize(
    STTx const& tx,
    TER const result,
    XRPAmount const,
    ReadView const& view,
    beast::Journal const& j)
{
    if (accountsCreated_ == 0)
        return true;

    if (accountsCreated_ > 1)
    {
        JLOG(j.fatal()) << "Invariant failed: multiple accounts "
                           "created in a single transaction";
        return false;
    }

    // From this point on we know exactly one account was created.
    if ((tx.getTxnType() == ttPAYMENT || tx.getTxnType() == ttAMM_CREATE ||
         tx.getTxnType() == ttXCHAIN_ADD_CLAIM_ATTESTATION ||
         tx.getTxnType() == ttXCHAIN_ADD_ACCOUNT_CREATE_ATTESTATION) &&
        result == tesSUCCESS)
    {
        std::uint32_t const startingSeq{
            view.rules().enabled(featureDeletableAccounts) ? view.seq() : 1};

        if (accountSeq_ != startingSeq)
        {
            JLOG(j.fatal()) << "Invariant failed: account created with "
                               "wrong starting sequence number";
            return false;
        }
        return true;
    }

    JLOG(j.fatal()) << "Invariant failed: account root created "
                       "by a non-Payment, by an unsuccessful transaction, "
                       "or by AMM";
    return false;
}

//------------------------------------------------------------------------------

void
ValidNFTokenPage::visitEntry(
    bool isDelete,
    std::shared_ptr<SLE const> const& before,
    std::shared_ptr<SLE const> const& after)
{
    static constexpr uint256 const& pageBits = nft::pageMask;
    static constexpr uint256 const accountBits = ~pageBits;

    auto check = [this, isDelete](std::shared_ptr<SLE const> const& sle) {
        uint256 const account = sle->key() & accountBits;
        uint256 const hiLimit = sle->key() & pageBits;
        std::optional<uint256> const prev = (*sle)[~sfPreviousPageMin];

        // Make sure that any page links...
        //  1. Are properly associated with the owning account and
        //  2. The page is correctly ordered between links.
        if (prev)
        {
            if (account != (*prev & accountBits))
                badLink_ = true;

            if (hiLimit <= (*prev & pageBits))
                badLink_ = true;
        }

        if (auto const next = (*sle)[~sfNextPageMin])
        {
            if (account != (*next & accountBits))
                badLink_ = true;

            if (hiLimit >= (*next & pageBits))
                badLink_ = true;
        }

        {
            auto const& nftokens = sle->getFieldArray(sfNFTokens);

            // An NFTokenPage should never contain too many tokens or be empty.
            if (std::size_t const nftokenCount = nftokens.size();
                (!isDelete && nftokenCount == 0) ||
                nftokenCount > dirMaxTokensPerPage)
                invalidSize_ = true;

            // If prev is valid, use it to establish a lower bound for
            // page entries.  If prev is not valid the lower bound is zero.
            uint256 const loLimit =
                prev ? *prev & pageBits : uint256(beast::zero);

            // Also verify that all NFTokenIDs in the page are sorted.
            uint256 loCmp = loLimit;
            for (auto const& obj : nftokens)
            {
                uint256 const tokenID = obj[sfNFTokenID];
                if (!nft::compareTokens(loCmp, tokenID))
                    badSort_ = true;
                loCmp = tokenID;

                // None of the NFTs on this page should belong on lower or
                // higher pages.
                if (uint256 const tokenPageBits = tokenID & pageBits;
                    tokenPageBits < loLimit || tokenPageBits >= hiLimit)
                    badEntry_ = true;

                if (auto uri = obj[~sfURI]; uri && uri->empty())
                    badURI_ = true;
            }
        }
    };

    if (before && before->getType() == ltNFTOKEN_PAGE)
        check(before);

    if (after && after->getType() == ltNFTOKEN_PAGE)
        check(after);
}

bool
ValidNFTokenPage::finalize(
    STTx const& tx,
    TER const result,
    XRPAmount const,
    ReadView const& view,
    beast::Journal const& j)
{
    if (badLink_)
    {
        JLOG(j.fatal()) << "Invariant failed: NFT page is improperly linked.";
        return false;
    }

    if (badEntry_)
    {
        JLOG(j.fatal()) << "Invariant failed: NFT found in incorrect page.";
        return false;
    }

    if (badSort_)
    {
        JLOG(j.fatal()) << "Invariant failed: NFTs on page are not sorted.";
        return false;
    }

    if (badURI_)
    {
        JLOG(j.fatal()) << "Invariant failed: NFT contains empty URI.";
        return false;
    }

    if (invalidSize_)
    {
        JLOG(j.fatal()) << "Invariant failed: NFT page has invalid size.";
        return false;
    }

    return true;
}

//------------------------------------------------------------------------------
void
NFTokenCountTracking::visitEntry(
    bool,
    std::shared_ptr<SLE const> const& before,
    std::shared_ptr<SLE const> const& after)
{
    if (before && before->getType() == ltACCOUNT_ROOT)
    {
        beforeMintedTotal += (*before)[~sfMintedNFTokens].value_or(0);
        beforeBurnedTotal += (*before)[~sfBurnedNFTokens].value_or(0);
    }

    if (after && after->getType() == ltACCOUNT_ROOT)
    {
        afterMintedTotal += (*after)[~sfMintedNFTokens].value_or(0);
        afterBurnedTotal += (*after)[~sfBurnedNFTokens].value_or(0);
    }
}

bool
NFTokenCountTracking::finalize(
    STTx const& tx,
    TER const result,
    XRPAmount const,
    ReadView const& view,
    beast::Journal const& j)
{
    if (TxType const txType = tx.getTxnType();
        txType != ttNFTOKEN_MINT && txType != ttNFTOKEN_BURN)
    {
        if (beforeMintedTotal != afterMintedTotal)
        {
            JLOG(j.fatal()) << "Invariant failed: the number of minted tokens "
                               "changed without a mint transaction!";
            return false;
        }

        if (beforeBurnedTotal != afterBurnedTotal)
        {
            JLOG(j.fatal()) << "Invariant failed: the number of burned tokens "
                               "changed without a burn transaction!";
            return false;
        }

        return true;
    }

    if (tx.getTxnType() == ttNFTOKEN_MINT)
    {
        if (result == tesSUCCESS && beforeMintedTotal >= afterMintedTotal)
        {
            JLOG(j.fatal())
                << "Invariant failed: successful minting didn't increase "
                   "the number of minted tokens.";
            return false;
        }

        if (result != tesSUCCESS && beforeMintedTotal != afterMintedTotal)
        {
            JLOG(j.fatal()) << "Invariant failed: failed minting changed the "
                               "number of minted tokens.";
            return false;
        }

        if (beforeBurnedTotal != afterBurnedTotal)
        {
            JLOG(j.fatal())
                << "Invariant failed: minting changed the number of "
                   "burned tokens.";
            return false;
        }
    }

    if (tx.getTxnType() == ttNFTOKEN_BURN)
    {
        if (result == tesSUCCESS)
        {
            if (beforeBurnedTotal >= afterBurnedTotal)
            {
                JLOG(j.fatal())
                    << "Invariant failed: successful burning didn't increase "
                       "the number of burned tokens.";
                return false;
            }
        }

        if (result != tesSUCCESS && beforeBurnedTotal != afterBurnedTotal)
        {
            JLOG(j.fatal()) << "Invariant failed: failed burning changed the "
                               "number of burned tokens.";
            return false;
        }

        if (beforeMintedTotal != afterMintedTotal)
        {
            JLOG(j.fatal())
                << "Invariant failed: burning changed the number of "
                   "minted tokens.";
            return false;
        }
    }

    return true;
}

//------------------------------------------------------------------------------

void
ValidClawback::visitEntry(
    bool,
    std::shared_ptr<SLE const> const& before,
    std::shared_ptr<SLE const> const&)
{
    if (before && before->getType() == ltRIPPLE_STATE)
        trustlinesChanged++;

    if (before && before->getType() == ltMPTOKEN)
        mptokensChanged++;
}

bool
ValidClawback::finalize(
    STTx const& tx,
    TER const result,
    XRPAmount const,
    ReadView const& view,
    beast::Journal const& j)
{
    if (tx.getTxnType() != ttCLAWBACK)
        return true;

    if (result == tesSUCCESS)
    {
        if (trustlinesChanged > 1)
        {
            JLOG(j.fatal())
                << "Invariant failed: more than one trustline changed.";
            return false;
        }

        if (mptokensChanged > 1)
        {
            JLOG(j.fatal())
                << "Invariant failed: more than one mptokens changed.";
            return false;
        }

        if (trustlinesChanged == 1)
        {
            AccountID const issuer = tx.getAccountID(sfAccount);
            STAmount const& amount = tx.getFieldAmount(sfAmount);
            AccountID const& holder = amount.getIssuer();
            STAmount const holderBalance = accountHolds(
                view, holder, amount.getCurrency(), issuer, fhIGNORE_FREEZE, j);

            if (holderBalance.signum() < 0)
            {
                JLOG(j.fatal())
                    << "Invariant failed: trustline balance is negative";
                return false;
            }
        }
    }
    else
    {
        if (trustlinesChanged != 0)
        {
            JLOG(j.fatal()) << "Invariant failed: some trustlines were changed "
                               "despite failure of the transaction.";
            return false;
        }

        if (mptokensChanged != 0)
        {
            JLOG(j.fatal()) << "Invariant failed: some mptokens were changed "
                               "despite failure of the transaction.";
            return false;
        }
    }

    return true;
}

//------------------------------------------------------------------------------

void
ValidMPTIssuance::visitEntry(
    bool isDelete,
    std::shared_ptr<SLE const> const& before,
    std::shared_ptr<SLE const> const& after)
{
    if (after && after->getType() == ltMPTOKEN_ISSUANCE)
    {
        if (isDelete)
            mptIssuancesDeleted_++;
        else if (!before)
            mptIssuancesCreated_++;
    }

    if (after && after->getType() == ltMPTOKEN)
    {
        if (isDelete)
            mptokensDeleted_++;
        else if (!before)
            mptokensCreated_++;
    }
}

bool
ValidMPTIssuance::finalize(
    STTx const& tx,
    TER const result,
    XRPAmount const _fee,
    ReadView const& _view,
    beast::Journal const& j)
{
    if (result == tesSUCCESS)
    {
        if (tx.getTxnType() == ttMPTOKEN_ISSUANCE_CREATE)
        {
            if (mptIssuancesCreated_ == 0)
            {
                JLOG(j.fatal()) << "Invariant failed: MPT issuance creation "
                                   "succeeded without creating a MPT issuance";
            }
            else if (mptIssuancesDeleted_ != 0)
            {
                JLOG(j.fatal()) << "Invariant failed: MPT issuance creation "
                                   "succeeded while removing MPT issuances";
            }
            else if (mptIssuancesCreated_ > 1)
            {
                JLOG(j.fatal()) << "Invariant failed: MPT issuance creation "
                                   "succeeded but created multiple issuances";
            }

            return mptIssuancesCreated_ == 1 && mptIssuancesDeleted_ == 0;
        }

        if (tx.getTxnType() == ttMPTOKEN_ISSUANCE_DESTROY)
        {
            if (mptIssuancesDeleted_ == 0)
            {
                JLOG(j.fatal()) << "Invariant failed: MPT issuance deletion "
                                   "succeeded without removing a MPT issuance";
            }
            else if (mptIssuancesCreated_ > 0)
            {
                JLOG(j.fatal()) << "Invariant failed: MPT issuance deletion "
                                   "succeeded while creating MPT issuances";
            }
            else if (mptIssuancesDeleted_ > 1)
            {
                JLOG(j.fatal()) << "Invariant failed: MPT issuance deletion "
                                   "succeeded but deleted multiple issuances";
            }

            return mptIssuancesCreated_ == 0 && mptIssuancesDeleted_ == 1;
        }

        if (tx.getTxnType() == ttMPTOKEN_AUTHORIZE)
        {
            bool const submittedByIssuer = tx.isFieldPresent(sfMPTokenHolder);

            if (mptIssuancesCreated_ > 0)
            {
                JLOG(j.fatal()) << "Invariant failed: MPT authorize "
                                   "succeeded but created MPT issuances";
                return false;
            }
            else if (mptIssuancesDeleted_ > 0)
            {
                JLOG(j.fatal()) << "Invariant failed: MPT authorize "
                                   "succeeded but deleted issuances";
                return false;
            }
            else if (
                submittedByIssuer &&
                (mptokensCreated_ > 0 || mptokensDeleted_ > 0))
            {
                JLOG(j.fatal())
                    << "Invariant failed: MPT authorize submitted by issuer "
                       "succeeded but created/deleted mptokens";
                return false;
            }
            else if (
                !submittedByIssuer &&
                (mptokensCreated_ + mptokensDeleted_ != 1))
            {
                // if the holder submitted this tx, then a mptoken must be
                // either created or deleted.
                JLOG(j.fatal())
                    << "Invariant failed: MPT authorize submitted by holder "
                       "succeeded but created/deleted bad number of mptokens";
                return false;
            }

            return true;
        }

        if (tx.getTxnType() == ttMPTOKEN_ISSUANCE_SET)
        {
            if (mptIssuancesDeleted_ > 0)
            {
                JLOG(j.fatal()) << "Invariant failed: MPT issuance set "
                                   "succeeded while removing MPT issuances";
            }
            else if (mptIssuancesCreated_ > 0)
            {
                JLOG(j.fatal()) << "Invariant failed: MPT issuance set "
                                   "succeeded while creating MPT issuances";
            }
            else if (mptokensDeleted_ > 0)
            {
                JLOG(j.fatal()) << "Invariant failed: MPT issuance set "
                                   "succeeded while removing MPTokens";
            }
            else if (mptokensCreated_ > 0)
            {
                JLOG(j.fatal()) << "Invariant failed: MPT issuance set "
                                   "succeeded while creating MPTokens";
            }

            return mptIssuancesCreated_ == 0 && mptIssuancesDeleted_ == 0 &&
                mptokensCreated_ == 0 && mptokensDeleted_ == 0;
        }
    }

    if (mptIssuancesCreated_ != 0)
    {
        JLOG(j.fatal()) << "Invariant failed: a MPT issuance was created";
    }
    else if (mptIssuancesDeleted_ != 0)
    {
        JLOG(j.fatal()) << "Invariant failed: a MPT issuance was deleted";
    }
    else if (mptokensCreated_ != 0)
    {
        JLOG(j.fatal()) << "Invariant failed: a MPToken was created";
    }
    else if (mptokensDeleted_ != 0)
    {
        JLOG(j.fatal()) << "Invariant failed: a MPToken was deleted";
    }

    return mptIssuancesCreated_ == 0 && mptIssuancesDeleted_ == 0 &&
        mptokensCreated_ == 0 && mptokensDeleted_ == 0;
}

}  // namespace ripple<|MERGE_RESOLUTION|>--- conflicted
+++ resolved
@@ -392,12 +392,9 @@
             case ltXCHAIN_OWNED_CLAIM_ID:
             case ltXCHAIN_OWNED_CREATE_ACCOUNT_CLAIM_ID:
             case ltDID:
-<<<<<<< HEAD
+            case ltORACLE:
             case ltMPTOKEN_ISSUANCE:
             case ltMPTOKEN:
-=======
-            case ltORACLE:
->>>>>>> f2d37da4
                 break;
             default:
                 invalidTypeAdded_ = true;
