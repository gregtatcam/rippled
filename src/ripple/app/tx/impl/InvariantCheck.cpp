//------------------------------------------------------------------------------
/*
  This file is part of rippled: https://github.com/ripple/rippled
  Copyright (c) 2012-2016 Ripple Labs Inc.

  Permission to use, copy, modify, and/or distribute this software for any
  purpose  with  or without fee is hereby granted, provided that the above
  copyright notice and this permission notice appear in all copies.

  THE  SOFTWARE IS PROVIDED "AS IS" AND THE AUTHOR DISCLAIMS ALL WARRANTIES
  WITH  REGARD  TO  THIS  SOFTWARE  INCLUDING  ALL  IMPLIED  WARRANTIES  OF
  MERCHANTABILITY  AND  FITNESS. IN NO EVENT SHALL THE AUTHOR BE LIABLE FOR
  ANY  SPECIAL ,  DIRECT, INDIRECT, OR CONSEQUENTIAL DAMAGES OR ANY DAMAGES
  WHATSOEVER  RESULTING  FROM  LOSS  OF USE, DATA OR PROFITS, WHETHER IN AN
  ACTION  OF  CONTRACT, NEGLIGENCE OR OTHER TORTIOUS ACTION, ARISING OUT OF
  OR IN CONNECTION WITH THE USE OR PERFORMANCE OF THIS SOFTWARE.
*/
//==============================================================================

#include <ripple/app/tx/impl/InvariantCheck.h>

#include <ripple/app/tx/impl/details/NFTokenUtils.h>
#include <ripple/basics/FeeUnits.h>
#include <ripple/basics/Log.h>
#include <ripple/ledger/ReadView.h>
#include <ripple/ledger/View.h>
#include <ripple/protocol/Feature.h>
#include <ripple/protocol/STArray.h>
#include <ripple/protocol/SystemParameters.h>
#include <ripple/protocol/TxFormats.h>
#include <ripple/protocol/nftPageMask.h>

namespace ripple {

void
TransactionFeeCheck::visitEntry(
    bool,
    std::shared_ptr<SLE const> const&,
    std::shared_ptr<SLE const> const&)
{
    // nothing to do
}

bool
TransactionFeeCheck::finalize(
    STTx const& tx,
    TER const,
    XRPAmount const fee,
    ReadView const&,
    beast::Journal const& j)
{
    // We should never charge a negative fee
    if (fee.drops() < 0)
    {
        JLOG(j.fatal()) << "Invariant failed: fee paid was negative: "
                        << fee.drops();
        return false;
    }

    // We should never charge a fee that's greater than or equal to the
    // entire XRP supply.
    if (fee >= INITIAL_XRP)
    {
        JLOG(j.fatal()) << "Invariant failed: fee paid exceeds system limit: "
                        << fee.drops();
        return false;
    }

    // We should never charge more for a transaction than the transaction
    // authorizes. It's possible to charge less in some circumstances.
    if (fee > tx.getFieldAmount(sfFee).xrp())
    {
        JLOG(j.fatal()) << "Invariant failed: fee paid is " << fee.drops()
                        << " exceeds fee specified in transaction.";
        return false;
    }

    return true;
}

//------------------------------------------------------------------------------

void
XRPNotCreated::visitEntry(
    bool isDelete,
    std::shared_ptr<SLE const> const& before,
    std::shared_ptr<SLE const> const& after)
{
    /* We go through all modified ledger entries, looking only at account roots,
     * escrow payments, and payment channels. We remove from the total any
     * previous XRP values and add to the total any new XRP values. The net
     * balance of a payment channel is computed from two fields (amount and
     * balance) and deletions are ignored for paychan and escrow because the
     * amount fields have not been adjusted for those in the case of deletion.
     */
    if (before)
    {
        switch (before->getType())
        {
            case ltACCOUNT_ROOT:
                drops_ -= (*before)[sfBalance].xrp().drops();
                break;
            case ltPAYCHAN:
                drops_ -=
                    ((*before)[sfAmount] - (*before)[sfBalance]).xrp().drops();
                break;
            case ltESCROW:
                drops_ -= (*before)[sfAmount].xrp().drops();
                break;
            default:
                break;
        }
    }

    if (after)
    {
        switch (after->getType())
        {
            case ltACCOUNT_ROOT:
                drops_ += (*after)[sfBalance].xrp().drops();
                break;
            case ltPAYCHAN:
                if (!isDelete)
                    drops_ += ((*after)[sfAmount] - (*after)[sfBalance])
                                  .xrp()
                                  .drops();
                break;
            case ltESCROW:
                if (!isDelete)
                    drops_ += (*after)[sfAmount].xrp().drops();
                break;
            default:
                break;
        }
    }
}

bool
XRPNotCreated::finalize(
    STTx const& tx,
    TER const,
    XRPAmount const fee,
    ReadView const&,
    beast::Journal const& j)
{
    // The net change should never be positive, as this would mean that the
    // transaction created XRP out of thin air. That's not possible.
    if (drops_ > 0)
    {
        JLOG(j.fatal()) << "Invariant failed: XRP net change was positive: "
                        << drops_;
        return false;
    }

    // The negative of the net change should be equal to actual fee charged.
    if (-drops_ != fee.drops())
    {
        JLOG(j.fatal()) << "Invariant failed: XRP net change of " << drops_
                        << " doesn't match fee " << fee.drops();
        return false;
    }

    return true;
}

//------------------------------------------------------------------------------

void
XRPBalanceChecks::visitEntry(
    bool,
    std::shared_ptr<SLE const> const& before,
    std::shared_ptr<SLE const> const& after)
{
    auto isBad = [](STAmount const& balance) {
        if (!balance.native())
            return true;

        auto const drops = balance.xrp();

        // Can't have more than the number of drops instantiated
        // in the genesis ledger.
        if (drops > INITIAL_XRP)
            return true;

        // Can't have a negative balance (0 is OK)
        if (drops < XRPAmount{0})
            return true;

        return false;
    };

    if (before && before->getType() == ltACCOUNT_ROOT)
        bad_ |= isBad((*before)[sfBalance]);

    if (after && after->getType() == ltACCOUNT_ROOT)
        bad_ |= isBad((*after)[sfBalance]);
}

bool
XRPBalanceChecks::finalize(
    STTx const&,
    TER const,
    XRPAmount const,
    ReadView const&,
    beast::Journal const& j)
{
    if (bad_)
    {
        JLOG(j.fatal()) << "Invariant failed: incorrect account XRP balance";
        return false;
    }

    return true;
}

//------------------------------------------------------------------------------

void
NoBadOffers::visitEntry(
    bool isDelete,
    std::shared_ptr<SLE const> const& before,
    std::shared_ptr<SLE const> const& after)
{
    auto isBad = [](STAmount const& pays, STAmount const& gets) {
        // An offer should never be negative
        if (pays < beast::zero)
            return true;

        if (gets < beast::zero)
            return true;

        // Can't have an XRP to XRP offer:
        return pays.native() && gets.native();
    };

    if (before && before->getType() == ltOFFER)
        bad_ |= isBad((*before)[sfTakerPays], (*before)[sfTakerGets]);

    if (after && after->getType() == ltOFFER)
        bad_ |= isBad((*after)[sfTakerPays], (*after)[sfTakerGets]);
}

bool
NoBadOffers::finalize(
    STTx const&,
    TER const,
    XRPAmount const,
    ReadView const&,
    beast::Journal const& j)
{
    if (bad_)
    {
        JLOG(j.fatal()) << "Invariant failed: offer with a bad amount";
        return false;
    }

    return true;
}

//------------------------------------------------------------------------------

void
NoZeroEscrow::visitEntry(
    bool isDelete,
    std::shared_ptr<SLE const> const& before,
    std::shared_ptr<SLE const> const& after)
{
    auto isBad = [](STAmount const& amount) {
        if (!amount.native())
            return true;

        if (amount.xrp() <= XRPAmount{0})
            return true;

        if (amount.xrp() >= INITIAL_XRP)
            return true;

        return false;
    };

    if (before && before->getType() == ltESCROW)
        bad_ |= isBad((*before)[sfAmount]);

    if (after && after->getType() == ltESCROW)
        bad_ |= isBad((*after)[sfAmount]);
}

bool
NoZeroEscrow::finalize(
    STTx const&,
    TER const,
    XRPAmount const,
    ReadView const&,
    beast::Journal const& j)
{
    if (bad_)
    {
        JLOG(j.fatal()) << "Invariant failed: escrow specifies invalid amount";
        return false;
    }

    return true;
}

//------------------------------------------------------------------------------

void
AccountRootsNotDeleted::visitEntry(
    bool isDelete,
    std::shared_ptr<SLE const> const& before,
    std::shared_ptr<SLE const> const&)
{
    if (isDelete && before && before->getType() == ltACCOUNT_ROOT)
        accountsDeleted_++;
}

bool
AccountRootsNotDeleted::finalize(
    STTx const& tx,
    TER const result,
    XRPAmount const,
    ReadView const&,
    beast::Journal const& j)
{
    // AMM account root can be deleted as the result of AMM withdraw/delete
    // transaction when the total AMM LP Tokens balance goes to 0.
    // A successful AccountDelete or AMMDelete MUST delete exactly
    // one account root.
    if ((tx.getTxnType() == ttACCOUNT_DELETE ||
         tx.getTxnType() == ttAMM_DELETE) &&
        result == tesSUCCESS)
    {
        if (accountsDeleted_ == 1)
            return true;

        if (accountsDeleted_ == 0)
            JLOG(j.fatal()) << "Invariant failed: account deletion "
                               "succeeded without deleting an account";
        else
            JLOG(j.fatal()) << "Invariant failed: account deletion "
                               "succeeded but deleted multiple accounts!";
        return false;
    }

    // A successful AMMWithdraw MAY delete one account root
    // when the total AMM LP Tokens balance goes to 0. Not every AMM withdraw
    // deletes the AMM account, accountsDeleted_ is set if it is deleted.
    if (tx.getTxnType() == ttAMM_WITHDRAW && result == tesSUCCESS &&
        accountsDeleted_ == 1)
        return true;

    if (accountsDeleted_ == 0)
        return true;

    JLOG(j.fatal()) << "Invariant failed: an account root was deleted";
    return false;
}

//------------------------------------------------------------------------------

void
LedgerEntryTypesMatch::visitEntry(
    bool,
    std::shared_ptr<SLE const> const& before,
    std::shared_ptr<SLE const> const& after)
{
    if (before && after && before->getType() != after->getType())
        typeMismatch_ = true;

    if (after)
    {
        switch (after->getType())
        {
            case ltACCOUNT_ROOT:
            case ltDIR_NODE:
            case ltRIPPLE_STATE:
            case ltTICKET:
            case ltSIGNER_LIST:
            case ltOFFER:
            case ltLEDGER_HASHES:
            case ltAMENDMENTS:
            case ltFEE_SETTINGS:
            case ltESCROW:
            case ltPAYCHAN:
            case ltCHECK:
            case ltDEPOSIT_PREAUTH:
            case ltNEGATIVE_UNL:
            case ltNFTOKEN_PAGE:
            case ltNFTOKEN_OFFER:
            case ltAMM:
            case ltBRIDGE:
            case ltXCHAIN_OWNED_CLAIM_ID:
            case ltXCHAIN_OWNED_CREATE_ACCOUNT_CLAIM_ID:
            case ltDID:
            case ltMPTOKEN_ISSUANCE:
            case ltMPTOKEN:
                break;
            default:
                invalidTypeAdded_ = true;
                break;
        }
    }
}

bool
LedgerEntryTypesMatch::finalize(
    STTx const&,
    TER const,
    XRPAmount const,
    ReadView const&,
    beast::Journal const& j)
{
    if ((!typeMismatch_) && (!invalidTypeAdded_))
        return true;

    if (typeMismatch_)
    {
        JLOG(j.fatal()) << "Invariant failed: ledger entry type mismatch";
    }

    if (invalidTypeAdded_)
    {
        JLOG(j.fatal()) << "Invariant failed: invalid ledger entry type added";
    }

    return false;
}

//------------------------------------------------------------------------------

void
NoXRPTrustLines::visitEntry(
    bool,
    std::shared_ptr<SLE const> const&,
    std::shared_ptr<SLE const> const& after)
{
    if (after && after->getType() == ltRIPPLE_STATE)
    {
        // checking the issue directly here instead of
        // relying on .native() just in case native somehow
        // were systematically incorrect
        xrpTrustLine_ =
            after->getFieldAmount(sfLowLimit).issue() == xrpIssue() ||
            after->getFieldAmount(sfHighLimit).issue() == xrpIssue();
    }
}

bool
NoXRPTrustLines::finalize(
    STTx const&,
    TER const,
    XRPAmount const,
    ReadView const&,
    beast::Journal const& j)
{
    if (!xrpTrustLine_)
        return true;

    JLOG(j.fatal()) << "Invariant failed: an XRP trust line was created";
    return false;
}

//------------------------------------------------------------------------------

void
ValidNewAccountRoot::visitEntry(
    bool,
    std::shared_ptr<SLE const> const& before,
    std::shared_ptr<SLE const> const& after)
{
    if (!before && after->getType() == ltACCOUNT_ROOT)
    {
        accountsCreated_++;
        accountSeq_ = (*after)[sfSequence];
    }
}

bool
ValidNewAccountRoot::finalize(
    STTx const& tx,
    TER const result,
    XRPAmount const,
    ReadView const& view,
    beast::Journal const& j)
{
    if (accountsCreated_ == 0)
        return true;

    if (accountsCreated_ > 1)
    {
        JLOG(j.fatal()) << "Invariant failed: multiple accounts "
                           "created in a single transaction";
        return false;
    }

    // From this point on we know exactly one account was created.
    if ((tx.getTxnType() == ttPAYMENT || tx.getTxnType() == ttAMM_CREATE ||
         tx.getTxnType() == ttXCHAIN_ADD_CLAIM_ATTESTATION ||
         tx.getTxnType() == ttXCHAIN_ADD_ACCOUNT_CREATE_ATTESTATION) &&
        result == tesSUCCESS)
    {
        std::uint32_t const startingSeq{
            view.rules().enabled(featureDeletableAccounts) ? view.seq() : 1};

        if (accountSeq_ != startingSeq)
        {
            JLOG(j.fatal()) << "Invariant failed: account created with "
                               "wrong starting sequence number";
            return false;
        }
        return true;
    }

    JLOG(j.fatal()) << "Invariant failed: account root created "
                       "by a non-Payment, by an unsuccessful transaction, "
                       "or by AMM";
    return false;
}

//------------------------------------------------------------------------------

void
ValidNFTokenPage::visitEntry(
    bool isDelete,
    std::shared_ptr<SLE const> const& before,
    std::shared_ptr<SLE const> const& after)
{
    static constexpr uint256 const& pageBits = nft::pageMask;
    static constexpr uint256 const accountBits = ~pageBits;

    auto check = [this, isDelete](std::shared_ptr<SLE const> const& sle) {
        uint256 const account = sle->key() & accountBits;
        uint256 const hiLimit = sle->key() & pageBits;
        std::optional<uint256> const prev = (*sle)[~sfPreviousPageMin];

        // Make sure that any page links...
        //  1. Are properly associated with the owning account and
        //  2. The page is correctly ordered between links.
        if (prev)
        {
            if (account != (*prev & accountBits))
                badLink_ = true;

            if (hiLimit <= (*prev & pageBits))
                badLink_ = true;
        }

        if (auto const next = (*sle)[~sfNextPageMin])
        {
            if (account != (*next & accountBits))
                badLink_ = true;

            if (hiLimit >= (*next & pageBits))
                badLink_ = true;
        }

        {
            auto const& nftokens = sle->getFieldArray(sfNFTokens);

            // An NFTokenPage should never contain too many tokens or be empty.
            if (std::size_t const nftokenCount = nftokens.size();
                (!isDelete && nftokenCount == 0) ||
                nftokenCount > dirMaxTokensPerPage)
                invalidSize_ = true;

            // If prev is valid, use it to establish a lower bound for
            // page entries.  If prev is not valid the lower bound is zero.
            uint256 const loLimit =
                prev ? *prev & pageBits : uint256(beast::zero);

            // Also verify that all NFTokenIDs in the page are sorted.
            uint256 loCmp = loLimit;
            for (auto const& obj : nftokens)
            {
                uint256 const tokenID = obj[sfNFTokenID];
                if (!nft::compareTokens(loCmp, tokenID))
                    badSort_ = true;
                loCmp = tokenID;

                // None of the NFTs on this page should belong on lower or
                // higher pages.
                if (uint256 const tokenPageBits = tokenID & pageBits;
                    tokenPageBits < loLimit || tokenPageBits >= hiLimit)
                    badEntry_ = true;

                if (auto uri = obj[~sfURI]; uri && uri->empty())
                    badURI_ = true;
            }
        }
    };

    if (before && before->getType() == ltNFTOKEN_PAGE)
        check(before);

    if (after && after->getType() == ltNFTOKEN_PAGE)
        check(after);
}

bool
ValidNFTokenPage::finalize(
    STTx const& tx,
    TER const result,
    XRPAmount const,
    ReadView const& view,
    beast::Journal const& j)
{
    if (badLink_)
    {
        JLOG(j.fatal()) << "Invariant failed: NFT page is improperly linked.";
        return false;
    }

    if (badEntry_)
    {
        JLOG(j.fatal()) << "Invariant failed: NFT found in incorrect page.";
        return false;
    }

    if (badSort_)
    {
        JLOG(j.fatal()) << "Invariant failed: NFTs on page are not sorted.";
        return false;
    }

    if (badURI_)
    {
        JLOG(j.fatal()) << "Invariant failed: NFT contains empty URI.";
        return false;
    }

    if (invalidSize_)
    {
        JLOG(j.fatal()) << "Invariant failed: NFT page has invalid size.";
        return false;
    }

    return true;
}

//------------------------------------------------------------------------------
void
NFTokenCountTracking::visitEntry(
    bool,
    std::shared_ptr<SLE const> const& before,
    std::shared_ptr<SLE const> const& after)
{
    if (before && before->getType() == ltACCOUNT_ROOT)
    {
        beforeMintedTotal += (*before)[~sfMintedNFTokens].value_or(0);
        beforeBurnedTotal += (*before)[~sfBurnedNFTokens].value_or(0);
    }

    if (after && after->getType() == ltACCOUNT_ROOT)
    {
        afterMintedTotal += (*after)[~sfMintedNFTokens].value_or(0);
        afterBurnedTotal += (*after)[~sfBurnedNFTokens].value_or(0);
    }
}

bool
NFTokenCountTracking::finalize(
    STTx const& tx,
    TER const result,
    XRPAmount const,
    ReadView const& view,
    beast::Journal const& j)
{
    if (TxType const txType = tx.getTxnType();
        txType != ttNFTOKEN_MINT && txType != ttNFTOKEN_BURN)
    {
        if (beforeMintedTotal != afterMintedTotal)
        {
            JLOG(j.fatal()) << "Invariant failed: the number of minted tokens "
                               "changed without a mint transaction!";
            return false;
        }

        if (beforeBurnedTotal != afterBurnedTotal)
        {
            JLOG(j.fatal()) << "Invariant failed: the number of burned tokens "
                               "changed without a burn transaction!";
            return false;
        }

        return true;
    }

    if (tx.getTxnType() == ttNFTOKEN_MINT)
    {
        if (result == tesSUCCESS && beforeMintedTotal >= afterMintedTotal)
        {
            JLOG(j.fatal())
                << "Invariant failed: successful minting didn't increase "
                   "the number of minted tokens.";
            return false;
        }

        if (result != tesSUCCESS && beforeMintedTotal != afterMintedTotal)
        {
            JLOG(j.fatal()) << "Invariant failed: failed minting changed the "
                               "number of minted tokens.";
            return false;
        }

        if (beforeBurnedTotal != afterBurnedTotal)
        {
            JLOG(j.fatal())
                << "Invariant failed: minting changed the number of "
                   "burned tokens.";
            return false;
        }
    }

    if (tx.getTxnType() == ttNFTOKEN_BURN)
    {
        if (result == tesSUCCESS)
        {
            if (beforeBurnedTotal >= afterBurnedTotal)
            {
                JLOG(j.fatal())
                    << "Invariant failed: successful burning didn't increase "
                       "the number of burned tokens.";
                return false;
            }
        }

        if (result != tesSUCCESS && beforeBurnedTotal != afterBurnedTotal)
        {
            JLOG(j.fatal()) << "Invariant failed: failed burning changed the "
                               "number of burned tokens.";
            return false;
        }

        if (beforeMintedTotal != afterMintedTotal)
        {
            JLOG(j.fatal())
                << "Invariant failed: burning changed the number of "
                   "minted tokens.";
            return false;
        }
    }

    return true;
}

//------------------------------------------------------------------------------

void
ValidClawback::visitEntry(
    bool,
    std::shared_ptr<SLE const> const& before,
    std::shared_ptr<SLE const> const&)
{
    if (before && before->getType() == ltRIPPLE_STATE)
        trustlinesChanged++;
}

bool
ValidClawback::finalize(
    STTx const& tx,
    TER const result,
    XRPAmount const,
    ReadView const& view,
    beast::Journal const& j)
{
    if (tx.getTxnType() != ttCLAWBACK)
        return true;

    if (result == tesSUCCESS)
    {
        if (trustlinesChanged > 1)
        {
            JLOG(j.fatal())
                << "Invariant failed: more than one trustline changed.";
            return false;
        }

        AccountID const issuer = tx.getAccountID(sfAccount);
        STAmount const amount = tx.getFieldAmount(sfAmount);
        AccountID const& holder = amount.getIssuer();
        STAmount const holderBalance = accountHolds(
            view, holder, amount.getAsset(), issuer, fhIGNORE_FREEZE, j);

        if (holderBalance.signum() < 0)
        {
            JLOG(j.fatal())
                << "Invariant failed: trustline balance is negative";
            return false;
        }
    }
    else
    {
        if (trustlinesChanged != 0)
        {
            JLOG(j.fatal()) << "Invariant failed: some trustlines were changed "
                               "despite failure of the transaction.";
            return false;
        }
    }

    return true;
}

//------------------------------------------------------------------------------

void
ValidMPTIssuance::visitEntry(
    bool isDelete,
    std::shared_ptr<SLE const> const& before,
    std::shared_ptr<SLE const> const& after)
{
    if (after && after->getType() == ltMPTOKEN_ISSUANCE)
    {
        if (isDelete)
            mptIssuancesDeleted_++;
        else if (!before)
            mptIssuancesCreated_++;
    }

    if (after && after->getType() == ltMPTOKEN)
    {
        if (isDelete)
            mptokensDeleted_++;
        else if (!before)
            mptokensCreated_++;
    }
}

bool
ValidMPTIssuance::finalize(
    STTx const& tx,
    TER const result,
    XRPAmount const _fee,
    ReadView const& _view,
    beast::Journal const& j)
{
<<<<<<< HEAD
    if (tx.getTxnType() == ttMPTOKEN_ISSUANCE_CREATE && result == tesSUCCESS)
    {
        if (mptIssuancesCreated_ == 0)
        {
            JLOG(j.fatal()) << "Invariant failed: MPT issuance creation "
                               "succeeded without creating a MPT issuance";
        }
        else if (mptIssuancesDeleted_ != 0)
        {
            JLOG(j.fatal()) << "Invariant failed: MPT issuance creation "
                               "succeeded while removing MPT issuances";
        }
        else if (mptIssuancesCreated_ > 1)
        {
            JLOG(j.fatal()) << "Invariant failed: MPT issuance creation "
                               "succeeded but created multiple issuances";
        }

        return mptIssuancesCreated_ == 1 && mptIssuancesDeleted_ == 0;
    }

    if (tx.getTxnType() == ttMPTOKEN_ISSUANCE_DESTROY && result == tesSUCCESS)
    {
        if (mptIssuancesDeleted_ == 0)
        {
            JLOG(j.fatal()) << "Invariant failed: MPT issuance deletion "
                               "succeeded without removing a MPT issuance";
        }
        else if (mptIssuancesCreated_ > 0)
        {
            JLOG(j.fatal()) << "Invariant failed: MPT issuance deletion "
                               "succeeded while creating MPT issuances";
        }
        else if (mptIssuancesDeleted_ > 1)
        {
            JLOG(j.fatal()) << "Invariant failed: MPT issuance deletion "
                               "succeeded but deleted multiple issuances";
        }

        return mptIssuancesCreated_ == 0 && mptIssuancesDeleted_ == 1;
    }

    if (tx.getTxnType() == ttMPTOKEN_AUTHORIZE && result == tesSUCCESS)
    {
        bool const submittedByIssuer = tx.isFieldPresent(sfMPTokenHolder);

        if (mptIssuancesCreated_ > 0)
        {
            JLOG(j.fatal()) << "Invariant failed: MPT authorize "
                               "succeeded but created MPT issuances";
            return false;
        }
        else if (mptIssuancesDeleted_ > 0)
        {
            JLOG(j.fatal()) << "Invariant failed: MPT authorize "
                               "succeeded but deleted issuances";
            return false;
        }
        else if (
            submittedByIssuer && (mptokensCreated_ > 0 || mptokensDeleted_ > 0))
        {
            JLOG(j.fatal())
                << "Invariant failed: MPT authorize submitted by issuer "
                   "succeeded but created/deleted mptokens";
            return false;
        }
        else if (
            !submittedByIssuer && (mptokensCreated_ + mptokensDeleted_ != 1))
        {
            // if the holder submitted this tx, then a mptoken must be either
            // created or deleted.
            JLOG(j.fatal())
                << "Invariant failed: MPT authorize submitted by holder "
                   "succeeded but created/deleted bad number of mptokens";
            return false;
        }

        return true;
    }

    if (tx.getTxnType() == ttMPTOKEN_ISSUANCE_SET && result == tesSUCCESS)
    {
        if (mptIssuancesDeleted_ > 0)
        {
            JLOG(j.fatal()) << "Invariant failed: MPT issuance set "
                               "succeeded while removing MPT issuances";
        }
        else if (mptIssuancesCreated_ > 0)
        {
            JLOG(j.fatal()) << "Invariant failed: MPT issuance set "
                               "succeeded while creating MPT issuances";
        }
        else if (mptokensDeleted_ > 0)
        {
            JLOG(j.fatal()) << "Invariant failed: MPT issuance set "
                               "succeeded while removing MPTokens";
        }
        else if (mptokensCreated_ > 0)
        {
            JLOG(j.fatal()) << "Invariant failed: MPT issuance set "
                               "succeeded while creating MPTokens";
        }

        return mptIssuancesCreated_ == 0 && mptIssuancesDeleted_ == 0 &&
            mptokensCreated_ == 0 && mptokensDeleted_ == 0;
=======
    if (result == tesSUCCESS)
    {
        if (tx.getTxnType() == ttMPTOKEN_ISSUANCE_CREATE)
        {
            if (mptIssuancesCreated_ == 0)
            {
                JLOG(j.fatal()) << "Invariant failed: MPT issuance creation "
                                   "succeeded without creating a MPT issuance";
            }
            else if (mptIssuancesDeleted_ != 0)
            {
                JLOG(j.fatal()) << "Invariant failed: MPT issuance creation "
                                   "succeeded while removing MPT issuances";
            }
            else if (mptIssuancesCreated_ > 1)
            {
                JLOG(j.fatal()) << "Invariant failed: MPT issuance creation "
                                   "succeeded but created multiple issuances";
            }

            return mptIssuancesCreated_ == 1 && mptIssuancesDeleted_ == 0;
        }

        if (tx.getTxnType() == ttMPTOKEN_ISSUANCE_DESTROY)
        {
            if (mptIssuancesDeleted_ == 0)
            {
                JLOG(j.fatal()) << "Invariant failed: MPT issuance deletion "
                                   "succeeded without removing a MPT issuance";
            }
            else if (mptIssuancesCreated_ > 0)
            {
                JLOG(j.fatal()) << "Invariant failed: MPT issuance deletion "
                                   "succeeded while creating MPT issuances";
            }
            else if (mptIssuancesDeleted_ > 1)
            {
                JLOG(j.fatal()) << "Invariant failed: MPT issuance deletion "
                                   "succeeded but deleted multiple issuances";
            }

            return mptIssuancesCreated_ == 0 && mptIssuancesDeleted_ == 1;
        }

        if (tx.getTxnType() == ttMPTOKEN_AUTHORIZE)
        {
            bool const submittedByIssuer = tx.isFieldPresent(sfMPTokenHolder);

            if (mptIssuancesCreated_ > 0)
            {
                JLOG(j.fatal()) << "Invariant failed: MPT authorize "
                                   "succeeded but created MPT issuances";
                return false;
            }
            else if (mptIssuancesDeleted_ > 0)
            {
                JLOG(j.fatal()) << "Invariant failed: MPT authorize "
                                   "succeeded but deleted issuances";
                return false;
            }
            else if (
                submittedByIssuer &&
                (mptokensCreated_ > 0 || mptokensDeleted_ > 0))
            {
                JLOG(j.fatal())
                    << "Invariant failed: MPT authorize submitted by issuer "
                       "succeeded but created/deleted mptokens";
                return false;
            }
            else if (
                !submittedByIssuer &&
                (mptokensCreated_ + mptokensDeleted_ != 1))
            {
                // if the holder submitted this tx, then a mptoken must be
                // either created or deleted.
                JLOG(j.fatal())
                    << "Invariant failed: MPT authorize submitted by holder "
                       "succeeded but created/deleted bad number of mptokens";
                return false;
            }

            return true;
        }

        if (tx.getTxnType() == ttMPTOKEN_ISSUANCE_SET)
        {
            if (mptIssuancesDeleted_ > 0)
            {
                JLOG(j.fatal()) << "Invariant failed: MPT issuance set "
                                   "succeeded while removing MPT issuances";
            }
            else if (mptIssuancesCreated_ > 0)
            {
                JLOG(j.fatal()) << "Invariant failed: MPT issuance set "
                                   "succeeded while creating MPT issuances";
            }
            else if (mptokensDeleted_ > 0)
            {
                JLOG(j.fatal()) << "Invariant failed: MPT issuance set "
                                   "succeeded while removing MPTokens";
            }
            else if (mptokensCreated_ > 0)
            {
                JLOG(j.fatal()) << "Invariant failed: MPT issuance set "
                                   "succeeded while creating MPTokens";
            }

            return mptIssuancesCreated_ == 0 && mptIssuancesDeleted_ == 0 &&
                mptokensCreated_ == 0 && mptokensDeleted_ == 0;
        }
>>>>>>> c3c68fc6
    }

    if (mptIssuancesCreated_ != 0)
    {
        JLOG(j.fatal()) << "Invariant failed: a MPT issuance was created";
    }
    else if (mptIssuancesDeleted_ != 0)
    {
        JLOG(j.fatal()) << "Invariant failed: a MPT issuance was deleted";
    }
    else if (mptokensCreated_ != 0)
    {
        JLOG(j.fatal()) << "Invariant failed: a MPToken was created";
    }
    else if (mptokensDeleted_ != 0)
    {
        JLOG(j.fatal()) << "Invariant failed: a MPToken was deleted";
    }

    return mptIssuancesCreated_ == 0 && mptIssuancesDeleted_ == 0 &&
        mptokensCreated_ == 0 && mptokensDeleted_ == 0;
}

}  // namespace ripple<|MERGE_RESOLUTION|>--- conflicted
+++ resolved
@@ -834,113 +834,6 @@
     ReadView const& _view,
     beast::Journal const& j)
 {
-<<<<<<< HEAD
-    if (tx.getTxnType() == ttMPTOKEN_ISSUANCE_CREATE && result == tesSUCCESS)
-    {
-        if (mptIssuancesCreated_ == 0)
-        {
-            JLOG(j.fatal()) << "Invariant failed: MPT issuance creation "
-                               "succeeded without creating a MPT issuance";
-        }
-        else if (mptIssuancesDeleted_ != 0)
-        {
-            JLOG(j.fatal()) << "Invariant failed: MPT issuance creation "
-                               "succeeded while removing MPT issuances";
-        }
-        else if (mptIssuancesCreated_ > 1)
-        {
-            JLOG(j.fatal()) << "Invariant failed: MPT issuance creation "
-                               "succeeded but created multiple issuances";
-        }
-
-        return mptIssuancesCreated_ == 1 && mptIssuancesDeleted_ == 0;
-    }
-
-    if (tx.getTxnType() == ttMPTOKEN_ISSUANCE_DESTROY && result == tesSUCCESS)
-    {
-        if (mptIssuancesDeleted_ == 0)
-        {
-            JLOG(j.fatal()) << "Invariant failed: MPT issuance deletion "
-                               "succeeded without removing a MPT issuance";
-        }
-        else if (mptIssuancesCreated_ > 0)
-        {
-            JLOG(j.fatal()) << "Invariant failed: MPT issuance deletion "
-                               "succeeded while creating MPT issuances";
-        }
-        else if (mptIssuancesDeleted_ > 1)
-        {
-            JLOG(j.fatal()) << "Invariant failed: MPT issuance deletion "
-                               "succeeded but deleted multiple issuances";
-        }
-
-        return mptIssuancesCreated_ == 0 && mptIssuancesDeleted_ == 1;
-    }
-
-    if (tx.getTxnType() == ttMPTOKEN_AUTHORIZE && result == tesSUCCESS)
-    {
-        bool const submittedByIssuer = tx.isFieldPresent(sfMPTokenHolder);
-
-        if (mptIssuancesCreated_ > 0)
-        {
-            JLOG(j.fatal()) << "Invariant failed: MPT authorize "
-                               "succeeded but created MPT issuances";
-            return false;
-        }
-        else if (mptIssuancesDeleted_ > 0)
-        {
-            JLOG(j.fatal()) << "Invariant failed: MPT authorize "
-                               "succeeded but deleted issuances";
-            return false;
-        }
-        else if (
-            submittedByIssuer && (mptokensCreated_ > 0 || mptokensDeleted_ > 0))
-        {
-            JLOG(j.fatal())
-                << "Invariant failed: MPT authorize submitted by issuer "
-                   "succeeded but created/deleted mptokens";
-            return false;
-        }
-        else if (
-            !submittedByIssuer && (mptokensCreated_ + mptokensDeleted_ != 1))
-        {
-            // if the holder submitted this tx, then a mptoken must be either
-            // created or deleted.
-            JLOG(j.fatal())
-                << "Invariant failed: MPT authorize submitted by holder "
-                   "succeeded but created/deleted bad number of mptokens";
-            return false;
-        }
-
-        return true;
-    }
-
-    if (tx.getTxnType() == ttMPTOKEN_ISSUANCE_SET && result == tesSUCCESS)
-    {
-        if (mptIssuancesDeleted_ > 0)
-        {
-            JLOG(j.fatal()) << "Invariant failed: MPT issuance set "
-                               "succeeded while removing MPT issuances";
-        }
-        else if (mptIssuancesCreated_ > 0)
-        {
-            JLOG(j.fatal()) << "Invariant failed: MPT issuance set "
-                               "succeeded while creating MPT issuances";
-        }
-        else if (mptokensDeleted_ > 0)
-        {
-            JLOG(j.fatal()) << "Invariant failed: MPT issuance set "
-                               "succeeded while removing MPTokens";
-        }
-        else if (mptokensCreated_ > 0)
-        {
-            JLOG(j.fatal()) << "Invariant failed: MPT issuance set "
-                               "succeeded while creating MPTokens";
-        }
-
-        return mptIssuancesCreated_ == 0 && mptIssuancesDeleted_ == 0 &&
-            mptokensCreated_ == 0 && mptokensDeleted_ == 0;
-=======
     if (result == tesSUCCESS)
     {
         if (tx.getTxnType() == ttMPTOKEN_ISSUANCE_CREATE)
@@ -1051,7 +944,6 @@
             return mptIssuancesCreated_ == 0 && mptIssuancesDeleted_ == 0 &&
                 mptokensCreated_ == 0 && mptokensDeleted_ == 0;
         }
->>>>>>> c3c68fc6
     }
 
     if (mptIssuancesCreated_ != 0)
