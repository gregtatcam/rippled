--- conflicted
+++ resolved
@@ -391,11 +391,8 @@
             case ltBRIDGE:
             case ltXCHAIN_OWNED_CLAIM_ID:
             case ltXCHAIN_OWNED_CREATE_ACCOUNT_CLAIM_ID:
-<<<<<<< HEAD
+            case ltDID:
             case ltORACLE:
-=======
-            case ltDID:
->>>>>>> 39726839
                 break;
             default:
                 invalidTypeAdded_ = true;
