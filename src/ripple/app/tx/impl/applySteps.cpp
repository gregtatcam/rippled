//------------------------------------------------------------------------------
/*
    This file is part of rippled: https://github.com/ripple/rippled
    Copyright (c) 2012, 2013 Ripple Labs Inc.

    Permission to use, copy, modify, and/or distribute this software for any
    purpose  with  or without fee is hereby granted, provided that the above
    copyright notice and this permission notice appear in all copies.

    THE  SOFTWARE IS PROVIDED "AS IS" AND THE AUTHOR DISCLAIMS ALL WARRANTIES
    WITH  REGARD  TO  THIS  SOFTWARE  INCLUDING  ALL  IMPLIED  WARRANTIES  OF
    MERCHANTABILITY  AND  FITNESS. IN NO EVENT SHALL THE AUTHOR BE LIABLE FOR
    ANY  SPECIAL ,  DIRECT, INDIRECT, OR CONSEQUENTIAL DAMAGES OR ANY DAMAGES
    WHATSOEVER  RESULTING  FROM  LOSS  OF USE, DATA OR PROFITS, WHETHER IN AN
    ACTION  OF  CONTRACT, NEGLIGENCE OR OTHER TORTIOUS ACTION, ARISING OUT OF
    OR IN CONNECTION WITH THE USE OR PERFORMANCE OF THIS SOFTWARE.
*/
//==============================================================================

#include <ripple/app/tx/applySteps.h>
#include <ripple/app/tx/impl/AMMBid.h>
#include <ripple/app/tx/impl/AMMCreate.h>
#include <ripple/app/tx/impl/AMMDelete.h>
#include <ripple/app/tx/impl/AMMDeposit.h>
#include <ripple/app/tx/impl/AMMVote.h>
#include <ripple/app/tx/impl/AMMWithdraw.h>
#include <ripple/app/tx/impl/ApplyContext.h>
#include <ripple/app/tx/impl/CancelCheck.h>
#include <ripple/app/tx/impl/CancelOffer.h>
#include <ripple/app/tx/impl/CashCheck.h>
#include <ripple/app/tx/impl/Change.h>
#include <ripple/app/tx/impl/Clawback.h>
#include <ripple/app/tx/impl/CreateCheck.h>
#include <ripple/app/tx/impl/CreateOffer.h>
#include <ripple/app/tx/impl/CreateTicket.h>
#include <ripple/app/tx/impl/DID.h>
#include <ripple/app/tx/impl/DeleteAccount.h>
#include <ripple/app/tx/impl/DeleteOracle.h>
#include <ripple/app/tx/impl/DepositPreauth.h>
#include <ripple/app/tx/impl/Escrow.h>
#include <ripple/app/tx/impl/MPTokenAuthorize.h>
#include <ripple/app/tx/impl/MPTokenIssuanceCreate.h>
#include <ripple/app/tx/impl/MPTokenIssuanceDestroy.h>
#include <ripple/app/tx/impl/MPTokenIssuanceSet.h>
#include <ripple/app/tx/impl/NFTokenAcceptOffer.h>
#include <ripple/app/tx/impl/NFTokenBurn.h>
#include <ripple/app/tx/impl/NFTokenCancelOffer.h>
#include <ripple/app/tx/impl/NFTokenCreateOffer.h>
#include <ripple/app/tx/impl/NFTokenMint.h>
#include <ripple/app/tx/impl/PayChan.h>
#include <ripple/app/tx/impl/Payment.h>
#include <ripple/app/tx/impl/SetAccount.h>
#include <ripple/app/tx/impl/SetOracle.h>
#include <ripple/app/tx/impl/SetRegularKey.h>
#include <ripple/app/tx/impl/SetSignerList.h>
#include <ripple/app/tx/impl/SetTrust.h>
#include <ripple/app/tx/impl/XChainBridge.h>
#include <ripple/protocol/TxFormats.h>

#include <stdexcept>

namespace ripple {

namespace {

struct UnknownTxnType : std::exception
{
    TxType txnType;
    UnknownTxnType(TxType t) : txnType{t}
    {
    }
};

// Call a lambda with the concrete transaction type as a template parameter
// throw an "UnknownTxnType" exception on error
template <class F>
auto
with_txn_type(TxType txnType, F&& f)
{
    switch (txnType)
    {
        case ttACCOUNT_DELETE:
            return f.template operator()<DeleteAccount>();
        case ttACCOUNT_SET:
            return f.template operator()<SetAccount>();
        case ttCHECK_CANCEL:
            return f.template operator()<CancelCheck>();
        case ttCHECK_CASH:
            return f.template operator()<CashCheck>();
        case ttCHECK_CREATE:
            return f.template operator()<CreateCheck>();
        case ttDEPOSIT_PREAUTH:
            return f.template operator()<DepositPreauth>();
        case ttOFFER_CANCEL:
            return f.template operator()<CancelOffer>();
        case ttOFFER_CREATE:
            return f.template operator()<CreateOffer>();
        case ttESCROW_CREATE:
            return f.template operator()<EscrowCreate>();
        case ttESCROW_FINISH:
            return f.template operator()<EscrowFinish>();
        case ttESCROW_CANCEL:
            return f.template operator()<EscrowCancel>();
        case ttPAYCHAN_CLAIM:
            return f.template operator()<PayChanClaim>();
        case ttPAYCHAN_CREATE:
            return f.template operator()<PayChanCreate>();
        case ttPAYCHAN_FUND:
            return f.template operator()<PayChanFund>();
        case ttPAYMENT:
            return f.template operator()<Payment>();
        case ttREGULAR_KEY_SET:
            return f.template operator()<SetRegularKey>();
        case ttSIGNER_LIST_SET:
            return f.template operator()<SetSignerList>();
        case ttTICKET_CREATE:
            return f.template operator()<CreateTicket>();
        case ttTRUST_SET:
            return f.template operator()<SetTrust>();
        case ttAMENDMENT:
        case ttFEE:
        case ttUNL_MODIFY:
            return f.template operator()<Change>();
        case ttNFTOKEN_MINT:
            return f.template operator()<NFTokenMint>();
        case ttNFTOKEN_BURN:
            return f.template operator()<NFTokenBurn>();
        case ttNFTOKEN_CREATE_OFFER:
            return f.template operator()<NFTokenCreateOffer>();
        case ttNFTOKEN_CANCEL_OFFER:
            return f.template operator()<NFTokenCancelOffer>();
        case ttNFTOKEN_ACCEPT_OFFER:
            return f.template operator()<NFTokenAcceptOffer>();
        case ttCLAWBACK:
            return f.template operator()<Clawback>();
        case ttAMM_CREATE:
            return f.template operator()<AMMCreate>();
        case ttAMM_DEPOSIT:
            return f.template operator()<AMMDeposit>();
        case ttAMM_WITHDRAW:
            return f.template operator()<AMMWithdraw>();
        case ttAMM_VOTE:
            return f.template operator()<AMMVote>();
        case ttAMM_BID:
            return f.template operator()<AMMBid>();
        case ttAMM_DELETE:
            return f.template operator()<AMMDelete>();
        case ttXCHAIN_CREATE_BRIDGE:
            return f.template operator()<XChainCreateBridge>();
        case ttXCHAIN_MODIFY_BRIDGE:
            return f.template operator()<BridgeModify>();
        case ttXCHAIN_CREATE_CLAIM_ID:
            return f.template operator()<XChainCreateClaimID>();
        case ttXCHAIN_COMMIT:
            return f.template operator()<XChainCommit>();
        case ttXCHAIN_CLAIM:
            return f.template operator()<XChainClaim>();
        case ttXCHAIN_ADD_CLAIM_ATTESTATION:
            return f.template operator()<XChainAddClaimAttestation>();
        case ttXCHAIN_ADD_ACCOUNT_CREATE_ATTESTATION:
            return f.template operator()<XChainAddAccountCreateAttestation>();
        case ttXCHAIN_ACCOUNT_CREATE_COMMIT:
            return f.template operator()<XChainCreateAccountCommit>();
        case ttDID_SET:
            return f.template operator()<DIDSet>();
        case ttDID_DELETE:
            return f.template operator()<DIDDelete>();
<<<<<<< HEAD
        case ttMPTOKEN_ISSUANCE_CREATE:
            return f.template operator()<MPTokenIssuanceCreate>();
        case ttMPTOKEN_ISSUANCE_DESTROY:
            return f.template operator()<MPTokenIssuanceDestroy>();
        case ttMPTOKEN_AUTHORIZE:
            return f.template operator()<MPTokenAuthorize>();
        case ttMPTOKEN_ISSUANCE_SET:
            return f.template operator()<MPTokenIssuanceSet>();
=======
        case ttORACLE_SET:
            return f.template operator()<SetOracle>();
        case ttORACLE_DELETE:
            return f.template operator()<DeleteOracle>();
>>>>>>> f2d37da4
        default:
            throw UnknownTxnType(txnType);
    }
}
}  // namespace

// Templates so preflight does the right thing with T::ConsequencesFactory.
//
// This could be done more easily using if constexpr, but Visual Studio
// 2017 doesn't handle if constexpr correctly.  So once we're no longer
// building with Visual Studio 2017 we can consider replacing the four
// templates with a single template function that uses if constexpr.
//
// For Transactor::Normal
//

// clang-format off
// Current formatter for rippled is based on clang-10, which does not handle `requires` clauses
template <class T>
requires(T::ConsequencesFactory == Transactor::Normal)
TxConsequences
    consequences_helper(PreflightContext const& ctx)
{
    return TxConsequences(ctx.tx);
};

// For Transactor::Blocker
template <class T>
requires(T::ConsequencesFactory == Transactor::Blocker)
TxConsequences
    consequences_helper(PreflightContext const& ctx)
{
    return TxConsequences(ctx.tx, TxConsequences::blocker);
};

// For Transactor::Custom
template <class T>
requires(T::ConsequencesFactory == Transactor::Custom)
TxConsequences
    consequences_helper(PreflightContext const& ctx)
{
    return T::makeTxConsequences(ctx);
};
// clang-format on

static std::pair<NotTEC, TxConsequences>
invoke_preflight(PreflightContext const& ctx)
{
    try
    {
        return with_txn_type(ctx.tx.getTxnType(), [&]<typename T>() {
            auto const tec = T::preflight(ctx);
            return std::make_pair(
                tec,
                isTesSuccess(tec) ? consequences_helper<T>(ctx)
                                  : TxConsequences{tec});
        });
    }
    catch (UnknownTxnType const& e)
    {
        // Should never happen
        JLOG(ctx.j.fatal())
            << "Unknown transaction type in preflight: " << e.txnType;
        assert(false);
        return {temUNKNOWN, TxConsequences{temUNKNOWN}};
    }
}

static TER
invoke_preclaim(PreclaimContext const& ctx)
{
    try
    {
        // use name hiding to accomplish compile-time polymorphism of static
        // class functions for Transactor and derived classes.
        return with_txn_type(ctx.tx.getTxnType(), [&]<typename T>() {
            // If the transactor requires a valid account and the transaction
            // doesn't list one, preflight will have already a flagged a
            // failure.
            auto const id = ctx.tx.getAccountID(sfAccount);

            if (id != beast::zero)
            {
                TER result = T::checkSeqProxy(ctx.view, ctx.tx, ctx.j);

                if (result != tesSUCCESS)
                    return result;

                result = T::checkPriorTxAndLastLedger(ctx);

                if (result != tesSUCCESS)
                    return result;

                result = T::checkFee(ctx, calculateBaseFee(ctx.view, ctx.tx));

                if (result != tesSUCCESS)
                    return result;

                result = T::checkSign(ctx);

                if (result != tesSUCCESS)
                    return result;
            }

            return T::preclaim(ctx);
        });
    }
    catch (UnknownTxnType const& e)
    {
        // Should never happen
        JLOG(ctx.j.fatal())
            << "Unknown transaction type in preclaim: " << e.txnType;
        assert(false);
        return temUNKNOWN;
    }
}

static XRPAmount
invoke_calculateBaseFee(ReadView const& view, STTx const& tx)
{
    try
    {
        return with_txn_type(tx.getTxnType(), [&]<typename T>() {
            return T::calculateBaseFee(view, tx);
        });
    }
    catch (UnknownTxnType const& e)
    {
        assert(false);
        return XRPAmount{0};
    }
}

TxConsequences::TxConsequences(NotTEC pfresult)
    : isBlocker_(false)
    , fee_(beast::zero)
    , potentialSpend_(beast::zero)
    , seqProx_(SeqProxy::sequence(0))
    , sequencesConsumed_(0)
{
    assert(!isTesSuccess(pfresult));
}

TxConsequences::TxConsequences(STTx const& tx)
    : isBlocker_(false)
    , fee_(
          tx[sfFee].native() && !tx[sfFee].negative() ? tx[sfFee].xrp()
                                                      : beast::zero)
    , potentialSpend_(beast::zero)
    , seqProx_(tx.getSeqProxy())
    , sequencesConsumed_(tx.getSeqProxy().isSeq() ? 1 : 0)
{
}

TxConsequences::TxConsequences(STTx const& tx, Category category)
    : TxConsequences(tx)
{
    isBlocker_ = (category == blocker);
}

TxConsequences::TxConsequences(STTx const& tx, XRPAmount potentialSpend)
    : TxConsequences(tx)
{
    potentialSpend_ = potentialSpend;
}

TxConsequences::TxConsequences(STTx const& tx, std::uint32_t sequencesConsumed)
    : TxConsequences(tx)
{
    sequencesConsumed_ = sequencesConsumed;
}

static std::pair<TER, bool>
invoke_apply(ApplyContext& ctx)
{
    try
    {
        return with_txn_type(ctx.tx.getTxnType(), [&]<typename T>() {
            T p(ctx);
            return p();
        });
    }
    catch (UnknownTxnType const& e)
    {
        // Should never happen
        JLOG(ctx.journal.fatal())
            << "Unknown transaction type in apply: " << e.txnType;
        assert(false);
        return {temUNKNOWN, false};
    }
}

PreflightResult
preflight(
    Application& app,
    Rules const& rules,
    STTx const& tx,
    ApplyFlags flags,
    beast::Journal j)
{
    PreflightContext const pfctx(app, tx, rules, flags, j);
    try
    {
        return {pfctx, invoke_preflight(pfctx)};
    }
    catch (std::exception const& e)
    {
        JLOG(j.fatal()) << "apply: " << e.what();
        return {pfctx, {tefEXCEPTION, TxConsequences{tx}}};
    }
}

PreclaimResult
preclaim(
    PreflightResult const& preflightResult,
    Application& app,
    OpenView const& view)
{
    std::optional<PreclaimContext const> ctx;
    if (preflightResult.rules != view.rules())
    {
        auto secondFlight = preflight(
            app,
            view.rules(),
            preflightResult.tx,
            preflightResult.flags,
            preflightResult.j);
        ctx.emplace(
            app,
            view,
            secondFlight.ter,
            secondFlight.tx,
            secondFlight.flags,
            secondFlight.j);
    }
    else
    {
        ctx.emplace(
            app,
            view,
            preflightResult.ter,
            preflightResult.tx,
            preflightResult.flags,
            preflightResult.j);
    }
    try
    {
        if (ctx->preflightResult != tesSUCCESS)
            return {*ctx, ctx->preflightResult};
        return {*ctx, invoke_preclaim(*ctx)};
    }
    catch (std::exception const& e)
    {
        JLOG(ctx->j.fatal()) << "apply: " << e.what();
        return {*ctx, tefEXCEPTION};
    }
}

XRPAmount
calculateBaseFee(ReadView const& view, STTx const& tx)
{
    return invoke_calculateBaseFee(view, tx);
}

XRPAmount
calculateDefaultBaseFee(ReadView const& view, STTx const& tx)
{
    return Transactor::calculateBaseFee(view, tx);
}

std::pair<TER, bool>
doApply(PreclaimResult const& preclaimResult, Application& app, OpenView& view)
{
    if (preclaimResult.view.seq() != view.seq())
    {
        // Logic error from the caller. Don't have enough
        // info to recover.
        return {tefEXCEPTION, false};
    }
    try
    {
        if (!preclaimResult.likelyToClaimFee)
            return {preclaimResult.ter, false};
        ApplyContext ctx(
            app,
            view,
            preclaimResult.tx,
            preclaimResult.ter,
            calculateBaseFee(view, preclaimResult.tx),
            preclaimResult.flags,
            preclaimResult.j);
        return invoke_apply(ctx);
    }
    catch (std::exception const& e)
    {
        JLOG(preclaimResult.j.fatal()) << "apply: " << e.what();
        return {tefEXCEPTION, false};
    }
}

}  // namespace ripple<|MERGE_RESOLUTION|>--- conflicted
+++ resolved
@@ -165,7 +165,10 @@
             return f.template operator()<DIDSet>();
         case ttDID_DELETE:
             return f.template operator()<DIDDelete>();
-<<<<<<< HEAD
+        case ttORACLE_SET:
+            return f.template operator()<SetOracle>();
+        case ttORACLE_DELETE:
+            return f.template operator()<DeleteOracle>();
         case ttMPTOKEN_ISSUANCE_CREATE:
             return f.template operator()<MPTokenIssuanceCreate>();
         case ttMPTOKEN_ISSUANCE_DESTROY:
@@ -174,12 +177,6 @@
             return f.template operator()<MPTokenAuthorize>();
         case ttMPTOKEN_ISSUANCE_SET:
             return f.template operator()<MPTokenIssuanceSet>();
-=======
-        case ttORACLE_SET:
-            return f.template operator()<SetOracle>();
-        case ttORACLE_DELETE:
-            return f.template operator()<DeleteOracle>();
->>>>>>> f2d37da4
         default:
             throw UnknownTxnType(txnType);
     }
