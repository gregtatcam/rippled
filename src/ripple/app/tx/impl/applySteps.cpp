--- conflicted
+++ resolved
@@ -49,14 +49,11 @@
 #include <ripple/app/tx/impl/SetRegularKey.h>
 #include <ripple/app/tx/impl/SetSignerList.h>
 #include <ripple/app/tx/impl/SetTrust.h>
-<<<<<<< HEAD
 #include <ripple/app/tx/impl/UpdateOracle.h>
-=======
 #include <ripple/app/tx/impl/XChainBridge.h>
 #include <ripple/protocol/TxFormats.h>
 
 #include <stdexcept>
->>>>>>> c9159843
 
 namespace ripple {
 
@@ -141,15 +138,6 @@
         case ttAMM_VOTE:
             return f.template operator()<AMMVote>();
         case ttAMM_BID:
-<<<<<<< HEAD
-            return invoke_preflight_helper<AMMBid>(ctx);
-        case ttORACLE_CREATE:
-            return invoke_preflight_helper<CreateOracle>(ctx);
-        case ttORACLE_DELETE:
-            return invoke_preflight_helper<DeleteOracle>(ctx);
-        case ttORACLE_UPDATE:
-            return invoke_preflight_helper<UpdateOracle>(ctx);
-=======
             return f.template operator()<AMMBid>();
         case ttAMM_DELETE:
             return f.template operator()<AMMDelete>();
@@ -169,7 +157,12 @@
             return f.template operator()<XChainAddAccountCreateAttestation>();
         case ttXCHAIN_ACCOUNT_CREATE_COMMIT:
             return f.template operator()<XChainCreateAccountCommit>();
->>>>>>> c9159843
+        case ttORACLE_CREATE:
+            return f.template operator()<CreateOracle>();
+        case ttORACLE_DELETE:
+            return f.template operator()<DeleteOracle>();
+        case ttORACLE_UPDATE:
+            return f.template operator()<UpdateOracle>();
         default:
             throw UnknownTxnType(txnType);
     }
@@ -279,87 +272,11 @@
     }
     catch (UnknownTxnType const& e)
     {
-<<<<<<< HEAD
-        case ttACCOUNT_DELETE:
-            return invoke_preclaim<DeleteAccount>(ctx);
-        case ttACCOUNT_SET:
-            return invoke_preclaim<SetAccount>(ctx);
-        case ttCHECK_CANCEL:
-            return invoke_preclaim<CancelCheck>(ctx);
-        case ttCHECK_CASH:
-            return invoke_preclaim<CashCheck>(ctx);
-        case ttCHECK_CREATE:
-            return invoke_preclaim<CreateCheck>(ctx);
-        case ttDEPOSIT_PREAUTH:
-            return invoke_preclaim<DepositPreauth>(ctx);
-        case ttOFFER_CANCEL:
-            return invoke_preclaim<CancelOffer>(ctx);
-        case ttOFFER_CREATE:
-            return invoke_preclaim<CreateOffer>(ctx);
-        case ttESCROW_CREATE:
-            return invoke_preclaim<EscrowCreate>(ctx);
-        case ttESCROW_FINISH:
-            return invoke_preclaim<EscrowFinish>(ctx);
-        case ttESCROW_CANCEL:
-            return invoke_preclaim<EscrowCancel>(ctx);
-        case ttPAYCHAN_CLAIM:
-            return invoke_preclaim<PayChanClaim>(ctx);
-        case ttPAYCHAN_CREATE:
-            return invoke_preclaim<PayChanCreate>(ctx);
-        case ttPAYCHAN_FUND:
-            return invoke_preclaim<PayChanFund>(ctx);
-        case ttPAYMENT:
-            return invoke_preclaim<Payment>(ctx);
-        case ttREGULAR_KEY_SET:
-            return invoke_preclaim<SetRegularKey>(ctx);
-        case ttSIGNER_LIST_SET:
-            return invoke_preclaim<SetSignerList>(ctx);
-        case ttTICKET_CREATE:
-            return invoke_preclaim<CreateTicket>(ctx);
-        case ttTRUST_SET:
-            return invoke_preclaim<SetTrust>(ctx);
-        case ttAMENDMENT:
-        case ttFEE:
-        case ttUNL_MODIFY:
-            return invoke_preclaim<Change>(ctx);
-        case ttNFTOKEN_MINT:
-            return invoke_preclaim<NFTokenMint>(ctx);
-        case ttNFTOKEN_BURN:
-            return invoke_preclaim<NFTokenBurn>(ctx);
-        case ttNFTOKEN_CREATE_OFFER:
-            return invoke_preclaim<NFTokenCreateOffer>(ctx);
-        case ttNFTOKEN_CANCEL_OFFER:
-            return invoke_preclaim<NFTokenCancelOffer>(ctx);
-        case ttNFTOKEN_ACCEPT_OFFER:
-            return invoke_preclaim<NFTokenAcceptOffer>(ctx);
-        case ttCLAWBACK:
-            return invoke_preclaim<Clawback>(ctx);
-        case ttAMM_CREATE:
-            return invoke_preclaim<AMMCreate>(ctx);
-        case ttAMM_DEPOSIT:
-            return invoke_preclaim<AMMDeposit>(ctx);
-        case ttAMM_WITHDRAW:
-            return invoke_preclaim<AMMWithdraw>(ctx);
-        case ttAMM_VOTE:
-            return invoke_preclaim<AMMVote>(ctx);
-        case ttAMM_BID:
-            return invoke_preclaim<AMMBid>(ctx);
-        case ttORACLE_CREATE:
-            return invoke_preclaim<CreateOracle>(ctx);
-        case ttORACLE_DELETE:
-            return invoke_preclaim<DeleteOracle>(ctx);
-        case ttORACLE_UPDATE:
-            return invoke_preclaim<UpdateOracle>(ctx);
-        default:
-            assert(false);
-            return temUNKNOWN;
-=======
         // Should never happen
         JLOG(ctx.j.fatal())
             << "Unknown transaction type in preclaim: " << e.txnType;
         assert(false);
         return temUNKNOWN;
->>>>>>> c9159843
     }
 }
 
@@ -368,81 +285,6 @@
 {
     try
     {
-<<<<<<< HEAD
-        case ttACCOUNT_DELETE:
-            return DeleteAccount::calculateBaseFee(view, tx);
-        case ttACCOUNT_SET:
-            return SetAccount::calculateBaseFee(view, tx);
-        case ttCHECK_CANCEL:
-            return CancelCheck::calculateBaseFee(view, tx);
-        case ttCHECK_CASH:
-            return CashCheck::calculateBaseFee(view, tx);
-        case ttCHECK_CREATE:
-            return CreateCheck::calculateBaseFee(view, tx);
-        case ttDEPOSIT_PREAUTH:
-            return DepositPreauth::calculateBaseFee(view, tx);
-        case ttOFFER_CANCEL:
-            return CancelOffer::calculateBaseFee(view, tx);
-        case ttOFFER_CREATE:
-            return CreateOffer::calculateBaseFee(view, tx);
-        case ttESCROW_CREATE:
-            return EscrowCreate::calculateBaseFee(view, tx);
-        case ttESCROW_FINISH:
-            return EscrowFinish::calculateBaseFee(view, tx);
-        case ttESCROW_CANCEL:
-            return EscrowCancel::calculateBaseFee(view, tx);
-        case ttPAYCHAN_CLAIM:
-            return PayChanClaim::calculateBaseFee(view, tx);
-        case ttPAYCHAN_CREATE:
-            return PayChanCreate::calculateBaseFee(view, tx);
-        case ttPAYCHAN_FUND:
-            return PayChanFund::calculateBaseFee(view, tx);
-        case ttPAYMENT:
-            return Payment::calculateBaseFee(view, tx);
-        case ttREGULAR_KEY_SET:
-            return SetRegularKey::calculateBaseFee(view, tx);
-        case ttSIGNER_LIST_SET:
-            return SetSignerList::calculateBaseFee(view, tx);
-        case ttTICKET_CREATE:
-            return CreateTicket::calculateBaseFee(view, tx);
-        case ttTRUST_SET:
-            return SetTrust::calculateBaseFee(view, tx);
-        case ttAMENDMENT:
-        case ttFEE:
-        case ttUNL_MODIFY:
-            return Change::calculateBaseFee(view, tx);
-        case ttNFTOKEN_MINT:
-            return NFTokenMint::calculateBaseFee(view, tx);
-        case ttNFTOKEN_BURN:
-            return NFTokenBurn::calculateBaseFee(view, tx);
-        case ttNFTOKEN_CREATE_OFFER:
-            return NFTokenCreateOffer::calculateBaseFee(view, tx);
-        case ttNFTOKEN_CANCEL_OFFER:
-            return NFTokenCancelOffer::calculateBaseFee(view, tx);
-        case ttNFTOKEN_ACCEPT_OFFER:
-            return NFTokenAcceptOffer::calculateBaseFee(view, tx);
-        case ttCLAWBACK:
-            return Clawback::calculateBaseFee(view, tx);
-        case ttAMM_CREATE:
-            return AMMCreate::calculateBaseFee(view, tx);
-        case ttAMM_DEPOSIT:
-            return AMMDeposit::calculateBaseFee(view, tx);
-        case ttAMM_WITHDRAW:
-            return AMMWithdraw::calculateBaseFee(view, tx);
-        case ttAMM_VOTE:
-            return AMMVote::calculateBaseFee(view, tx);
-        case ttAMM_BID:
-            return AMMBid::calculateBaseFee(view, tx);
-        case ttORACLE_CREATE:
-            return CreateOracle::calculateBaseFee(view, tx);
-        case ttORACLE_DELETE:
-            return DeleteOracle::calculateBaseFee(view, tx);
-        case ttORACLE_UPDATE:
-            return UpdateOracle::calculateBaseFee(view, tx);
-        default:
-            assert(false);
-            return XRPAmount{0};
-=======
         return with_txn_type(tx.getTxnType(), [&]<typename T>() {
             return T::calculateBaseFee(view, tx);
         });
@@ -451,7 +293,6 @@
     {
         assert(false);
         return XRPAmount{0};
->>>>>>> c9159843
     }
 }
 
@@ -502,98 +343,6 @@
         return with_txn_type(ctx.tx.getTxnType(), [&]<typename T>() {
             T p(ctx);
             return p();
-<<<<<<< HEAD
-        }
-        case ttPAYCHAN_FUND: {
-            PayChanFund p(ctx);
-            return p();
-        }
-        case ttPAYMENT: {
-            Payment p(ctx);
-            return p();
-        }
-        case ttREGULAR_KEY_SET: {
-            SetRegularKey p(ctx);
-            return p();
-        }
-        case ttSIGNER_LIST_SET: {
-            SetSignerList p(ctx);
-            return p();
-        }
-        case ttTICKET_CREATE: {
-            CreateTicket p(ctx);
-            return p();
-        }
-        case ttTRUST_SET: {
-            SetTrust p(ctx);
-            return p();
-        }
-        case ttAMENDMENT:
-        case ttFEE:
-        case ttUNL_MODIFY: {
-            Change p(ctx);
-            return p();
-        }
-        case ttNFTOKEN_MINT: {
-            NFTokenMint p(ctx);
-            return p();
-        }
-        case ttNFTOKEN_BURN: {
-            NFTokenBurn p(ctx);
-            return p();
-        }
-        case ttNFTOKEN_CREATE_OFFER: {
-            NFTokenCreateOffer p(ctx);
-            return p();
-        }
-        case ttNFTOKEN_CANCEL_OFFER: {
-            NFTokenCancelOffer p(ctx);
-            return p();
-        }
-        case ttNFTOKEN_ACCEPT_OFFER: {
-            NFTokenAcceptOffer p(ctx);
-            return p();
-        }
-        case ttCLAWBACK: {
-            Clawback p(ctx);
-            return p();
-        }
-        case ttAMM_CREATE: {
-            AMMCreate p(ctx);
-            return p();
-        }
-        case ttAMM_DEPOSIT: {
-            AMMDeposit p(ctx);
-            return p();
-        }
-        case ttAMM_WITHDRAW: {
-            AMMWithdraw p(ctx);
-            return p();
-        }
-        case ttAMM_VOTE: {
-            AMMVote p(ctx);
-            return p();
-        }
-        case ttAMM_BID: {
-            AMMBid p(ctx);
-            return p();
-        }
-        case ttORACLE_CREATE: {
-            CreateOracle p(ctx);
-            return p();
-        }
-        case ttORACLE_DELETE: {
-            DeleteOracle p(ctx);
-            return p();
-        }
-        case ttORACLE_UPDATE: {
-            UpdateOracle p(ctx);
-            return p();
-        }
-        default:
-            assert(false);
-            return {temUNKNOWN, false};
-=======
         });
     }
     catch (UnknownTxnType const& e)
@@ -603,7 +352,6 @@
             << "Unknown transaction type in apply: " << e.txnType;
         assert(false);
         return {temUNKNOWN, false};
->>>>>>> c9159843
     }
 }
 
