--- conflicted
+++ resolved
@@ -157,17 +157,14 @@
             return f.template operator()<XChainAddAccountCreateAttestation>();
         case ttXCHAIN_ACCOUNT_CREATE_COMMIT:
             return f.template operator()<XChainCreateAccountCommit>();
-<<<<<<< HEAD
+        case ttDID_SET:
+            return f.template operator()<DIDSet>();
+        case ttDID_DELETE:
+            return f.template operator()<DIDDelete>();
         case ttORACLE_SET:
             return f.template operator()<SetOracle>();
         case ttORACLE_DELETE:
             return f.template operator()<DeleteOracle>();
-=======
-        case ttDID_SET:
-            return f.template operator()<DIDSet>();
-        case ttDID_DELETE:
-            return f.template operator()<DIDDelete>();
->>>>>>> 39726839
         default:
             throw UnknownTxnType(txnType);
     }
