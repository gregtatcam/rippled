--- conflicted
+++ resolved
@@ -88,20 +88,11 @@
             saDstAmount < beast::zero);
     }
 
-<<<<<<< HEAD
     auto const& uSrcAsset = maxSourceAmount.getAsset();
     auto const& uDstAsset = saDstAmount.getAsset();
 
-    // isZero() is XRP.  FIX!
     bool const bXRPDirect = uSrcAsset.isXRP() && uDstAsset.isXRP();
     bool const bMPTDirect = uSrcAsset.isMPT() && uDstAsset.isMPT();
-=======
-    auto const& uSrcCurrency = maxSourceAmount.getAsset();
-    auto const& uDstCurrency = saDstAmount.getAsset();
-
-    bool const bXRPDirect = uSrcCurrency.isXRP() && uDstCurrency.isXRP();
-    bool const bMPTDirect = uSrcCurrency.isMPT() && uDstCurrency.isMPT();
->>>>>>> c3c68fc6
     bool const bDirect = bXRPDirect || bMPTDirect;
 
     if (!isLegalNet(saDstAmount) || !isLegalNet(maxSourceAmount))
@@ -142,39 +133,27 @@
                         << " to self without path for " << to_string(uDstAsset);
         return temREDUNDANT;
     }
-    if (bDirect && bMax)
+    if (bXRPDirect && bMax)
     {
         // Consistent but redundant transaction.
         JLOG(j.trace()) << "Malformed transaction: "
-                        << "SendMax specified for XRP to XRP or MPT to MPT.";
-<<<<<<< HEAD
-        return temBAD_SEND_MAX;  // TODO MPT new err code here and below
-=======
-        return temBAD_SEND_XRP_MAX;  // TODO new err code here and below
->>>>>>> c3c68fc6
+                        << "SendMax specified for XRP to XRP.";
+        return temBAD_SEND_MAX;
     }
     if (bDirect && bPaths)
     {
         // XRP and MPT are sent without paths.
         JLOG(j.trace()) << "Malformed transaction: "
                         << "Paths specified for XRP to XRP or MPT to MPT.";
-<<<<<<< HEAD
         return temBAD_SEND_PATHS;
-=======
-        return temBAD_SEND_XRP_PATHS;
->>>>>>> c3c68fc6
-    }
-    if (bDirect && partialPaymentAllowed)
+    }
+    if (bXRPDirect && partialPaymentAllowed)
     {
         // Consistent but redundant transaction.
         JLOG(j.trace())
             << "Malformed transaction: "
-            << "Partial payment specified for XRP to XRP or MPT to MPT.";
-<<<<<<< HEAD
+            << "Partial payment specified for XRP to XRP.";
         return temBAD_SEND_PARTIAL;
-=======
-        return temBAD_SEND_XRP_PARTIAL;
->>>>>>> c3c68fc6
     }
     if (bDirect && limitQuality)
     {
@@ -182,11 +161,7 @@
         JLOG(j.trace())
             << "Malformed transaction: "
             << "Limit quality specified for XRP to XRP or MPT to MPT.";
-<<<<<<< HEAD
         return temBAD_SEND_LIMIT;
-=======
-        return temBAD_SEND_XRP_LIMIT;
->>>>>>> c3c68fc6
     }
     if (bDirect && !defaultPathsAllowed)
     {
@@ -194,16 +169,12 @@
         JLOG(j.trace())
             << "Malformed transaction: "
             << "No ripple direct specified for XRP to XRP or MPT to MPT.";
-<<<<<<< HEAD
         return temBAD_SEND_NO_DIRECT;
     }
     if (bMPTDirect && uSrcAsset != uDstAsset)
     {
         JLOG(j.trace()) << "Malformed transaction: Invalid MPT payment";
         return temBAD_AMOUNT;
-=======
-        return temBAD_SEND_XRP_NO_DIRECT;
->>>>>>> c3c68fc6
     }
 
     auto const deliverMin = tx[~sfDeliverMin];
@@ -394,8 +365,7 @@
 
     bool const depositPreauth = view().rules().enabled(featureDepositPreauth);
 
-    bool const bRipple =
-        paths || sendMax || !(saDstAmount.native() || saDstAmount.isMPT());
+    bool const bRipple = paths || sendMax || !saDstAmount.native();
 
     // If the destination has lsfDepositAuth set, then only direct XRP
     // payments (no intermediate steps) are allowed to the destination.
