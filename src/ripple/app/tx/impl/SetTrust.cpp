--- conflicted
+++ resolved
@@ -102,11 +102,7 @@
 
     auto const saLimitAmount = ctx.tx[sfLimitAmount];
 
-<<<<<<< HEAD
-    auto const currency = saLimitAmount.getAsset();
-=======
     auto const currency = static_cast<Currency>(saLimitAmount.getAsset());
->>>>>>> c3c68fc6
     auto const uDstAccountID = saLimitAmount.getIssuer();
 
     if (ctx.view.rules().enabled(fixTrustLinesToSelf))
