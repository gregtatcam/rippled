//------------------------------------------------------------------------------
/*
    This file is part of rippled: https://github.com/ripple/rippled
    Copyright (c) 2012, 2013 Ripple Labs Inc.

    Permission to use, copy, modify, and/or distribute this software for any
    purpose  with  or without fee is hereby granted, provided that the above
    copyright notice and this permission notice appear in all copies.

    THE  SOFTWARE IS PROVIDED "AS IS" AND THE AUTHOR DISCLAIMS ALL WARRANTIES
    WITH  REGARD  TO  THIS  SOFTWARE  INCLUDING  ALL  IMPLIED  WARRANTIES  OF
    MERCHANTABILITY  AND  FITNESS. IN NO EVENT SHALL THE AUTHOR BE LIABLE FOR
    ANY  SPECIAL ,  DIRECT, INDIRECT, OR CONSEQUENTIAL DAMAGES OR ANY DAMAGES
    WHATSOEVER  RESULTING  FROM  LOSS  OF USE, DATA OR PROFITS, WHETHER IN AN
    ACTION  OF  CONTRACT, NEGLIGENCE OR OTHER TORTIOUS ACTION, ARISING OUT OF
    OR IN CONNECTION WITH THE USE OR PERFORMANCE OF THIS SOFTWARE.
*/
//==============================================================================

#include <ripple/app/consensus/RCLConsensus.h>
#include <ripple/app/consensus/RCLValidations.h>
#include <ripple/app/ledger/AcceptedLedger.h>
#include <ripple/app/ledger/InboundLedgers.h>
#include <ripple/app/ledger/LedgerMaster.h>
#include <ripple/app/ledger/LedgerToJson.h>
#include <ripple/app/ledger/LocalTxs.h>
#include <ripple/app/ledger/OpenLedger.h>
#include <ripple/app/ledger/OrderBookDB.h>
#include <ripple/app/ledger/TransactionMaster.h>
#include <ripple/app/main/LoadManager.h>
#include <ripple/app/misc/AmendmentTable.h>
#include <ripple/app/misc/DeliverMax.h>
#include <ripple/app/misc/HashRouter.h>
#include <ripple/app/misc/LoadFeeTrack.h>
#include <ripple/app/misc/NetworkOPs.h>
#include <ripple/app/misc/Transaction.h>
#include <ripple/app/misc/TxQ.h>
#include <ripple/app/misc/ValidatorKeys.h>
#include <ripple/app/misc/ValidatorList.h>
#include <ripple/app/misc/impl/AccountTxPaging.h>
#include <ripple/app/rdb/backend/PostgresDatabase.h>
#include <ripple/app/rdb/backend/SQLiteDatabase.h>
#include <ripple/app/reporting/ReportingETL.h>
#include <ripple/app/tx/apply.h>
#include <ripple/basics/PerfLog.h>
#include <ripple/basics/UptimeClock.h>
#include <ripple/basics/mulDiv.h>
#include <ripple/basics/safe_cast.h>
#include <ripple/beast/rfc2616.h>
#include <ripple/beast/utility/rngfill.h>
#include <ripple/consensus/Consensus.h>
#include <ripple/consensus/ConsensusParms.h>
#include <ripple/crypto/RFC1751.h>
#include <ripple/crypto/csprng.h>
#include <ripple/json/MultivarJson.h>
#include <ripple/json/to_string.h>
#include <ripple/net/RPCErr.h>
#include <ripple/nodestore/DatabaseShard.h>
#include <ripple/overlay/Cluster.h>
#include <ripple/overlay/Overlay.h>
#include <ripple/overlay/predicates.h>
#include <ripple/protocol/BuildInfo.h>
#include <ripple/protocol/Feature.h>
#include <ripple/protocol/STParsedJSON.h>
#include <ripple/protocol/jss.h>
#include <ripple/resource/Fees.h>
#include <ripple/resource/ResourceManager.h>
#include <ripple/rpc/BookChanges.h>
#include <ripple/rpc/DeliveredAmount.h>
#include <ripple/rpc/MPTokenIssuanceID.h>
#include <ripple/rpc/ServerHandler.h>
#include <ripple/rpc/impl/RPCHelpers.h>
#include <boost/asio/ip/host_name.hpp>
#include <boost/asio/steady_timer.hpp>

#include <algorithm>
#include <mutex>
#include <optional>
#include <string>
#include <tuple>
#include <unordered_map>
#include <utility>

namespace ripple {

class NetworkOPsImp final : public NetworkOPs
{
    /**
     * Transaction with input flags and results to be applied in batches.
     */

    class TransactionStatus
    {
    public:
        std::shared_ptr<Transaction> const transaction;
        bool const admin;
        bool const local;
        FailHard const failType;
        bool applied = false;
        TER result;

        TransactionStatus(
            std::shared_ptr<Transaction> t,
            bool a,
            bool l,
            FailHard f)
            : transaction(t), admin(a), local(l), failType(f)
        {
            assert(local || failType == FailHard::no);
        }
    };

    /**
     * Synchronization states for transaction batches.
     */
    enum class DispatchState : unsigned char {
        none,
        scheduled,
        running,
    };

    static std::array<char const*, 5> const states_;

    /**
     * State accounting records two attributes for each possible server state:
     * 1) Amount of time spent in each state (in microseconds). This value is
     *    updated upon each state transition.
     * 2) Number of transitions to each state.
     *
     * This data can be polled through server_info and represented by
     * monitoring systems similarly to how bandwidth, CPU, and other
     * counter-based metrics are managed.
     *
     * State accounting is more accurate than periodic sampling of server
     * state. With periodic sampling, it is very likely that state transitions
     * are missed, and accuracy of time spent in each state is very rough.
     */
    class StateAccounting
    {
        struct Counters
        {
            explicit Counters() = default;

            std::uint64_t transitions = 0;
            std::chrono::microseconds dur = std::chrono::microseconds(0);
        };

        OperatingMode mode_ = OperatingMode::DISCONNECTED;
        std::array<Counters, 5> counters_;
        mutable std::mutex mutex_;
        std::chrono::steady_clock::time_point start_ =
            std::chrono::steady_clock::now();
        std::chrono::steady_clock::time_point const processStart_ = start_;
        std::uint64_t initialSyncUs_{0};
        static std::array<Json::StaticString const, 5> const states_;

    public:
        explicit StateAccounting()
        {
            counters_[static_cast<std::size_t>(OperatingMode::DISCONNECTED)]
                .transitions = 1;
        }

        /**
         * Record state transition. Update duration spent in previous
         * state.
         *
         * @param om New state.
         */
        void
        mode(OperatingMode om);

        /**
         * Output state counters in JSON format.
         *
         * @obj Json object to which to add state accounting data.
         */
        void
        json(Json::Value& obj) const;

        struct CounterData
        {
            decltype(counters_) counters;
            decltype(mode_) mode;
            decltype(start_) start;
            decltype(initialSyncUs_) initialSyncUs;
        };

        CounterData
        getCounterData() const
        {
            std::lock_guard lock(mutex_);
            return {counters_, mode_, start_, initialSyncUs_};
        }
    };

    //! Server fees published on `server` subscription
    struct ServerFeeSummary
    {
        ServerFeeSummary() = default;

        ServerFeeSummary(
            XRPAmount fee,
            TxQ::Metrics&& escalationMetrics,
            LoadFeeTrack const& loadFeeTrack);
        bool
        operator!=(ServerFeeSummary const& b) const;

        bool
        operator==(ServerFeeSummary const& b) const
        {
            return !(*this != b);
        }

        std::uint32_t loadFactorServer = 256;
        std::uint32_t loadBaseServer = 256;
        XRPAmount baseFee{10};
        std::optional<TxQ::Metrics> em = std::nullopt;
    };

public:
    NetworkOPsImp(
        Application& app,
        NetworkOPs::clock_type& clock,
        bool standalone,
        std::size_t minPeerCount,
        bool start_valid,
        JobQueue& job_queue,
        LedgerMaster& ledgerMaster,
        ValidatorKeys const& validatorKeys,
        boost::asio::io_service& io_svc,
        beast::Journal journal,
        beast::insight::Collector::ptr const& collector)
        : app_(app)
        , m_journal(journal)
        , m_localTX(make_LocalTxs())
        , mMode(start_valid ? OperatingMode::FULL : OperatingMode::DISCONNECTED)
        , heartbeatTimer_(io_svc)
        , clusterTimer_(io_svc)
        , accountHistoryTxTimer_(io_svc)
        , mConsensus(
              app,
              make_FeeVote(
                  setup_FeeVote(app_.config().section("voting")),
                  app_.logs().journal("FeeVote")),
              ledgerMaster,
              *m_localTX,
              app.getInboundTransactions(),
              beast::get_abstract_clock<std::chrono::steady_clock>(),
              validatorKeys,
              app_.logs().journal("LedgerConsensus"))
        , m_ledgerMaster(ledgerMaster)
        , m_job_queue(job_queue)
        , m_standalone(standalone)
        , minPeerCount_(start_valid ? 0 : minPeerCount)
        , m_stats(std::bind(&NetworkOPsImp::collect_metrics, this), collector)
    {
    }

    ~NetworkOPsImp() override
    {
        // This clear() is necessary to ensure the shared_ptrs in this map get
        // destroyed NOW because the objects in this map invoke methods on this
        // class when they are destroyed
        mRpcSubMap.clear();
    }

public:
    OperatingMode
    getOperatingMode() const override;

    std::string
    strOperatingMode(OperatingMode const mode, bool const admin) const override;

    std::string
    strOperatingMode(bool const admin = false) const override;

    //
    // Transaction operations.
    //

    // Must complete immediately.
    void
    submitTransaction(std::shared_ptr<STTx const> const&) override;

    void
    processTransaction(
        std::shared_ptr<Transaction>& transaction,
        bool bUnlimited,
        bool bLocal,
        FailHard failType) override;

    /**
     * For transactions submitted directly by a client, apply batch of
     * transactions and wait for this transaction to complete.
     *
     * @param transaction Transaction object.
     * @param bUnliimited Whether a privileged client connection submitted it.
     * @param failType fail_hard setting from transaction submission.
     */
    void
    doTransactionSync(
        std::shared_ptr<Transaction> transaction,
        bool bUnlimited,
        FailHard failType);

    /**
     * For transactions not submitted by a locally connected client, fire and
     * forget. Add to batch and trigger it to be processed if there's no batch
     * currently being applied.
     *
     * @param transaction Transaction object
     * @param bUnlimited Whether a privileged client connection submitted it.
     * @param failType fail_hard setting from transaction submission.
     */
    void
    doTransactionAsync(
        std::shared_ptr<Transaction> transaction,
        bool bUnlimited,
        FailHard failtype);

    /**
     * Apply transactions in batches. Continue until none are queued.
     */
    void
    transactionBatch();

    /**
     * Attempt to apply transactions and post-process based on the results.
     *
     * @param Lock that protects the transaction batching
     */
    void
    apply(std::unique_lock<std::mutex>& batchLock);

    //
    // Owner functions.
    //

    Json::Value
    getOwnerInfo(
        std::shared_ptr<ReadView const> lpLedger,
        AccountID const& account) override;

    //
    // Book functions.
    //

    void
    getBookPage(
        std::shared_ptr<ReadView const>& lpLedger,
        Book const&,
        AccountID const& uTakerID,
        const bool bProof,
        unsigned int iLimit,
        Json::Value const& jvMarker,
        Json::Value& jvResult) override;

    // Ledger proposal/close functions.
    bool
    processTrustedProposal(RCLCxPeerPos proposal) override;

    bool
    recvValidation(
        std::shared_ptr<STValidation> const& val,
        std::string const& source) override;

    void
    mapComplete(std::shared_ptr<SHAMap> const& map, bool fromAcquire) override;

    // Network state machine.

    // Used for the "jump" case.
private:
    void
    switchLastClosedLedger(std::shared_ptr<Ledger const> const& newLCL);
    bool
    checkLastClosedLedger(const Overlay::PeerSequence&, uint256& networkClosed);

public:
    bool
    beginConsensus(uint256 const& networkClosed) override;
    void
    endConsensus() override;
    void
    setStandAlone() override;

    /** Called to initially start our timers.
        Not called for stand-alone mode.
    */
    void
    setStateTimer() override;

    void
    setNeedNetworkLedger() override;
    void
    clearNeedNetworkLedger() override;
    bool
    isNeedNetworkLedger() override;
    bool
    isFull() override;

    void
    setMode(OperatingMode om) override;

    bool
    isBlocked() override;
    bool
    isAmendmentBlocked() override;
    void
    setAmendmentBlocked() override;
    bool
    isAmendmentWarned() override;
    void
    setAmendmentWarned() override;
    void
    clearAmendmentWarned() override;
    bool
    isUNLBlocked() override;
    void
    setUNLBlocked() override;
    void
    clearUNLBlocked() override;
    void
    consensusViewChange() override;

    Json::Value
    getConsensusInfo() override;
    Json::Value
    getServerInfo(bool human, bool admin, bool counters) override;
    void
    clearLedgerFetch() override;
    Json::Value
    getLedgerFetchInfo() override;
    std::uint32_t
    acceptLedger(
        std::optional<std::chrono::milliseconds> consensusDelay) override;
    void
    reportFeeChange() override;
    void
    reportConsensusStateChange(ConsensusPhase phase);

    void
    updateLocalTx(ReadView const& view) override;
    std::size_t
    getLocalTxCount() override;

    //
    // Monitoring: publisher side.
    //
    void
    pubLedger(std::shared_ptr<ReadView const> const& lpAccepted) override;
    void
    pubProposedTransaction(
        std::shared_ptr<ReadView const> const& ledger,
        std::shared_ptr<STTx const> const& transaction,
        TER result) override;
    void
    pubValidation(std::shared_ptr<STValidation> const& val) override;

    void
    forwardValidation(Json::Value const& jvObj) override;
    void
    forwardManifest(Json::Value const& jvObj) override;
    void
    forwardProposedTransaction(Json::Value const& jvObj) override;
    void
    forwardProposedAccountTransaction(Json::Value const& jvObj) override;

    //--------------------------------------------------------------------------
    //
    // InfoSub::Source.
    //
    void
    subAccount(
        InfoSub::ref ispListener,
        hash_set<AccountID> const& vnaAccountIDs,
        bool rt) override;
    void
    unsubAccount(
        InfoSub::ref ispListener,
        hash_set<AccountID> const& vnaAccountIDs,
        bool rt) override;

    // Just remove the subscription from the tracking
    // not from the InfoSub. Needed for InfoSub destruction
    void
    unsubAccountInternal(
        std::uint64_t seq,
        hash_set<AccountID> const& vnaAccountIDs,
        bool rt) override;

    error_code_i
    subAccountHistory(InfoSub::ref ispListener, AccountID const& account)
        override;
    void
    unsubAccountHistory(
        InfoSub::ref ispListener,
        AccountID const& account,
        bool historyOnly) override;

    void
    unsubAccountHistoryInternal(
        std::uint64_t seq,
        AccountID const& account,
        bool historyOnly) override;

    bool
    subLedger(InfoSub::ref ispListener, Json::Value& jvResult) override;
    bool
    unsubLedger(std::uint64_t uListener) override;

    bool
    subBookChanges(InfoSub::ref ispListener) override;
    bool
    unsubBookChanges(std::uint64_t uListener) override;

    bool
    subServer(InfoSub::ref ispListener, Json::Value& jvResult, bool admin)
        override;
    bool
    unsubServer(std::uint64_t uListener) override;

    bool
    subBook(InfoSub::ref ispListener, Book const&) override;
    bool
    unsubBook(std::uint64_t uListener, Book const&) override;

    bool
    subManifests(InfoSub::ref ispListener) override;
    bool
    unsubManifests(std::uint64_t uListener) override;
    void
    pubManifest(Manifest const&) override;

    bool
    subTransactions(InfoSub::ref ispListener) override;
    bool
    unsubTransactions(std::uint64_t uListener) override;

    bool
    subRTTransactions(InfoSub::ref ispListener) override;
    bool
    unsubRTTransactions(std::uint64_t uListener) override;

    bool
    subValidations(InfoSub::ref ispListener) override;
    bool
    unsubValidations(std::uint64_t uListener) override;

    bool
    subPeerStatus(InfoSub::ref ispListener) override;
    bool
    unsubPeerStatus(std::uint64_t uListener) override;
    void
    pubPeerStatus(std::function<Json::Value(void)> const&) override;

    bool
    subConsensus(InfoSub::ref ispListener) override;
    bool
    unsubConsensus(std::uint64_t uListener) override;

    InfoSub::pointer
    findRpcSub(std::string const& strUrl) override;
    InfoSub::pointer
    addRpcSub(std::string const& strUrl, InfoSub::ref) override;
    bool
    tryRemoveRpcSub(std::string const& strUrl) override;

    void
    stop() override
    {
        {
            boost::system::error_code ec;
            heartbeatTimer_.cancel(ec);
            if (ec)
            {
                JLOG(m_journal.error())
                    << "NetworkOPs: heartbeatTimer cancel error: "
                    << ec.message();
            }

            ec.clear();
            clusterTimer_.cancel(ec);
            if (ec)
            {
                JLOG(m_journal.error())
                    << "NetworkOPs: clusterTimer cancel error: "
                    << ec.message();
            }

            ec.clear();
            accountHistoryTxTimer_.cancel(ec);
            if (ec)
            {
                JLOG(m_journal.error())
                    << "NetworkOPs: accountHistoryTxTimer cancel error: "
                    << ec.message();
            }
        }
        // Make sure that any waitHandlers pending in our timers are done.
        using namespace std::chrono_literals;
        waitHandlerCounter_.join("NetworkOPs", 1s, m_journal);
    }

    void
    stateAccounting(Json::Value& obj) override;

private:
    void
    setTimer(
        boost::asio::steady_timer& timer,
        std::chrono::milliseconds const& expiry_time,
        std::function<void()> onExpire,
        std::function<void()> onError);
    void
    setHeartbeatTimer();
    void
    setClusterTimer();
    void
    processHeartbeatTimer();
    void
    processClusterTimer();

    MultiApiJson
    transJson(
        std::shared_ptr<STTx const> const& transaction,
        TER result,
        bool validated,
        std::shared_ptr<ReadView const> const& ledger,
        std::optional<std::reference_wrapper<TxMeta const>> meta);

    void
    pubValidatedTransaction(
        std::shared_ptr<ReadView const> const& ledger,
        AcceptedLedgerTx const& transaction,
        bool last);

    void
    pubAccountTransaction(
        std::shared_ptr<ReadView const> const& ledger,
        AcceptedLedgerTx const& transaction,
        bool last);

    void
    pubProposedAccountTransaction(
        std::shared_ptr<ReadView const> const& ledger,
        std::shared_ptr<STTx const> const& transaction,
        TER result);

    void
    pubServer();
    void
    pubConsensus(ConsensusPhase phase);

    std::string
    getHostId(bool forAdmin);

private:
    using SubMapType = hash_map<std::uint64_t, InfoSub::wptr>;
    using SubInfoMapType = hash_map<AccountID, SubMapType>;
    using subRpcMapType = hash_map<std::string, InfoSub::pointer>;

    /*
     * With a validated ledger to separate history and future, the node
     * streams historical txns with negative indexes starting from -1,
     * and streams future txns starting from index 0.
     * The SubAccountHistoryIndex struct maintains these indexes.
     * It also has a flag stopHistorical_ for stopping streaming
     * the historical txns.
     */
    struct SubAccountHistoryIndex
    {
        AccountID const accountId_;
        // forward
        std::uint32_t forwardTxIndex_;
        // separate backward and forward
        std::uint32_t separationLedgerSeq_;
        // history, backward
        std::uint32_t historyLastLedgerSeq_;
        std::int32_t historyTxIndex_;
        bool haveHistorical_;
        std::atomic<bool> stopHistorical_;

        SubAccountHistoryIndex(AccountID const& accountId)
            : accountId_(accountId)
            , forwardTxIndex_(0)
            , separationLedgerSeq_(0)
            , historyLastLedgerSeq_(0)
            , historyTxIndex_(-1)
            , haveHistorical_(false)
            , stopHistorical_(false)
        {
        }
    };
    struct SubAccountHistoryInfo
    {
        InfoSub::pointer sink_;
        std::shared_ptr<SubAccountHistoryIndex> index_;
    };
    struct SubAccountHistoryInfoWeak
    {
        InfoSub::wptr sinkWptr_;
        std::shared_ptr<SubAccountHistoryIndex> index_;
    };
    using SubAccountHistoryMapType =
        hash_map<AccountID, hash_map<std::uint64_t, SubAccountHistoryInfoWeak>>;

    /**
     * @note called while holding mSubLock
     */
    void
    subAccountHistoryStart(
        std::shared_ptr<ReadView const> const& ledger,
        SubAccountHistoryInfoWeak& subInfo);
    void
    addAccountHistoryJob(SubAccountHistoryInfoWeak subInfo);
    void
    setAccountHistoryJobTimer(SubAccountHistoryInfoWeak subInfo);

    Application& app_;
    beast::Journal m_journal;

    std::unique_ptr<LocalTxs> m_localTX;

    std::recursive_mutex mSubLock;

    std::atomic<OperatingMode> mMode;

    std::atomic<bool> needNetworkLedger_{false};
    std::atomic<bool> amendmentBlocked_{false};
    std::atomic<bool> amendmentWarned_{false};
    std::atomic<bool> unlBlocked_{false};

    ClosureCounter<void, boost::system::error_code const&> waitHandlerCounter_;
    boost::asio::steady_timer heartbeatTimer_;
    boost::asio::steady_timer clusterTimer_;
    boost::asio::steady_timer accountHistoryTxTimer_;

    RCLConsensus mConsensus;

    ConsensusPhase mLastConsensusPhase;

    LedgerMaster& m_ledgerMaster;

    SubInfoMapType mSubAccount;
    SubInfoMapType mSubRTAccount;

    subRpcMapType mRpcSubMap;

    SubAccountHistoryMapType mSubAccountHistory;

    enum SubTypes {
        sLedger,          // Accepted ledgers.
        sManifests,       // Received validator manifests.
        sServer,          // When server changes connectivity state.
        sTransactions,    // All accepted transactions.
        sRTTransactions,  // All proposed and accepted transactions.
        sValidations,     // Received validations.
        sPeerStatus,      // Peer status changes.
        sConsensusPhase,  // Consensus phase
        sBookChanges,     // Per-ledger order book changes
        sLastEntry        // Any new entry must be ADDED ABOVE this one
    };

    std::array<SubMapType, SubTypes::sLastEntry> mStreamMaps;

    ServerFeeSummary mLastFeeSummary;

    JobQueue& m_job_queue;

    // Whether we are in standalone mode.
    bool const m_standalone;

    // The number of nodes that we need to consider ourselves connected.
    std::size_t const minPeerCount_;

    // Transaction batching.
    std::condition_variable mCond;
    std::mutex mMutex;
    DispatchState mDispatchState = DispatchState::none;
    std::vector<TransactionStatus> mTransactions;

    StateAccounting accounting_{};

private:
    struct Stats
    {
        template <class Handler>
        Stats(
            Handler const& handler,
            beast::insight::Collector::ptr const& collector)
            : hook(collector->make_hook(handler))
            , disconnected_duration(collector->make_gauge(
                  "State_Accounting",
                  "Disconnected_duration"))
            , connected_duration(collector->make_gauge(
                  "State_Accounting",
                  "Connected_duration"))
            , syncing_duration(
                  collector->make_gauge("State_Accounting", "Syncing_duration"))
            , tracking_duration(collector->make_gauge(
                  "State_Accounting",
                  "Tracking_duration"))
            , full_duration(
                  collector->make_gauge("State_Accounting", "Full_duration"))
            , disconnected_transitions(collector->make_gauge(
                  "State_Accounting",
                  "Disconnected_transitions"))
            , connected_transitions(collector->make_gauge(
                  "State_Accounting",
                  "Connected_transitions"))
            , syncing_transitions(collector->make_gauge(
                  "State_Accounting",
                  "Syncing_transitions"))
            , tracking_transitions(collector->make_gauge(
                  "State_Accounting",
                  "Tracking_transitions"))
            , full_transitions(
                  collector->make_gauge("State_Accounting", "Full_transitions"))
        {
        }

        beast::insight::Hook hook;
        beast::insight::Gauge disconnected_duration;
        beast::insight::Gauge connected_duration;
        beast::insight::Gauge syncing_duration;
        beast::insight::Gauge tracking_duration;
        beast::insight::Gauge full_duration;

        beast::insight::Gauge disconnected_transitions;
        beast::insight::Gauge connected_transitions;
        beast::insight::Gauge syncing_transitions;
        beast::insight::Gauge tracking_transitions;
        beast::insight::Gauge full_transitions;
    };

    std::mutex m_statsMutex;  // Mutex to lock m_stats
    Stats m_stats;

private:
    void
    collect_metrics();
};

//------------------------------------------------------------------------------

static std::array<char const*, 5> const stateNames{
    {"disconnected", "connected", "syncing", "tracking", "full"}};

std::array<char const*, 5> const NetworkOPsImp::states_ = stateNames;

std::array<Json::StaticString const, 5> const
    NetworkOPsImp::StateAccounting::states_ = {
        {Json::StaticString(stateNames[0]),
         Json::StaticString(stateNames[1]),
         Json::StaticString(stateNames[2]),
         Json::StaticString(stateNames[3]),
         Json::StaticString(stateNames[4])}};

static auto const genesisAccountId = calcAccountID(
    generateKeyPair(KeyType::secp256k1, generateSeed("masterpassphrase"))
        .first);

//------------------------------------------------------------------------------
inline OperatingMode
NetworkOPsImp::getOperatingMode() const
{
    return mMode;
}

inline std::string
NetworkOPsImp::strOperatingMode(bool const admin /* = false */) const
{
    return strOperatingMode(mMode, admin);
}

inline void
NetworkOPsImp::setStandAlone()
{
    setMode(OperatingMode::FULL);
}

inline void
NetworkOPsImp::setNeedNetworkLedger()
{
    needNetworkLedger_ = true;
}

inline void
NetworkOPsImp::clearNeedNetworkLedger()
{
    needNetworkLedger_ = false;
}

inline bool
NetworkOPsImp::isNeedNetworkLedger()
{
    return needNetworkLedger_;
}

inline bool
NetworkOPsImp::isFull()
{
    return !needNetworkLedger_ && (mMode == OperatingMode::FULL);
}

std::string
NetworkOPsImp::getHostId(bool forAdmin)
{
    static std::string const hostname = boost::asio::ip::host_name();

    if (forAdmin)
        return hostname;

    // For non-admin uses hash the node public key into a
    // single RFC1751 word:
    static std::string const shroudedHostId = [this]() {
        auto const& id = app_.nodeIdentity();

        return RFC1751::getWordFromBlob(id.first.data(), id.first.size());
    }();

    return shroudedHostId;
}

void
NetworkOPsImp::setStateTimer()
{
    setHeartbeatTimer();

    // Only do this work if a cluster is configured
    if (app_.cluster().size() != 0)
        setClusterTimer();
}

void
NetworkOPsImp::setTimer(
    boost::asio::steady_timer& timer,
    const std::chrono::milliseconds& expiry_time,
    std::function<void()> onExpire,
    std::function<void()> onError)
{
    // Only start the timer if waitHandlerCounter_ is not yet joined.
    if (auto optionalCountedHandler = waitHandlerCounter_.wrap(
            [this, onExpire, onError](boost::system::error_code const& e) {
                if ((e.value() == boost::system::errc::success) &&
                    (!m_job_queue.isStopped()))
                {
                    onExpire();
                }
                // Recover as best we can if an unexpected error occurs.
                if (e.value() != boost::system::errc::success &&
                    e.value() != boost::asio::error::operation_aborted)
                {
                    // Try again later and hope for the best.
                    JLOG(m_journal.error())
                        << "Timer got error '" << e.message()
                        << "'.  Restarting timer.";
                    onError();
                }
            }))
    {
        timer.expires_from_now(expiry_time);
        timer.async_wait(std::move(*optionalCountedHandler));
    }
}

void
NetworkOPsImp::setHeartbeatTimer()
{
    setTimer(
        heartbeatTimer_,
        mConsensus.parms().ledgerGRANULARITY,
        [this]() {
            m_job_queue.addJob(jtNETOP_TIMER, "NetOPs.heartbeat", [this]() {
                processHeartbeatTimer();
            });
        },
        [this]() { setHeartbeatTimer(); });
}

void
NetworkOPsImp::setClusterTimer()
{
    using namespace std::chrono_literals;

    setTimer(
        clusterTimer_,
        10s,
        [this]() {
            m_job_queue.addJob(jtNETOP_CLUSTER, "NetOPs.cluster", [this]() {
                processClusterTimer();
            });
        },
        [this]() { setClusterTimer(); });
}

void
NetworkOPsImp::setAccountHistoryJobTimer(SubAccountHistoryInfoWeak subInfo)
{
    JLOG(m_journal.debug()) << "Scheduling AccountHistory job for account "
                            << toBase58(subInfo.index_->accountId_);
    using namespace std::chrono_literals;
    setTimer(
        accountHistoryTxTimer_,
        4s,
        [this, subInfo]() { addAccountHistoryJob(subInfo); },
        [this, subInfo]() { setAccountHistoryJobTimer(subInfo); });
}

void
NetworkOPsImp::processHeartbeatTimer()
{
    {
        std::unique_lock lock{app_.getMasterMutex()};

        // VFALCO NOTE This is for diagnosing a crash on exit
        LoadManager& mgr(app_.getLoadManager());
        mgr.resetDeadlockDetector();

        std::size_t const numPeers = app_.overlay().size();

        // do we have sufficient peers? If not, we are disconnected.
        if (numPeers < minPeerCount_)
        {
            if (mMode != OperatingMode::DISCONNECTED)
            {
                setMode(OperatingMode::DISCONNECTED);
                JLOG(m_journal.warn())
                    << "Node count (" << numPeers << ") has fallen "
                    << "below required minimum (" << minPeerCount_ << ").";
            }

            // MasterMutex lock need not be held to call setHeartbeatTimer()
            lock.unlock();
            // We do not call mConsensus.timerEntry until there are enough
            // peers providing meaningful inputs to consensus
            setHeartbeatTimer();
            return;
        }

        if (mMode == OperatingMode::DISCONNECTED)
        {
            setMode(OperatingMode::CONNECTED);
            JLOG(m_journal.info())
                << "Node count (" << numPeers << ") is sufficient.";
        }

        // Check if the last validated ledger forces a change between these
        // states.
        if (mMode == OperatingMode::SYNCING)
            setMode(OperatingMode::SYNCING);
        else if (mMode == OperatingMode::CONNECTED)
            setMode(OperatingMode::CONNECTED);
    }

    mConsensus.timerEntry(app_.timeKeeper().closeTime());

    const ConsensusPhase currPhase = mConsensus.phase();
    if (mLastConsensusPhase != currPhase)
    {
        reportConsensusStateChange(currPhase);
        mLastConsensusPhase = currPhase;
    }

    setHeartbeatTimer();
}

void
NetworkOPsImp::processClusterTimer()
{
    if (app_.cluster().size() == 0)
        return;

    using namespace std::chrono_literals;

    bool const update = app_.cluster().update(
        app_.nodeIdentity().first,
        "",
        (m_ledgerMaster.getValidatedLedgerAge() <= 4min)
            ? app_.getFeeTrack().getLocalFee()
            : 0,
        app_.timeKeeper().now());

    if (!update)
    {
        JLOG(m_journal.debug()) << "Too soon to send cluster update";
        setClusterTimer();
        return;
    }

    protocol::TMCluster cluster;
    app_.cluster().for_each([&cluster](ClusterNode const& node) {
        protocol::TMClusterNode& n = *cluster.add_clusternodes();
        n.set_publickey(toBase58(TokenType::NodePublic, node.identity()));
        n.set_reporttime(node.getReportTime().time_since_epoch().count());
        n.set_nodeload(node.getLoadFee());
        if (!node.name().empty())
            n.set_nodename(node.name());
    });

    Resource::Gossip gossip = app_.getResourceManager().exportConsumers();
    for (auto& item : gossip.items)
    {
        protocol::TMLoadSource& node = *cluster.add_loadsources();
        node.set_name(to_string(item.address));
        node.set_cost(item.balance);
    }
    app_.overlay().foreach(send_if(
        std::make_shared<Message>(cluster, protocol::mtCLUSTER),
        peer_in_cluster()));
    setClusterTimer();
}

//------------------------------------------------------------------------------

std::string
NetworkOPsImp::strOperatingMode(OperatingMode const mode, bool const admin)
    const
{
    if (mode == OperatingMode::FULL && admin)
    {
        auto const consensusMode = mConsensus.mode();
        if (consensusMode != ConsensusMode::wrongLedger)
        {
            if (consensusMode == ConsensusMode::proposing)
                return "proposing";

            if (mConsensus.validating())
                return "validating";
        }
    }

    return states_[static_cast<std::size_t>(mode)];
}

void
NetworkOPsImp::submitTransaction(std::shared_ptr<STTx const> const& iTrans)
{
    if (isNeedNetworkLedger())
    {
        // Nothing we can do if we've never been in sync
        return;
    }

    // this is an asynchronous interface
    auto const trans = sterilize(*iTrans);

    auto const txid = trans->getTransactionID();
    auto const flags = app_.getHashRouter().getFlags(txid);

    if ((flags & SF_BAD) != 0)
    {
        JLOG(m_journal.warn()) << "Submitted transaction cached bad";
        return;
    }

    try
    {
        auto const [validity, reason] = checkValidity(
            app_.getHashRouter(),
            *trans,
            m_ledgerMaster.getValidatedRules(),
            app_.config());

        if (validity != Validity::Valid)
        {
            JLOG(m_journal.warn())
                << "Submitted transaction invalid: " << reason;
            return;
        }
    }
    catch (std::exception const& ex)
    {
        JLOG(m_journal.warn())
            << "Exception checking transaction " << txid << ": " << ex.what();

        return;
    }

    std::string reason;

    auto tx = std::make_shared<Transaction>(trans, reason, app_);

    m_job_queue.addJob(jtTRANSACTION, "submitTxn", [this, tx]() {
        auto t = tx;
        processTransaction(t, false, false, FailHard::no);
    });
}

void
NetworkOPsImp::processTransaction(
    std::shared_ptr<Transaction>& transaction,
    bool bUnlimited,
    bool bLocal,
    FailHard failType)
{
    auto ev = m_job_queue.makeLoadEvent(jtTXN_PROC, "ProcessTXN");
    auto const newFlags = app_.getHashRouter().getFlags(transaction->getID());

    if ((newFlags & SF_BAD) != 0)
    {
        // cached bad
        JLOG(m_journal.warn()) << transaction->getID() << ": cached bad!\n";
        transaction->setStatus(INVALID);
        transaction->setResult(temBAD_SIGNATURE);
        return;
    }

    // NOTE eahennis - I think this check is redundant,
    // but I'm not 100% sure yet.
    // If so, only cost is looking up HashRouter flags.
    auto const view = m_ledgerMaster.getCurrentLedger();
    auto const [validity, reason] = checkValidity(
        app_.getHashRouter(),
        *transaction->getSTransaction(),
        view->rules(),
        app_.config());
    assert(validity == Validity::Valid);

    // Not concerned with local checks at this point.
    if (validity == Validity::SigBad)
    {
        JLOG(m_journal.info()) << "Transaction has bad signature: " << reason;
        transaction->setStatus(INVALID);
        transaction->setResult(temBAD_SIGNATURE);
        app_.getHashRouter().setFlags(transaction->getID(), SF_BAD);
        return;
    }

    // canonicalize can change our pointer
    app_.getMasterTransaction().canonicalize(&transaction);

    if (bLocal)
        doTransactionSync(transaction, bUnlimited, failType);
    else
        doTransactionAsync(transaction, bUnlimited, failType);
}

void
NetworkOPsImp::doTransactionAsync(
    std::shared_ptr<Transaction> transaction,
    bool bUnlimited,
    FailHard failType)
{
    std::lock_guard lock(mMutex);

    if (transaction->getApplying())
        return;

    mTransactions.push_back(
        TransactionStatus(transaction, bUnlimited, false, failType));
    transaction->setApplying();

    if (mDispatchState == DispatchState::none)
    {
        if (m_job_queue.addJob(
                jtBATCH, "transactionBatch", [this]() { transactionBatch(); }))
        {
            mDispatchState = DispatchState::scheduled;
        }
    }
}

void
NetworkOPsImp::doTransactionSync(
    std::shared_ptr<Transaction> transaction,
    bool bUnlimited,
    FailHard failType)
{
    std::unique_lock<std::mutex> lock(mMutex);

    if (!transaction->getApplying())
    {
        mTransactions.push_back(
            TransactionStatus(transaction, bUnlimited, true, failType));
        transaction->setApplying();
    }

    do
    {
        if (mDispatchState == DispatchState::running)
        {
            // A batch processing job is already running, so wait.
            mCond.wait(lock);
        }
        else
        {
            apply(lock);

            if (mTransactions.size())
            {
                // More transactions need to be applied, but by another job.
                if (m_job_queue.addJob(jtBATCH, "transactionBatch", [this]() {
                        transactionBatch();
                    }))
                {
                    mDispatchState = DispatchState::scheduled;
                }
            }
        }
    } while (transaction->getApplying());
}

void
NetworkOPsImp::transactionBatch()
{
    std::unique_lock<std::mutex> lock(mMutex);

    if (mDispatchState == DispatchState::running)
        return;

    while (mTransactions.size())
    {
        apply(lock);
    }
}

void
NetworkOPsImp::apply(std::unique_lock<std::mutex>& batchLock)
{
    std::vector<TransactionStatus> submit_held;
    std::vector<TransactionStatus> transactions;
    mTransactions.swap(transactions);
    assert(!transactions.empty());

    assert(mDispatchState != DispatchState::running);
    mDispatchState = DispatchState::running;

    batchLock.unlock();

    {
        std::unique_lock masterLock{app_.getMasterMutex(), std::defer_lock};
        bool changed = false;
        {
            std::unique_lock ledgerLock{
                m_ledgerMaster.peekMutex(), std::defer_lock};
            std::lock(masterLock, ledgerLock);

            app_.openLedger().modify([&](OpenView& view, beast::Journal j) {
                for (TransactionStatus& e : transactions)
                {
                    // we check before adding to the batch
                    ApplyFlags flags = tapNONE;
                    if (e.admin)
                        flags |= tapUNLIMITED;

                    if (e.failType == FailHard::yes)
                        flags |= tapFAIL_HARD;

                    auto const result = app_.getTxQ().apply(
                        app_, view, e.transaction->getSTransaction(), flags, j);
                    e.result = result.first;
                    e.applied = result.second;
                    changed = changed || result.second;
                }
                return changed;
            });
        }
        if (changed)
            reportFeeChange();

        std::optional<LedgerIndex> validatedLedgerIndex;
        if (auto const l = m_ledgerMaster.getValidatedLedger())
            validatedLedgerIndex = l->info().seq;

        auto newOL = app_.openLedger().current();
        for (TransactionStatus& e : transactions)
        {
            e.transaction->clearSubmitResult();

            if (e.applied)
            {
                pubProposedTransaction(
                    newOL, e.transaction->getSTransaction(), e.result);
                e.transaction->setApplied();
            }

            e.transaction->setResult(e.result);

            if (isTemMalformed(e.result))
                app_.getHashRouter().setFlags(e.transaction->getID(), SF_BAD);

#ifdef DEBUG
            if (e.result != tesSUCCESS)
            {
                std::string token, human;

                if (transResultInfo(e.result, token, human))
                {
                    JLOG(m_journal.info())
                        << "TransactionResult: " << token << ": " << human;
                }
            }
#endif

            bool addLocal = e.local;

            if (e.result == tesSUCCESS)
            {
                JLOG(m_journal.debug())
                    << "Transaction is now included in open ledger";
                e.transaction->setStatus(INCLUDED);

                auto const& txCur = e.transaction->getSTransaction();
                auto const txNext = m_ledgerMaster.popAcctTransaction(txCur);
                if (txNext)
                {
                    std::string reason;
                    auto const trans = sterilize(*txNext);
                    auto t = std::make_shared<Transaction>(trans, reason, app_);
                    submit_held.emplace_back(t, false, false, FailHard::no);
                    t->setApplying();
                }
            }
            else if (e.result == tefPAST_SEQ)
            {
                // duplicate or conflict
                JLOG(m_journal.info()) << "Transaction is obsolete";
                e.transaction->setStatus(OBSOLETE);
            }
            else if (e.result == terQUEUED)
            {
                JLOG(m_journal.debug())
                    << "Transaction is likely to claim a"
                    << " fee, but is queued until fee drops";

                e.transaction->setStatus(HELD);
                // Add to held transactions, because it could get
                // kicked out of the queue, and this will try to
                // put it back.
                m_ledgerMaster.addHeldTransaction(e.transaction);
                e.transaction->setQueued();
                e.transaction->setKept();
            }
            else if (isTerRetry(e.result))
            {
                if (e.failType != FailHard::yes)
                {
                    // transaction should be held
                    JLOG(m_journal.debug())
                        << "Transaction should be held: " << e.result;
                    e.transaction->setStatus(HELD);
                    m_ledgerMaster.addHeldTransaction(e.transaction);
                    e.transaction->setKept();
                }
            }
            else
            {
                JLOG(m_journal.debug())
                    << "Status other than success " << e.result;
                e.transaction->setStatus(INVALID);
            }

            auto const enforceFailHard =
                e.failType == FailHard::yes && !isTesSuccess(e.result);

            if (addLocal && !enforceFailHard)
            {
                m_localTX->push_back(
                    m_ledgerMaster.getCurrentLedgerIndex(),
                    e.transaction->getSTransaction());
                e.transaction->setKept();
            }

            if ((e.applied ||
                 ((mMode != OperatingMode::FULL) &&
                  (e.failType != FailHard::yes) && e.local) ||
                 (e.result == terQUEUED)) &&
                !enforceFailHard)
            {
                auto const toSkip =
                    app_.getHashRouter().shouldRelay(e.transaction->getID());

                if (toSkip)
                {
                    protocol::TMTransaction tx;
                    Serializer s;

                    e.transaction->getSTransaction()->add(s);
                    tx.set_rawtransaction(s.data(), s.size());
                    tx.set_status(protocol::tsCURRENT);
                    tx.set_receivetimestamp(
                        app_.timeKeeper().now().time_since_epoch().count());
                    tx.set_deferred(e.result == terQUEUED);
                    // FIXME: This should be when we received it
                    app_.overlay().relay(e.transaction->getID(), tx, *toSkip);
                    e.transaction->setBroadcast();
                }
            }

            if (validatedLedgerIndex)
            {
                auto [fee, accountSeq, availableSeq] =
                    app_.getTxQ().getTxRequiredFeeAndSeq(
                        *newOL, e.transaction->getSTransaction());
                e.transaction->setCurrentLedgerState(
                    *validatedLedgerIndex, fee, accountSeq, availableSeq);
            }
        }
    }

    batchLock.lock();

    for (TransactionStatus& e : transactions)
        e.transaction->clearApplying();

    if (!submit_held.empty())
    {
        if (mTransactions.empty())
            mTransactions.swap(submit_held);
        else
            for (auto& e : submit_held)
                mTransactions.push_back(std::move(e));
    }

    mCond.notify_all();

    mDispatchState = DispatchState::none;
}

//
// Owner functions
//

Json::Value
NetworkOPsImp::getOwnerInfo(
    std::shared_ptr<ReadView const> lpLedger,
    AccountID const& account)
{
    Json::Value jvObjects(Json::objectValue);
    auto root = keylet::ownerDir(account);
    auto sleNode = lpLedger->read(keylet::page(root));
    if (sleNode)
    {
        std::uint64_t uNodeDir;

        do
        {
            for (auto const& uDirEntry : sleNode->getFieldV256(sfIndexes))
            {
                auto sleCur = lpLedger->read(keylet::child(uDirEntry));
                assert(sleCur);

                switch (sleCur->getType())
                {
                    case ltOFFER:
                        if (!jvObjects.isMember(jss::offers))
                            jvObjects[jss::offers] =
                                Json::Value(Json::arrayValue);

                        jvObjects[jss::offers].append(
                            sleCur->getJson(JsonOptions::none));
                        break;

                    case ltRIPPLE_STATE:
                        if (!jvObjects.isMember(jss::ripple_lines))
                        {
                            jvObjects[jss::ripple_lines] =
                                Json::Value(Json::arrayValue);
                        }

                        jvObjects[jss::ripple_lines].append(
                            sleCur->getJson(JsonOptions::none));
                        break;

                    case ltACCOUNT_ROOT:
                    case ltDIR_NODE:
                    default:
                        assert(false);
                        break;
                }
            }

            uNodeDir = sleNode->getFieldU64(sfIndexNext);

            if (uNodeDir)
            {
                sleNode = lpLedger->read(keylet::page(root, uNodeDir));
                assert(sleNode);
            }
        } while (uNodeDir);
    }

    return jvObjects;
}

//
// Other
//

inline bool
NetworkOPsImp::isBlocked()
{
    return isAmendmentBlocked() || isUNLBlocked();
}

inline bool
NetworkOPsImp::isAmendmentBlocked()
{
    return amendmentBlocked_;
}

void
NetworkOPsImp::setAmendmentBlocked()
{
    amendmentBlocked_ = true;
    setMode(OperatingMode::CONNECTED);
}

inline bool
NetworkOPsImp::isAmendmentWarned()
{
    return !amendmentBlocked_ && amendmentWarned_;
}

inline void
NetworkOPsImp::setAmendmentWarned()
{
    amendmentWarned_ = true;
}

inline void
NetworkOPsImp::clearAmendmentWarned()
{
    amendmentWarned_ = false;
}

inline bool
NetworkOPsImp::isUNLBlocked()
{
    return unlBlocked_;
}

void
NetworkOPsImp::setUNLBlocked()
{
    unlBlocked_ = true;
    setMode(OperatingMode::CONNECTED);
}

inline void
NetworkOPsImp::clearUNLBlocked()
{
    unlBlocked_ = false;
}

bool
NetworkOPsImp::checkLastClosedLedger(
    const Overlay::PeerSequence& peerList,
    uint256& networkClosed)
{
    // Returns true if there's an *abnormal* ledger issue, normal changing in
    // TRACKING mode should return false.  Do we have sufficient validations for
    // our last closed ledger? Or do sufficient nodes agree? And do we have no
    // better ledger available?  If so, we are either tracking or full.

    JLOG(m_journal.trace()) << "NetworkOPsImp::checkLastClosedLedger";

    auto const ourClosed = m_ledgerMaster.getClosedLedger();

    if (!ourClosed)
        return false;

    uint256 closedLedger = ourClosed->info().hash;
    uint256 prevClosedLedger = ourClosed->info().parentHash;
    JLOG(m_journal.trace()) << "OurClosed:  " << closedLedger;
    JLOG(m_journal.trace()) << "PrevClosed: " << prevClosedLedger;

    //-------------------------------------------------------------------------
    // Determine preferred last closed ledger

    auto& validations = app_.getValidations();
    JLOG(m_journal.debug())
        << "ValidationTrie " << Json::Compact(validations.getJsonTrie());

    // Will rely on peer LCL if no trusted validations exist
    hash_map<uint256, std::uint32_t> peerCounts;
    peerCounts[closedLedger] = 0;
    if (mMode >= OperatingMode::TRACKING)
        peerCounts[closedLedger]++;

    for (auto& peer : peerList)
    {
        uint256 peerLedger = peer->getClosedLedgerHash();

        if (peerLedger.isNonZero())
            ++peerCounts[peerLedger];
    }

    for (auto const& it : peerCounts)
        JLOG(m_journal.debug()) << "L: " << it.first << " n=" << it.second;

    uint256 preferredLCL = validations.getPreferredLCL(
        RCLValidatedLedger{ourClosed, validations.adaptor().journal()},
        m_ledgerMaster.getValidLedgerIndex(),
        peerCounts);

    bool switchLedgers = preferredLCL != closedLedger;
    if (switchLedgers)
        closedLedger = preferredLCL;
    //-------------------------------------------------------------------------
    if (switchLedgers && (closedLedger == prevClosedLedger))
    {
        // don't switch to our own previous ledger
        JLOG(m_journal.info()) << "We won't switch to our own previous ledger";
        networkClosed = ourClosed->info().hash;
        switchLedgers = false;
    }
    else
        networkClosed = closedLedger;

    if (!switchLedgers)
        return false;

    auto consensus = m_ledgerMaster.getLedgerByHash(closedLedger);

    if (!consensus)
        consensus = app_.getInboundLedgers().acquire(
            closedLedger, 0, InboundLedger::Reason::CONSENSUS);

    if (consensus &&
        (!m_ledgerMaster.canBeCurrent(consensus) ||
         !m_ledgerMaster.isCompatible(
             *consensus, m_journal.debug(), "Not switching")))
    {
        // Don't switch to a ledger not on the validated chain
        // or with an invalid close time or sequence
        networkClosed = ourClosed->info().hash;
        return false;
    }

    JLOG(m_journal.warn()) << "We are not running on the consensus ledger";
    JLOG(m_journal.info()) << "Our LCL: " << getJson({*ourClosed, {}});
    JLOG(m_journal.info()) << "Net LCL " << closedLedger;

    if ((mMode == OperatingMode::TRACKING) || (mMode == OperatingMode::FULL))
    {
        setMode(OperatingMode::CONNECTED);
    }

    if (consensus)
    {
        // FIXME: If this rewinds the ledger sequence, or has the same
        // sequence, we should update the status on any stored transactions
        // in the invalidated ledgers.
        switchLastClosedLedger(consensus);
    }

    return true;
}

void
NetworkOPsImp::switchLastClosedLedger(
    std::shared_ptr<Ledger const> const& newLCL)
{
    // set the newLCL as our last closed ledger -- this is abnormal code
    JLOG(m_journal.error())
        << "JUMP last closed ledger to " << newLCL->info().hash;

    clearNeedNetworkLedger();

    // Update fee computations.
    app_.getTxQ().processClosedLedger(app_, *newLCL, true);

    // Caller must own master lock
    {
        // Apply tx in old open ledger to new
        // open ledger. Then apply local tx.

        auto retries = m_localTX->getTxSet();
        auto const lastVal = app_.getLedgerMaster().getValidatedLedger();
        std::optional<Rules> rules;
        if (lastVal)
            rules = makeRulesGivenLedger(*lastVal, app_.config().features);
        else
            rules.emplace(app_.config().features);
        app_.openLedger().accept(
            app_,
            *rules,
            newLCL,
            OrderedTxs({}),
            false,
            retries,
            tapNONE,
            "jump",
            [&](OpenView& view, beast::Journal j) {
                // Stuff the ledger with transactions from the queue.
                return app_.getTxQ().accept(app_, view);
            });
    }

    m_ledgerMaster.switchLCL(newLCL);

    protocol::TMStatusChange s;
    s.set_newevent(protocol::neSWITCHED_LEDGER);
    s.set_ledgerseq(newLCL->info().seq);
    s.set_networktime(app_.timeKeeper().now().time_since_epoch().count());
    s.set_ledgerhashprevious(
        newLCL->info().parentHash.begin(), newLCL->info().parentHash.size());
    s.set_ledgerhash(newLCL->info().hash.begin(), newLCL->info().hash.size());

    app_.overlay().foreach(
        send_always(std::make_shared<Message>(s, protocol::mtSTATUS_CHANGE)));
}

bool
NetworkOPsImp::beginConsensus(uint256 const& networkClosed)
{
    assert(networkClosed.isNonZero());

    auto closingInfo = m_ledgerMaster.getCurrentLedger()->info();

    JLOG(m_journal.info()) << "Consensus time for #" << closingInfo.seq
                           << " with LCL " << closingInfo.parentHash;

    auto prevLedger = m_ledgerMaster.getLedgerByHash(closingInfo.parentHash);

    if (!prevLedger)
    {
        // this shouldn't happen unless we jump ledgers
        if (mMode == OperatingMode::FULL)
        {
            JLOG(m_journal.warn()) << "Don't have LCL, going to tracking";
            setMode(OperatingMode::TRACKING);
        }

        return false;
    }

    assert(prevLedger->info().hash == closingInfo.parentHash);
    assert(
        closingInfo.parentHash ==
        m_ledgerMaster.getClosedLedger()->info().hash);

    if (prevLedger->rules().enabled(featureNegativeUNL))
        app_.validators().setNegativeUNL(prevLedger->negativeUNL());
    TrustChanges const changes = app_.validators().updateTrusted(
        app_.getValidations().getCurrentNodeIDs(),
        closingInfo.parentCloseTime,
        *this,
        app_.overlay(),
        app_.getHashRouter());

    if (!changes.added.empty() || !changes.removed.empty())
    {
        app_.getValidations().trustChanged(changes.added, changes.removed);
        // Update the AmendmentTable so it tracks the current validators.
        app_.getAmendmentTable().trustChanged(
            app_.validators().getQuorumKeys().second);
    }

    mConsensus.startRound(
        app_.timeKeeper().closeTime(),
        networkClosed,
        prevLedger,
        changes.removed,
        changes.added);

    const ConsensusPhase currPhase = mConsensus.phase();
    if (mLastConsensusPhase != currPhase)
    {
        reportConsensusStateChange(currPhase);
        mLastConsensusPhase = currPhase;
    }

    JLOG(m_journal.debug()) << "Initiating consensus engine";
    return true;
}

bool
NetworkOPsImp::processTrustedProposal(RCLCxPeerPos peerPos)
{
    return mConsensus.peerProposal(app_.timeKeeper().closeTime(), peerPos);
}

void
NetworkOPsImp::mapComplete(std::shared_ptr<SHAMap> const& map, bool fromAcquire)
{
    // We now have an additional transaction set
    // either created locally during the consensus process
    // or acquired from a peer

    // Inform peers we have this set
    protocol::TMHaveTransactionSet msg;
    msg.set_hash(map->getHash().as_uint256().begin(), 256 / 8);
    msg.set_status(protocol::tsHAVE);
    app_.overlay().foreach(
        send_always(std::make_shared<Message>(msg, protocol::mtHAVE_SET)));

    // We acquired it because consensus asked us to
    if (fromAcquire)
        mConsensus.gotTxSet(app_.timeKeeper().closeTime(), RCLTxSet{map});
}

void
NetworkOPsImp::endConsensus()
{
    uint256 deadLedger = m_ledgerMaster.getClosedLedger()->info().parentHash;

    for (auto const& it : app_.overlay().getActivePeers())
    {
        if (it && (it->getClosedLedgerHash() == deadLedger))
        {
            JLOG(m_journal.trace()) << "Killing obsolete peer status";
            it->cycleStatus();
        }
    }

    uint256 networkClosed;
    bool ledgerChange =
        checkLastClosedLedger(app_.overlay().getActivePeers(), networkClosed);

    if (networkClosed.isZero())
        return;

    // WRITEME: Unless we are in FULL and in the process of doing a consensus,
    // we must count how many nodes share our LCL, how many nodes disagree with
    // our LCL, and how many validations our LCL has. We also want to check
    // timing to make sure there shouldn't be a newer LCL. We need this
    // information to do the next three tests.

    if (((mMode == OperatingMode::CONNECTED) ||
         (mMode == OperatingMode::SYNCING)) &&
        !ledgerChange)
    {
        // Count number of peers that agree with us and UNL nodes whose
        // validations we have for LCL.  If the ledger is good enough, go to
        // TRACKING - TODO
        if (!needNetworkLedger_)
            setMode(OperatingMode::TRACKING);
    }

    if (((mMode == OperatingMode::CONNECTED) ||
         (mMode == OperatingMode::TRACKING)) &&
        !ledgerChange)
    {
        // check if the ledger is good enough to go to FULL
        // Note: Do not go to FULL if we don't have the previous ledger
        // check if the ledger is bad enough to go to CONNECTE  D -- TODO
        auto current = m_ledgerMaster.getCurrentLedger();
        if (app_.timeKeeper().now() < (current->info().parentCloseTime +
                                       2 * current->info().closeTimeResolution))
        {
            setMode(OperatingMode::FULL);
        }
    }

    beginConsensus(networkClosed);
}

void
NetworkOPsImp::consensusViewChange()
{
    if ((mMode == OperatingMode::FULL) || (mMode == OperatingMode::TRACKING))
    {
        setMode(OperatingMode::CONNECTED);
    }
}

void
NetworkOPsImp::pubManifest(Manifest const& mo)
{
    // VFALCO consider std::shared_mutex
    std::lock_guard sl(mSubLock);

    if (!mStreamMaps[sManifests].empty())
    {
        Json::Value jvObj(Json::objectValue);

        jvObj[jss::type] = "manifestReceived";
        jvObj[jss::master_key] = toBase58(TokenType::NodePublic, mo.masterKey);
        if (!mo.signingKey.empty())
            jvObj[jss::signing_key] =
                toBase58(TokenType::NodePublic, mo.signingKey);
        jvObj[jss::seq] = Json::UInt(mo.sequence);
        if (auto sig = mo.getSignature())
            jvObj[jss::signature] = strHex(*sig);
        jvObj[jss::master_signature] = strHex(mo.getMasterSignature());
        if (!mo.domain.empty())
            jvObj[jss::domain] = mo.domain;
        jvObj[jss::manifest] = strHex(mo.serialized);

        for (auto i = mStreamMaps[sManifests].begin();
             i != mStreamMaps[sManifests].end();)
        {
            if (auto p = i->second.lock())
            {
                p->send(jvObj, true);
                ++i;
            }
            else
            {
                i = mStreamMaps[sManifests].erase(i);
            }
        }
    }
}

NetworkOPsImp::ServerFeeSummary::ServerFeeSummary(
    XRPAmount fee,
    TxQ::Metrics&& escalationMetrics,
    LoadFeeTrack const& loadFeeTrack)
    : loadFactorServer{loadFeeTrack.getLoadFactor()}
    , loadBaseServer{loadFeeTrack.getLoadBase()}
    , baseFee{fee}
    , em{std::move(escalationMetrics)}
{
}

bool
NetworkOPsImp::ServerFeeSummary::operator!=(
    NetworkOPsImp::ServerFeeSummary const& b) const
{
    if (loadFactorServer != b.loadFactorServer ||
        loadBaseServer != b.loadBaseServer || baseFee != b.baseFee ||
        em.has_value() != b.em.has_value())
        return true;

    if (em && b.em)
    {
        return (
            em->minProcessingFeeLevel != b.em->minProcessingFeeLevel ||
            em->openLedgerFeeLevel != b.em->openLedgerFeeLevel ||
            em->referenceFeeLevel != b.em->referenceFeeLevel);
    }

    return false;
}

// Need to cap to uint64 to uint32 due to JSON limitations
static std::uint32_t
trunc32(std::uint64_t v)
{
    constexpr std::uint64_t max32 = std::numeric_limits<std::uint32_t>::max();

    return std::min(max32, v);
};

void
NetworkOPsImp::pubServer()
{
    // VFALCO TODO Don't hold the lock across calls to send...make a copy of the
    //             list into a local array while holding the lock then release
    //             the lock and call send on everyone.
    //
    std::lock_guard sl(mSubLock);

    if (!mStreamMaps[sServer].empty())
    {
        Json::Value jvObj(Json::objectValue);

        ServerFeeSummary f{
            app_.openLedger().current()->fees().base,
            app_.getTxQ().getMetrics(*app_.openLedger().current()),
            app_.getFeeTrack()};

        jvObj[jss::type] = "serverStatus";
        jvObj[jss::server_status] = strOperatingMode();
        jvObj[jss::load_base] = f.loadBaseServer;
        jvObj[jss::load_factor_server] = f.loadFactorServer;
        jvObj[jss::base_fee] = f.baseFee.jsonClipped();

        if (f.em)
        {
            auto const loadFactor = std::max(
                safe_cast<std::uint64_t>(f.loadFactorServer),
                mulDiv(
                    f.em->openLedgerFeeLevel,
                    f.loadBaseServer,
                    f.em->referenceFeeLevel)
                    .value_or(ripple::muldiv_max));

            jvObj[jss::load_factor] = trunc32(loadFactor);
            jvObj[jss::load_factor_fee_escalation] =
                f.em->openLedgerFeeLevel.jsonClipped();
            jvObj[jss::load_factor_fee_queue] =
                f.em->minProcessingFeeLevel.jsonClipped();
            jvObj[jss::load_factor_fee_reference] =
                f.em->referenceFeeLevel.jsonClipped();
        }
        else
            jvObj[jss::load_factor] = f.loadFactorServer;

        mLastFeeSummary = f;

        for (auto i = mStreamMaps[sServer].begin();
             i != mStreamMaps[sServer].end();)
        {
            InfoSub::pointer p = i->second.lock();

            // VFALCO TODO research the possibility of using thread queues and
            //             linearizing the deletion of subscribers with the
            //             sending of JSON data.
            if (p)
            {
                p->send(jvObj, true);
                ++i;
            }
            else
            {
                i = mStreamMaps[sServer].erase(i);
            }
        }
    }
}

void
NetworkOPsImp::pubConsensus(ConsensusPhase phase)
{
    std::lock_guard sl(mSubLock);

    auto& streamMap = mStreamMaps[sConsensusPhase];
    if (!streamMap.empty())
    {
        Json::Value jvObj(Json::objectValue);
        jvObj[jss::type] = "consensusPhase";
        jvObj[jss::consensus] = to_string(phase);

        for (auto i = streamMap.begin(); i != streamMap.end();)
        {
            if (auto p = i->second.lock())
            {
                p->send(jvObj, true);
                ++i;
            }
            else
            {
                i = streamMap.erase(i);
            }
        }
    }
}

void
NetworkOPsImp::pubValidation(std::shared_ptr<STValidation> const& val)
{
    // VFALCO consider std::shared_mutex
    std::lock_guard sl(mSubLock);

    if (!mStreamMaps[sValidations].empty())
    {
        Json::Value jvObj(Json::objectValue);

        auto const signerPublic = val->getSignerPublic();

        jvObj[jss::type] = "validationReceived";
        jvObj[jss::validation_public_key] =
            toBase58(TokenType::NodePublic, signerPublic);
        jvObj[jss::ledger_hash] = to_string(val->getLedgerHash());
        jvObj[jss::signature] = strHex(val->getSignature());
        jvObj[jss::full] = val->isFull();
        jvObj[jss::flags] = val->getFlags();
        jvObj[jss::signing_time] = *(*val)[~sfSigningTime];
        jvObj[jss::data] = strHex(val->getSerializer().slice());

        if (auto version = (*val)[~sfServerVersion])
            jvObj[jss::server_version] = std::to_string(*version);

        if (auto cookie = (*val)[~sfCookie])
            jvObj[jss::cookie] = std::to_string(*cookie);

        if (auto hash = (*val)[~sfValidatedHash])
            jvObj[jss::validated_hash] = strHex(*hash);

        auto const masterKey =
            app_.validatorManifests().getMasterKey(signerPublic);

        if (masterKey != signerPublic)
            jvObj[jss::master_key] = toBase58(TokenType::NodePublic, masterKey);

        // NOTE *seq is a number, but old API versions used string. We replace
        // number with a string using MultiApiJson near end of this function
        if (auto const seq = (*val)[~sfLedgerSequence])
            jvObj[jss::ledger_index] = *seq;

        if (val->isFieldPresent(sfAmendments))
        {
            jvObj[jss::amendments] = Json::Value(Json::arrayValue);
            for (auto const& amendment : val->getFieldV256(sfAmendments))
                jvObj[jss::amendments].append(to_string(amendment));
        }

        if (auto const closeTime = (*val)[~sfCloseTime])
            jvObj[jss::close_time] = *closeTime;

        if (auto const loadFee = (*val)[~sfLoadFee])
            jvObj[jss::load_fee] = *loadFee;

        if (auto const baseFee = val->at(~sfBaseFee))
            jvObj[jss::base_fee] = static_cast<double>(*baseFee);

        if (auto const reserveBase = val->at(~sfReserveBase))
            jvObj[jss::reserve_base] = *reserveBase;

        if (auto const reserveInc = val->at(~sfReserveIncrement))
            jvObj[jss::reserve_inc] = *reserveInc;

        // (The ~ operator converts the Proxy to a std::optional, which
        //  simplifies later operations)
        if (auto const baseFeeXRP = ~val->at(~sfBaseFeeDrops);
            baseFeeXRP && baseFeeXRP->native())
            jvObj[jss::base_fee] = baseFeeXRP->xrp().jsonClipped();

        if (auto const reserveBaseXRP = ~val->at(~sfReserveBaseDrops);
            reserveBaseXRP && reserveBaseXRP->native())
            jvObj[jss::reserve_base] = reserveBaseXRP->xrp().jsonClipped();

        if (auto const reserveIncXRP = ~val->at(~sfReserveIncrementDrops);
            reserveIncXRP && reserveIncXRP->native())
            jvObj[jss::reserve_inc] = reserveIncXRP->xrp().jsonClipped();

        // NOTE Use MultiApiJson to publish two slightly different JSON objects
        // for consumers supporting different API versions
        MultiApiJson multiObj{jvObj};
        visit<RPC::apiMinimumSupportedVersion, RPC::apiMaximumValidVersion>(
            multiObj,  //
            [](Json::Value& jvTx, unsigned int apiVersion) {
                // Type conversion for older API versions to string
                if (jvTx.isMember(jss::ledger_index) && apiVersion < 2)
                {
                    jvTx[jss::ledger_index] =
                        std::to_string(jvTx[jss::ledger_index].asUInt());
                }
            });

        for (auto i = mStreamMaps[sValidations].begin();
             i != mStreamMaps[sValidations].end();)
        {
            if (auto p = i->second.lock())
            {
                p->send(
                    multiObj.select(apiVersionSelector(p->getApiVersion())),
                    true);
                ++i;
            }
            else
            {
                i = mStreamMaps[sValidations].erase(i);
            }
        }
    }
}

void
NetworkOPsImp::pubPeerStatus(std::function<Json::Value(void)> const& func)
{
    std::lock_guard sl(mSubLock);

    if (!mStreamMaps[sPeerStatus].empty())
    {
        Json::Value jvObj(func());

        jvObj[jss::type] = "peerStatusChange";

        for (auto i = mStreamMaps[sPeerStatus].begin();
             i != mStreamMaps[sPeerStatus].end();)
        {
            InfoSub::pointer p = i->second.lock();

            if (p)
            {
                p->send(jvObj, true);
                ++i;
            }
            else
            {
                i = mStreamMaps[sPeerStatus].erase(i);
            }
        }
    }
}

void
NetworkOPsImp::setMode(OperatingMode om)
{
    using namespace std::chrono_literals;
    if (om == OperatingMode::CONNECTED)
    {
        if (app_.getLedgerMaster().getValidatedLedgerAge() < 1min)
            om = OperatingMode::SYNCING;
    }
    else if (om == OperatingMode::SYNCING)
    {
        if (app_.getLedgerMaster().getValidatedLedgerAge() >= 1min)
            om = OperatingMode::CONNECTED;
    }

    if ((om > OperatingMode::CONNECTED) && isBlocked())
        om = OperatingMode::CONNECTED;

    if (mMode == om)
        return;

    mMode = om;

    accounting_.mode(om);

    JLOG(m_journal.info()) << "STATE->" << strOperatingMode();
    pubServer();
}

bool
NetworkOPsImp::recvValidation(
    std::shared_ptr<STValidation> const& val,
    std::string const& source)
{
    JLOG(m_journal.trace())
        << "recvValidation " << val->getLedgerHash() << " from " << source;

    handleNewValidation(app_, val, source);

    pubValidation(val);

    // We will always relay trusted validations; if configured, we will
    // also relay all untrusted validations.
    return app_.config().RELAY_UNTRUSTED_VALIDATIONS == 1 || val->isTrusted();
}

Json::Value
NetworkOPsImp::getConsensusInfo()
{
    return mConsensus.getJson(true);
}

Json::Value
NetworkOPsImp::getServerInfo(bool human, bool admin, bool counters)
{
    Json::Value info = Json::objectValue;

    // System-level warnings
    {
        Json::Value warnings{Json::arrayValue};
        if (isAmendmentBlocked())
        {
            Json::Value& w = warnings.append(Json::objectValue);
            w[jss::id] = warnRPC_AMENDMENT_BLOCKED;
            w[jss::message] =
                "This server is amendment blocked, and must be updated to be "
                "able to stay in sync with the network.";
        }
        if (isUNLBlocked())
        {
            Json::Value& w = warnings.append(Json::objectValue);
            w[jss::id] = warnRPC_EXPIRED_VALIDATOR_LIST;
            w[jss::message] =
                "This server has an expired validator list. validators.txt "
                "may be incorrectly configured or some [validator_list_sites] "
                "may be unreachable.";
        }
        if (admin && isAmendmentWarned())
        {
            Json::Value& w = warnings.append(Json::objectValue);
            w[jss::id] = warnRPC_UNSUPPORTED_MAJORITY;
            w[jss::message] =
                "One or more unsupported amendments have reached majority. "
                "Upgrade to the latest version before they are activated "
                "to avoid being amendment blocked.";
            if (auto const expected =
                    app_.getAmendmentTable().firstUnsupportedExpected())
            {
                auto& d = w[jss::details] = Json::objectValue;
                d[jss::expected_date] = expected->time_since_epoch().count();
                d[jss::expected_date_UTC] = to_string(*expected);
            }
        }

        if (warnings.size())
            info[jss::warnings] = std::move(warnings);
    }

    // hostid: unique string describing the machine
    if (human)
        info[jss::hostid] = getHostId(admin);

    // domain: if configured with a domain, report it:
    if (!app_.config().SERVER_DOMAIN.empty())
        info[jss::server_domain] = app_.config().SERVER_DOMAIN;

    info[jss::build_version] = BuildInfo::getVersionString();

    info[jss::server_state] = strOperatingMode(admin);

    info[jss::time] = to_string(std::chrono::floor<std::chrono::microseconds>(
        std::chrono::system_clock::now()));

    if (needNetworkLedger_)
        info[jss::network_ledger] = "waiting";

    info[jss::validation_quorum] =
        static_cast<Json::UInt>(app_.validators().quorum());

    if (admin)
    {
        switch (app_.config().NODE_SIZE)
        {
            case 0:
                info[jss::node_size] = "tiny";
                break;
            case 1:
                info[jss::node_size] = "small";
                break;
            case 2:
                info[jss::node_size] = "medium";
                break;
            case 3:
                info[jss::node_size] = "large";
                break;
            case 4:
                info[jss::node_size] = "huge";
                break;
        }

        auto when = app_.validators().expires();

        if (!human)
        {
            if (when)
                info[jss::validator_list_expires] =
                    safe_cast<Json::UInt>(when->time_since_epoch().count());
            else
                info[jss::validator_list_expires] = 0;
        }
        else
        {
            auto& x = (info[jss::validator_list] = Json::objectValue);

            x[jss::count] = static_cast<Json::UInt>(app_.validators().count());

            if (when)
            {
                if (*when == TimeKeeper::time_point::max())
                {
                    x[jss::expiration] = "never";
                    x[jss::status] = "active";
                }
                else
                {
                    x[jss::expiration] = to_string(*when);

                    if (*when > app_.timeKeeper().now())
                        x[jss::status] = "active";
                    else
                        x[jss::status] = "expired";
                }
            }
            else
            {
                x[jss::status] = "unknown";
                x[jss::expiration] = "unknown";
            }
        }
    }
    info[jss::io_latency_ms] =
        static_cast<Json::UInt>(app_.getIOLatency().count());

    if (admin)
    {
        if (!app_.getValidationPublicKey().empty())
        {
            info[jss::pubkey_validator] = toBase58(
                TokenType::NodePublic, app_.validators().localPublicKey());
        }
        else
        {
            info[jss::pubkey_validator] = "none";
        }
    }

    if (counters)
    {
        info[jss::counters] = app_.getPerfLog().countersJson();

        Json::Value nodestore(Json::objectValue);
        if (app_.getShardStore())
            app_.getShardStore()->getCountsJson(nodestore);
        else
            app_.getNodeStore().getCountsJson(nodestore);
        info[jss::counters][jss::nodestore] = nodestore;
        info[jss::current_activities] = app_.getPerfLog().currentJson();
    }

    info[jss::pubkey_node] =
        toBase58(TokenType::NodePublic, app_.nodeIdentity().first);

    info[jss::complete_ledgers] = app_.getLedgerMaster().getCompleteLedgers();

    if (amendmentBlocked_)
        info[jss::amendment_blocked] = true;

    auto const fp = m_ledgerMaster.getFetchPackCacheSize();

    if (fp != 0)
        info[jss::fetch_pack] = Json::UInt(fp);

    if (!app_.config().reporting())
        info[jss::peers] = Json::UInt(app_.overlay().size());

    Json::Value lastClose = Json::objectValue;
    lastClose[jss::proposers] = Json::UInt(mConsensus.prevProposers());

    if (human)
    {
        lastClose[jss::converge_time_s] =
            std::chrono::duration<double>{mConsensus.prevRoundTime()}.count();
    }
    else
    {
        lastClose[jss::converge_time] =
            Json::Int(mConsensus.prevRoundTime().count());
    }

    info[jss::last_close] = lastClose;

    //  info[jss::consensus] = mConsensus.getJson();

    if (admin)
        info[jss::load] = m_job_queue.getJson();

    if (!app_.config().reporting())
    {
        if (auto const netid = app_.overlay().networkID())
            info[jss::network_id] = static_cast<Json::UInt>(*netid);

        auto const escalationMetrics =
            app_.getTxQ().getMetrics(*app_.openLedger().current());

        auto const loadFactorServer = app_.getFeeTrack().getLoadFactor();
        auto const loadBaseServer = app_.getFeeTrack().getLoadBase();
        /* Scale the escalated fee level to unitless "load factor".
           In practice, this just strips the units, but it will continue
           to work correctly if either base value ever changes. */
        auto const loadFactorFeeEscalation =
            mulDiv(
                escalationMetrics.openLedgerFeeLevel,
                loadBaseServer,
                escalationMetrics.referenceFeeLevel)
                .value_or(ripple::muldiv_max);

        auto const loadFactor = std::max(
            safe_cast<std::uint64_t>(loadFactorServer),
            loadFactorFeeEscalation);

        if (!human)
        {
            info[jss::load_base] = loadBaseServer;
            info[jss::load_factor] = trunc32(loadFactor);
            info[jss::load_factor_server] = loadFactorServer;

            /* Json::Value doesn't support uint64, so clamp to max
                uint32 value. This is mostly theoretical, since there
                probably isn't enough extant XRP to drive the factor
                that high.
            */
            info[jss::load_factor_fee_escalation] =
                escalationMetrics.openLedgerFeeLevel.jsonClipped();
            info[jss::load_factor_fee_queue] =
                escalationMetrics.minProcessingFeeLevel.jsonClipped();
            info[jss::load_factor_fee_reference] =
                escalationMetrics.referenceFeeLevel.jsonClipped();
        }
        else
        {
            info[jss::load_factor] =
                static_cast<double>(loadFactor) / loadBaseServer;

            if (loadFactorServer != loadFactor)
                info[jss::load_factor_server] =
                    static_cast<double>(loadFactorServer) / loadBaseServer;

            if (admin)
            {
                std::uint32_t fee = app_.getFeeTrack().getLocalFee();
                if (fee != loadBaseServer)
                    info[jss::load_factor_local] =
                        static_cast<double>(fee) / loadBaseServer;
                fee = app_.getFeeTrack().getRemoteFee();
                if (fee != loadBaseServer)
                    info[jss::load_factor_net] =
                        static_cast<double>(fee) / loadBaseServer;
                fee = app_.getFeeTrack().getClusterFee();
                if (fee != loadBaseServer)
                    info[jss::load_factor_cluster] =
                        static_cast<double>(fee) / loadBaseServer;
            }
            if (escalationMetrics.openLedgerFeeLevel !=
                    escalationMetrics.referenceFeeLevel &&
                (admin || loadFactorFeeEscalation != loadFactor))
                info[jss::load_factor_fee_escalation] =
                    escalationMetrics.openLedgerFeeLevel.decimalFromReference(
                        escalationMetrics.referenceFeeLevel);
            if (escalationMetrics.minProcessingFeeLevel !=
                escalationMetrics.referenceFeeLevel)
                info[jss::load_factor_fee_queue] =
                    escalationMetrics.minProcessingFeeLevel
                        .decimalFromReference(
                            escalationMetrics.referenceFeeLevel);
        }
    }

    bool valid = false;
    auto lpClosed = m_ledgerMaster.getValidatedLedger();

    if (lpClosed)
        valid = true;
    else if (!app_.config().reporting())
        lpClosed = m_ledgerMaster.getClosedLedger();

    if (lpClosed)
    {
        XRPAmount const baseFee = lpClosed->fees().base;
        Json::Value l(Json::objectValue);
        l[jss::seq] = Json::UInt(lpClosed->info().seq);
        l[jss::hash] = to_string(lpClosed->info().hash);

        if (!human)
        {
            l[jss::base_fee] = baseFee.jsonClipped();
            l[jss::reserve_base] =
                lpClosed->fees().accountReserve(0).jsonClipped();
            l[jss::reserve_inc] = lpClosed->fees().increment.jsonClipped();
            l[jss::close_time] = Json::Value::UInt(
                lpClosed->info().closeTime.time_since_epoch().count());
        }
        else
        {
            l[jss::base_fee_xrp] = baseFee.decimalXRP();
            l[jss::reserve_base_xrp] =
                lpClosed->fees().accountReserve(0).decimalXRP();
            l[jss::reserve_inc_xrp] = lpClosed->fees().increment.decimalXRP();

            if (auto const closeOffset = app_.timeKeeper().closeOffset();
                std::abs(closeOffset.count()) >= 60)
                l[jss::close_time_offset] =
                    static_cast<std::uint32_t>(closeOffset.count());

#if RIPPLED_REPORTING
            std::int64_t const dbAge =
                std::max(m_ledgerMaster.getValidatedLedgerAge().count(), 0L);
            l[jss::age] = Json::UInt(dbAge);
#else
            constexpr std::chrono::seconds highAgeThreshold{1000000};
            if (m_ledgerMaster.haveValidated())
            {
                auto const age = m_ledgerMaster.getValidatedLedgerAge();
                l[jss::age] =
                    Json::UInt(age < highAgeThreshold ? age.count() : 0);
            }
            else
            {
                auto lCloseTime = lpClosed->info().closeTime;
                auto closeTime = app_.timeKeeper().closeTime();
                if (lCloseTime <= closeTime)
                {
                    using namespace std::chrono_literals;
                    auto age = closeTime - lCloseTime;
                    l[jss::age] =
                        Json::UInt(age < highAgeThreshold ? age.count() : 0);
                }
            }
#endif
        }

        if (valid)
            info[jss::validated_ledger] = l;
        else
            info[jss::closed_ledger] = l;

        auto lpPublished = m_ledgerMaster.getPublishedLedger();
        if (!lpPublished)
            info[jss::published_ledger] = "none";
        else if (lpPublished->info().seq != lpClosed->info().seq)
            info[jss::published_ledger] = lpPublished->info().seq;
    }

    accounting_.json(info);
    info[jss::uptime] = UptimeClock::now().time_since_epoch().count();
    if (!app_.config().reporting())
    {
        info[jss::jq_trans_overflow] =
            std::to_string(app_.overlay().getJqTransOverflow());
        info[jss::peer_disconnects] =
            std::to_string(app_.overlay().getPeerDisconnect());
        info[jss::peer_disconnects_resources] =
            std::to_string(app_.overlay().getPeerDisconnectCharges());
    }
    else
    {
        info["reporting"] = app_.getReportingETL().getInfo();
    }

    // This array must be sorted in increasing order.
    static constexpr std::array<std::string_view, 7> protocols{
        "http", "https", "peer", "ws", "ws2", "wss", "wss2"};
    static_assert(std::is_sorted(std::begin(protocols), std::end(protocols)));
    {
        Json::Value ports{Json::arrayValue};
        for (auto const& port : app_.getServerHandler().setup().ports)
        {
            // Don't publish admin ports for non-admin users
            if (!admin &&
                !(port.admin_nets_v4.empty() && port.admin_nets_v6.empty() &&
                  port.admin_user.empty() && port.admin_password.empty()))
                continue;
            std::vector<std::string> proto;
            std::set_intersection(
                std::begin(port.protocol),
                std::end(port.protocol),
                std::begin(protocols),
                std::end(protocols),
                std::back_inserter(proto));
            if (!proto.empty())
            {
                auto& jv = ports.append(Json::Value(Json::objectValue));
                jv[jss::port] = std::to_string(port.port);
                jv[jss::protocol] = Json::Value{Json::arrayValue};
                for (auto const& p : proto)
                    jv[jss::protocol].append(p);
            }
        }

        if (app_.config().exists("port_grpc"))
        {
            auto const& grpcSection = app_.config().section("port_grpc");
            auto const optPort = grpcSection.get("port");
            if (optPort && grpcSection.get("ip"))
            {
                auto& jv = ports.append(Json::Value(Json::objectValue));
                jv[jss::port] = *optPort;
                jv[jss::protocol] = Json::Value{Json::arrayValue};
                jv[jss::protocol].append("grpc");
            }
        }
        info[jss::ports] = std::move(ports);
    }

    return info;
}

void
NetworkOPsImp::clearLedgerFetch()
{
    app_.getInboundLedgers().clearFailures();
}

Json::Value
NetworkOPsImp::getLedgerFetchInfo()
{
    return app_.getInboundLedgers().getInfo();
}

void
NetworkOPsImp::pubProposedTransaction(
    std::shared_ptr<ReadView const> const& ledger,
    std::shared_ptr<STTx const> const& transaction,
    TER result)
{
    MultiApiJson jvObj =
        transJson(transaction, result, false, ledger, std::nullopt);

    {
        std::lock_guard sl(mSubLock);

        auto it = mStreamMaps[sRTTransactions].begin();
        while (it != mStreamMaps[sRTTransactions].end())
        {
            InfoSub::pointer p = it->second.lock();

            if (p)
            {
                p->send(
                    jvObj.select(apiVersionSelector(p->getApiVersion())), true);
                ++it;
            }
            else
            {
                it = mStreamMaps[sRTTransactions].erase(it);
            }
        }
    }

    pubProposedAccountTransaction(ledger, transaction, result);
}

void
NetworkOPsImp::forwardProposedTransaction(Json::Value const& jvObj)
{
    // reporting does not forward validated transactions
    // validated transactions will be published to the proper streams when the
    // etl process writes a validated ledger
    if (jvObj[jss::validated].asBool())
        return;
    {
        std::lock_guard sl(mSubLock);

        auto it = mStreamMaps[sRTTransactions].begin();
        while (it != mStreamMaps[sRTTransactions].end())
        {
            InfoSub::pointer p = it->second.lock();

            if (p)
            {
                p->send(jvObj, true);
                ++it;
            }
            else
            {
                it = mStreamMaps[sRTTransactions].erase(it);
            }
        }
    }

    forwardProposedAccountTransaction(jvObj);
}

void
NetworkOPsImp::forwardValidation(Json::Value const& jvObj)
{
    std::lock_guard sl(mSubLock);

    for (auto i = mStreamMaps[sValidations].begin();
         i != mStreamMaps[sValidations].end();)
    {
        if (auto p = i->second.lock())
        {
            p->send(jvObj, true);
            ++i;
        }
        else
        {
            i = mStreamMaps[sValidations].erase(i);
        }
    }
}

void
NetworkOPsImp::forwardManifest(Json::Value const& jvObj)
{
    std::lock_guard sl(mSubLock);

    for (auto i = mStreamMaps[sManifests].begin();
         i != mStreamMaps[sManifests].end();)
    {
        if (auto p = i->second.lock())
        {
            p->send(jvObj, true);
            ++i;
        }
        else
        {
            i = mStreamMaps[sManifests].erase(i);
        }
    }
}

static void
getAccounts(Json::Value const& jvObj, std::vector<AccountID>& accounts)
{
    for (auto& jv : jvObj)
    {
        if (jv.isObject())
        {
            getAccounts(jv, accounts);
        }
        else if (jv.isString())
        {
            auto account = RPC::accountFromStringStrict(jv.asString());
            if (account)
                accounts.push_back(*account);
        }
    }
}

void
NetworkOPsImp::forwardProposedAccountTransaction(Json::Value const& jvObj)
{
    hash_set<InfoSub::pointer> notify;
    int iProposed = 0;
    // check if there are any subscribers before attempting to parse the JSON
    {
        std::lock_guard sl(mSubLock);

        if (mSubRTAccount.empty())
            return;
    }

    // parse the JSON outside of the lock
    std::vector<AccountID> accounts;
    if (jvObj.isMember(jss::transaction))
    {
        try
        {
            getAccounts(jvObj[jss::transaction], accounts);
        }
        catch (...)
        {
            JLOG(m_journal.debug())
                << __func__ << " : "
                << "error parsing json for accounts affected";
            return;
        }
    }
    {
        std::lock_guard sl(mSubLock);

        if (!mSubRTAccount.empty())
        {
            for (auto const& affectedAccount : accounts)
            {
                auto simiIt = mSubRTAccount.find(affectedAccount);
                if (simiIt != mSubRTAccount.end())
                {
                    auto it = simiIt->second.begin();

                    while (it != simiIt->second.end())
                    {
                        InfoSub::pointer p = it->second.lock();

                        if (p)
                        {
                            notify.insert(p);
                            ++it;
                            ++iProposed;
                        }
                        else
                            it = simiIt->second.erase(it);
                    }
                }
            }
        }
    }
    JLOG(m_journal.trace()) << "forwardProposedAccountTransaction:"
                            << " iProposed=" << iProposed;

    if (!notify.empty())
    {
        for (InfoSub::ref isrListener : notify)
            isrListener->send(jvObj, true);
    }
}

void
NetworkOPsImp::pubLedger(std::shared_ptr<ReadView const> const& lpAccepted)
{
    // Ledgers are published only when they acquire sufficient validations
    // Holes are filled across connection loss or other catastrophe

    std::shared_ptr<AcceptedLedger> alpAccepted =
        app_.getAcceptedLedgerCache().fetch(lpAccepted->info().hash);
    if (!alpAccepted)
    {
        alpAccepted = std::make_shared<AcceptedLedger>(lpAccepted, app_);
        app_.getAcceptedLedgerCache().canonicalize_replace_client(
            lpAccepted->info().hash, alpAccepted);
    }

    assert(alpAccepted->getLedger().get() == lpAccepted.get());

    {
        JLOG(m_journal.debug())
            << "Publishing ledger " << lpAccepted->info().seq << " "
            << lpAccepted->info().hash;

        std::lock_guard sl(mSubLock);

        if (!mStreamMaps[sLedger].empty())
        {
            Json::Value jvObj(Json::objectValue);

            jvObj[jss::type] = "ledgerClosed";
            jvObj[jss::ledger_index] = lpAccepted->info().seq;
            jvObj[jss::ledger_hash] = to_string(lpAccepted->info().hash);
            jvObj[jss::ledger_time] = Json::Value::UInt(
                lpAccepted->info().closeTime.time_since_epoch().count());

            if (!lpAccepted->rules().enabled(featureXRPFees))
                jvObj[jss::fee_ref] = Config::FEE_UNITS_DEPRECATED;
            jvObj[jss::fee_base] = lpAccepted->fees().base.jsonClipped();
            jvObj[jss::reserve_base] =
                lpAccepted->fees().accountReserve(0).jsonClipped();
            jvObj[jss::reserve_inc] =
                lpAccepted->fees().increment.jsonClipped();

            jvObj[jss::txn_count] = Json::UInt(alpAccepted->size());

            if (mMode >= OperatingMode::SYNCING)
            {
                jvObj[jss::validated_ledgers] =
                    app_.getLedgerMaster().getCompleteLedgers();
            }

            auto it = mStreamMaps[sLedger].begin();
            while (it != mStreamMaps[sLedger].end())
            {
                InfoSub::pointer p = it->second.lock();
                if (p)
                {
                    p->send(jvObj, true);
                    ++it;
                }
                else
                    it = mStreamMaps[sLedger].erase(it);
            }
        }

        if (!mStreamMaps[sBookChanges].empty())
        {
            Json::Value jvObj = ripple::RPC::computeBookChanges(lpAccepted);

            auto it = mStreamMaps[sBookChanges].begin();
            while (it != mStreamMaps[sBookChanges].end())
            {
                InfoSub::pointer p = it->second.lock();
                if (p)
                {
                    p->send(jvObj, true);
                    ++it;
                }
                else
                    it = mStreamMaps[sBookChanges].erase(it);
            }
        }

        {
            static bool firstTime = true;
            if (firstTime)
            {
                // First validated ledger, start delayed SubAccountHistory
                firstTime = false;
                for (auto& outer : mSubAccountHistory)
                {
                    for (auto& inner : outer.second)
                    {
                        auto& subInfo = inner.second;
                        if (subInfo.index_->separationLedgerSeq_ == 0)
                        {
                            subAccountHistoryStart(
                                alpAccepted->getLedger(), subInfo);
                        }
                    }
                }
            }
        }
    }

    // Don't lock since pubAcceptedTransaction is locking.
    for (auto const& accTx : *alpAccepted)
    {
        JLOG(m_journal.trace()) << "pubAccepted: " << accTx->getJson();
        pubValidatedTransaction(
            lpAccepted, *accTx, accTx == *(--alpAccepted->end()));
    }
}

void
NetworkOPsImp::reportFeeChange()
{
    if (app_.config().reporting())
        return;
    ServerFeeSummary f{
        app_.openLedger().current()->fees().base,
        app_.getTxQ().getMetrics(*app_.openLedger().current()),
        app_.getFeeTrack()};

    // only schedule the job if something has changed
    if (f != mLastFeeSummary)
    {
        m_job_queue.addJob(
            jtCLIENT_FEE_CHANGE, "reportFeeChange->pubServer", [this]() {
                pubServer();
            });
    }
}

void
NetworkOPsImp::reportConsensusStateChange(ConsensusPhase phase)
{
    m_job_queue.addJob(
        jtCLIENT_CONSENSUS,
        "reportConsensusStateChange->pubConsensus",
        [this, phase]() { pubConsensus(phase); });
}

inline void
NetworkOPsImp::updateLocalTx(ReadView const& view)
{
    m_localTX->sweep(view);
}
inline std::size_t
NetworkOPsImp::getLocalTxCount()
{
    return m_localTX->size();
}

// This routine should only be used to publish accepted or validated
// transactions.
MultiApiJson
NetworkOPsImp::transJson(
    std::shared_ptr<STTx const> const& transaction,
    TER result,
    bool validated,
    std::shared_ptr<ReadView const> const& ledger,
    std::optional<std::reference_wrapper<TxMeta const>> meta)
{
    Json::Value jvObj(Json::objectValue);
    std::string sToken;
    std::string sHuman;

    transResultInfo(result, sToken, sHuman);

    jvObj[jss::type] = "transaction";
    // NOTE jvObj is not a finished object for either API version. After
    // it's populated, we need to finish it for a specific API version. This is
    // done in a loop, near the end of this function.
    jvObj[jss::transaction] =
        transaction->getJson(JsonOptions::disable_API_prior_V2, false);

    if (meta)
    {
        jvObj[jss::meta] = meta->get().getJson(JsonOptions::none);
        RPC::insertDeliveredAmount(
            jvObj[jss::meta], *ledger, transaction, meta->get());
        RPC::insertMPTokenIssuanceID(
            jvObj[jss::meta], transaction, meta->get());
    }

    if (!ledger->open())
        jvObj[jss::ledger_hash] = to_string(ledger->info().hash);

    if (validated)
    {
        jvObj[jss::ledger_index] = ledger->info().seq;
        jvObj[jss::transaction][jss::date] =
            ledger->info().closeTime.time_since_epoch().count();
        jvObj[jss::validated] = true;
        jvObj[jss::close_time_iso] = to_string_iso(ledger->info().closeTime);

        // WRITEME: Put the account next seq here
    }
    else
    {
        jvObj[jss::validated] = false;
        jvObj[jss::ledger_current_index] = ledger->info().seq;
    }

    jvObj[jss::status] = validated ? "closed" : "proposed";
    jvObj[jss::engine_result] = sToken;
    jvObj[jss::engine_result_code] = result;
    jvObj[jss::engine_result_message] = sHuman;

    if (transaction->getTxnType() == ttOFFER_CREATE)
    {
        auto const account = transaction->getAccountID(sfAccount);
        auto const amount = transaction->getFieldAmount(sfTakerGets);

        // If the offer create is not self funded then add the owner balance
        if (account != amount.issue().account())
        {
            auto const ownerFunds = accountFunds(
                *ledger,
                account,
                amount,
                fhIGNORE_FREEZE,
                app_.journal("View"));
            jvObj[jss::transaction][jss::owner_funds] = ownerFunds.getText();
        }
    }

    std::string const hash = to_string(transaction->getTransactionID());
    MultiApiJson multiObj{jvObj};
    visit<RPC::apiMinimumSupportedVersion, RPC::apiMaximumValidVersion>(
        multiObj,  //
        [&](Json::Value& jvTx, unsigned int apiVersion) {
            RPC::insertDeliverMax(
                jvTx[jss::transaction], transaction->getTxnType(), apiVersion);

            if (apiVersion > 1)
            {
                jvTx[jss::tx_json] = jvTx.removeMember(jss::transaction);
                jvTx[jss::hash] = hash;
            }
            else
            {
                jvTx[jss::transaction][jss::hash] = hash;
            }
        });

    return multiObj;
}

void
NetworkOPsImp::pubValidatedTransaction(
    std::shared_ptr<ReadView const> const& ledger,
    const AcceptedLedgerTx& transaction,
    bool last)
{
    auto const& stTxn = transaction.getTxn();

    // Create two different Json objects, for different API versions
    auto const metaRef = std::ref(transaction.getMeta());
    auto const trResult = transaction.getResult();
    MultiApiJson jvObj = transJson(stTxn, trResult, true, ledger, metaRef);

    {
        std::lock_guard sl(mSubLock);

        auto it = mStreamMaps[sTransactions].begin();
        while (it != mStreamMaps[sTransactions].end())
        {
            InfoSub::pointer p = it->second.lock();

            if (p)
            {
                p->send(
                    jvObj.select(apiVersionSelector(p->getApiVersion())), true);
                ++it;
            }
            else
                it = mStreamMaps[sTransactions].erase(it);
        }

        it = mStreamMaps[sRTTransactions].begin();

        while (it != mStreamMaps[sRTTransactions].end())
        {
            InfoSub::pointer p = it->second.lock();

            if (p)
            {
                p->send(
                    jvObj.select(apiVersionSelector(p->getApiVersion())), true);
                ++it;
            }
            else
                it = mStreamMaps[sRTTransactions].erase(it);
        }
    }

    if (transaction.getResult() == tesSUCCESS)
        app_.getOrderBookDB().processTxn(ledger, transaction, jvObj);

    pubAccountTransaction(ledger, transaction, last);
}

void
NetworkOPsImp::pubAccountTransaction(
    std::shared_ptr<ReadView const> const& ledger,
    AcceptedLedgerTx const& transaction,
    bool last)
{
    hash_set<InfoSub::pointer> notify;
    int iProposed = 0;
    int iAccepted = 0;

    std::vector<SubAccountHistoryInfo> accountHistoryNotify;
    auto const currLedgerSeq = ledger->seq();
    {
        std::lock_guard sl(mSubLock);

        if (!mSubAccount.empty() || !mSubRTAccount.empty() ||
            !mSubAccountHistory.empty())
        {
            for (auto const& affectedAccount : transaction.getAffected())
            {
                if (auto simiIt = mSubRTAccount.find(affectedAccount);
                    simiIt != mSubRTAccount.end())
                {
                    auto it = simiIt->second.begin();

                    while (it != simiIt->second.end())
                    {
                        InfoSub::pointer p = it->second.lock();

                        if (p)
                        {
                            notify.insert(p);
                            ++it;
                            ++iProposed;
                        }
                        else
                            it = simiIt->second.erase(it);
                    }
                }

                if (auto simiIt = mSubAccount.find(affectedAccount);
                    simiIt != mSubAccount.end())
                {
                    auto it = simiIt->second.begin();
                    while (it != simiIt->second.end())
                    {
                        InfoSub::pointer p = it->second.lock();

                        if (p)
                        {
                            notify.insert(p);
                            ++it;
                            ++iAccepted;
                        }
                        else
                            it = simiIt->second.erase(it);
                    }
                }

                if (auto histoIt = mSubAccountHistory.find(affectedAccount);
                    histoIt != mSubAccountHistory.end())
                {
                    auto& subs = histoIt->second;
                    auto it = subs.begin();
                    while (it != subs.end())
                    {
                        SubAccountHistoryInfoWeak const& info = it->second;
                        if (currLedgerSeq <= info.index_->separationLedgerSeq_)
                        {
                            ++it;
                            continue;
                        }

                        if (auto isSptr = info.sinkWptr_.lock(); isSptr)
                        {
                            accountHistoryNotify.emplace_back(
                                SubAccountHistoryInfo{isSptr, info.index_});
                            ++it;
                        }
                        else
                        {
                            it = subs.erase(it);
                        }
                    }
                    if (subs.empty())
                        mSubAccountHistory.erase(histoIt);
                }
            }
        }
    }

    JLOG(m_journal.trace())
        << "pubAccountTransaction: "
        << "proposed=" << iProposed << ", accepted=" << iAccepted;

    if (!notify.empty() || !accountHistoryNotify.empty())
    {
        auto const& stTxn = transaction.getTxn();

        // Create two different Json objects, for different API versions
        auto const metaRef = std::ref(transaction.getMeta());
        auto const trResult = transaction.getResult();
        MultiApiJson jvObj = transJson(stTxn, trResult, true, ledger, metaRef);

        for (InfoSub::ref isrListener : notify)
        {
            isrListener->send(
                jvObj.select(apiVersionSelector(isrListener->getApiVersion())),
                true);
        }

        if (last)
            jvObj.set(jss::account_history_boundary, true);

        assert(
            jvObj.isMember(jss::account_history_tx_stream) ==
            MultiApiJson::none);
        for (auto& info : accountHistoryNotify)
        {
            auto& index = info.index_;
            if (index->forwardTxIndex_ == 0 && !index->haveHistorical_)
                jvObj.set(jss::account_history_tx_first, true);

            jvObj.set(jss::account_history_tx_index, index->forwardTxIndex_++);

            info.sink_->send(
                jvObj.select(apiVersionSelector(info.sink_->getApiVersion())),
                true);
        }
    }
}

void
NetworkOPsImp::pubProposedAccountTransaction(
    std::shared_ptr<ReadView const> const& ledger,
    std::shared_ptr<STTx const> const& tx,
    TER result)
{
    hash_set<InfoSub::pointer> notify;
    int iProposed = 0;

    std::vector<SubAccountHistoryInfo> accountHistoryNotify;

    {
        std::lock_guard sl(mSubLock);

        if (mSubRTAccount.empty())
            return;

        if (!mSubAccount.empty() || !mSubRTAccount.empty() ||
            !mSubAccountHistory.empty())
        {
            for (auto const& affectedAccount : tx->getMentionedAccounts())
            {
                if (auto simiIt = mSubRTAccount.find(affectedAccount);
                    simiIt != mSubRTAccount.end())
                {
                    auto it = simiIt->second.begin();

                    while (it != simiIt->second.end())
                    {
                        InfoSub::pointer p = it->second.lock();

                        if (p)
                        {
                            notify.insert(p);
                            ++it;
                            ++iProposed;
                        }
                        else
                            it = simiIt->second.erase(it);
                    }
                }
            }
        }
    }

    JLOG(m_journal.trace()) << "pubProposedAccountTransaction: " << iProposed;

    if (!notify.empty() || !accountHistoryNotify.empty())
    {
        // Create two different Json objects, for different API versions
        MultiApiJson jvObj = transJson(tx, result, false, ledger, std::nullopt);

        for (InfoSub::ref isrListener : notify)
            isrListener->send(
                jvObj.select(apiVersionSelector(isrListener->getApiVersion())),
                true);

        assert(
            jvObj.isMember(jss::account_history_tx_stream) ==
            MultiApiJson::none);
        for (auto& info : accountHistoryNotify)
        {
            auto& index = info.index_;
            if (index->forwardTxIndex_ == 0 && !index->haveHistorical_)
                jvObj.set(jss::account_history_tx_first, true);
            jvObj.set(jss::account_history_tx_index, index->forwardTxIndex_++);
            info.sink_->send(
                jvObj.select(apiVersionSelector(info.sink_->getApiVersion())),
                true);
        }
    }
}

//
// Monitoring
//

void
NetworkOPsImp::subAccount(
    InfoSub::ref isrListener,
    hash_set<AccountID> const& vnaAccountIDs,
    bool rt)
{
    SubInfoMapType& subMap = rt ? mSubRTAccount : mSubAccount;

    for (auto const& naAccountID : vnaAccountIDs)
    {
        JLOG(m_journal.trace())
            << "subAccount: account: " << toBase58(naAccountID);

        isrListener->insertSubAccountInfo(naAccountID, rt);
    }

    std::lock_guard sl(mSubLock);

    for (auto const& naAccountID : vnaAccountIDs)
    {
        auto simIterator = subMap.find(naAccountID);
        if (simIterator == subMap.end())
        {
            // Not found, note that account has a new single listner.
            SubMapType usisElement;
            usisElement[isrListener->getSeq()] = isrListener;
            // VFALCO NOTE This is making a needless copy of naAccountID
            subMap.insert(simIterator, make_pair(naAccountID, usisElement));
        }
        else
        {
            // Found, note that the account has another listener.
            simIterator->second[isrListener->getSeq()] = isrListener;
        }
    }
}

void
NetworkOPsImp::unsubAccount(
    InfoSub::ref isrListener,
    hash_set<AccountID> const& vnaAccountIDs,
    bool rt)
{
    for (auto const& naAccountID : vnaAccountIDs)
    {
        // Remove from the InfoSub
        isrListener->deleteSubAccountInfo(naAccountID, rt);
    }

    // Remove from the server
    unsubAccountInternal(isrListener->getSeq(), vnaAccountIDs, rt);
}

void
NetworkOPsImp::unsubAccountInternal(
    std::uint64_t uSeq,
    hash_set<AccountID> const& vnaAccountIDs,
    bool rt)
{
    std::lock_guard sl(mSubLock);

    SubInfoMapType& subMap = rt ? mSubRTAccount : mSubAccount;

    for (auto const& naAccountID : vnaAccountIDs)
    {
        auto simIterator = subMap.find(naAccountID);

        if (simIterator != subMap.end())
        {
            // Found
            simIterator->second.erase(uSeq);

            if (simIterator->second.empty())
            {
                // Don't need hash entry.
                subMap.erase(simIterator);
            }
        }
    }
}

void
NetworkOPsImp::addAccountHistoryJob(SubAccountHistoryInfoWeak subInfo)
{
    enum DatabaseType { Postgres, Sqlite, None };
    static const auto databaseType = [&]() -> DatabaseType {
#ifdef RIPPLED_REPORTING
        if (app_.config().reporting())
        {
            // Use a dynamic_cast to return DatabaseType::None
            // on failure.
            if (dynamic_cast<PostgresDatabase*>(&app_.getRelationalDatabase()))
            {
                return DatabaseType::Postgres;
            }
            return DatabaseType::None;
        }
        else
        {
            // Use a dynamic_cast to return DatabaseType::None
            // on failure.
            if (dynamic_cast<SQLiteDatabase*>(&app_.getRelationalDatabase()))
            {
                return DatabaseType::Sqlite;
            }
            return DatabaseType::None;
        }
#else
        // Use a dynamic_cast to return DatabaseType::None
        // on failure.
        if (dynamic_cast<SQLiteDatabase*>(&app_.getRelationalDatabase()))
        {
            return DatabaseType::Sqlite;
        }
        return DatabaseType::None;
#endif
    }();

    if (databaseType == DatabaseType::None)
    {
        JLOG(m_journal.error())
            << "AccountHistory job for account "
            << toBase58(subInfo.index_->accountId_) << " no database";
        if (auto sptr = subInfo.sinkWptr_.lock(); sptr)
        {
            sptr->send(rpcError(rpcINTERNAL), true);
            unsubAccountHistory(sptr, subInfo.index_->accountId_, false);
        }
        return;
    }

    app_.getJobQueue().addJob(
        jtCLIENT_ACCT_HIST,
        "AccountHistoryTxStream",
        [this, dbType = databaseType, subInfo]() {
            auto const& accountId = subInfo.index_->accountId_;
            auto& lastLedgerSeq = subInfo.index_->historyLastLedgerSeq_;
            auto& txHistoryIndex = subInfo.index_->historyTxIndex_;

            JLOG(m_journal.trace())
                << "AccountHistory job for account " << toBase58(accountId)
                << " started. lastLedgerSeq=" << lastLedgerSeq;

            auto isFirstTx = [&](std::shared_ptr<Transaction> const& tx,
                                 std::shared_ptr<TxMeta> const& meta) -> bool {
                /*
                 * genesis account: first tx is the one with seq 1
                 * other account: first tx is the one created the account
                 */
                if (accountId == genesisAccountId)
                {
                    auto stx = tx->getSTransaction();
                    if (stx->getAccountID(sfAccount) == accountId &&
                        stx->getSeqProxy().value() == 1)
                        return true;
                }

                for (auto& node : meta->getNodes())
                {
                    if (node.getFieldU16(sfLedgerEntryType) != ltACCOUNT_ROOT)
                        continue;

                    if (node.isFieldPresent(sfNewFields))
                    {
                        if (auto inner = dynamic_cast<const STObject*>(
                                node.peekAtPField(sfNewFields));
                            inner)
                        {
                            if (inner->isFieldPresent(sfAccount) &&
                                inner->getAccountID(sfAccount) == accountId)
                            {
                                return true;
                            }
                        }
                    }
                }

                return false;
            };

            auto send = [&](Json::Value const& jvObj,
                            bool unsubscribe) -> bool {
                if (auto sptr = subInfo.sinkWptr_.lock())
                {
                    sptr->send(jvObj, true);
                    if (unsubscribe)
                        unsubAccountHistory(sptr, accountId, false);
                    return true;
                }

                return false;
            };

            auto sendMultiApiJson = [&](MultiApiJson const& jvObj,
                                        bool unsubscribe) -> bool {
                if (auto sptr = subInfo.sinkWptr_.lock())
                {
                    sptr->send(
                        jvObj.select(apiVersionSelector(sptr->getApiVersion())),
                        true);

                    if (unsubscribe)
                        unsubAccountHistory(sptr, accountId, false);
                    return true;
                }

                return false;
            };

            auto getMoreTxns =
                [&](std::uint32_t minLedger,
                    std::uint32_t maxLedger,
                    std::optional<RelationalDatabase::AccountTxMarker> marker)
                -> std::optional<std::pair<
                    RelationalDatabase::AccountTxs,
                    std::optional<RelationalDatabase::AccountTxMarker>>> {
                switch (dbType)
                {
                    case Postgres: {
                        auto db = static_cast<PostgresDatabase*>(
                            &app_.getRelationalDatabase());
                        RelationalDatabase::AccountTxArgs args;
                        args.account = accountId;
                        LedgerRange range{minLedger, maxLedger};
                        args.ledger = range;
                        args.marker = marker;
                        auto [txResult, status] = db->getAccountTx(args);
                        if (status != rpcSUCCESS)
                        {
                            JLOG(m_journal.debug())
                                << "AccountHistory job for account "
                                << toBase58(accountId)
                                << " getAccountTx failed";
                            return {};
                        }

                        if (auto txns =
                                std::get_if<RelationalDatabase::AccountTxs>(
                                    &txResult.transactions);
                            txns)
                        {
                            return std::make_pair(*txns, txResult.marker);
                        }
                        else
                        {
                            JLOG(m_journal.debug())
                                << "AccountHistory job for account "
                                << toBase58(accountId)
                                << " getAccountTx wrong data";
                            return {};
                        }
                    }
                    case Sqlite: {
                        auto db = static_cast<SQLiteDatabase*>(
                            &app_.getRelationalDatabase());
                        RelationalDatabase::AccountTxPageOptions options{
                            accountId, minLedger, maxLedger, marker, 0, true};
                        return db->newestAccountTxPage(options);
                    }
                    default: {
                        assert(false);
                        return {};
                    }
                }
            };

            /*
             * search backward until the genesis ledger or asked to stop
             */
            while (lastLedgerSeq >= 2 && !subInfo.index_->stopHistorical_)
            {
                int feeChargeCount = 0;
                if (auto sptr = subInfo.sinkWptr_.lock(); sptr)
                {
                    sptr->getConsumer().charge(Resource::feeMediumBurdenRPC);
                    ++feeChargeCount;
                }
                else
                {
                    JLOG(m_journal.trace())
                        << "AccountHistory job for account "
                        << toBase58(accountId) << " no InfoSub. Fee charged "
                        << feeChargeCount << " times.";
                    return;
                }

                // try to search in 1024 ledgers till reaching genesis ledgers
                auto startLedgerSeq =
                    (lastLedgerSeq > 1024 + 2 ? lastLedgerSeq - 1024 : 2);
                JLOG(m_journal.trace())
                    << "AccountHistory job for account " << toBase58(accountId)
                    << ", working on ledger range [" << startLedgerSeq << ","
                    << lastLedgerSeq << "]";

                auto haveRange = [&]() -> bool {
                    std::uint32_t validatedMin = UINT_MAX;
                    std::uint32_t validatedMax = 0;
                    auto haveSomeValidatedLedgers =
                        app_.getLedgerMaster().getValidatedRange(
                            validatedMin, validatedMax);

                    return haveSomeValidatedLedgers &&
                        validatedMin <= startLedgerSeq &&
                        lastLedgerSeq <= validatedMax;
                }();

                if (!haveRange)
                {
                    JLOG(m_journal.debug())
                        << "AccountHistory reschedule job for account "
                        << toBase58(accountId) << ", incomplete ledger range ["
                        << startLedgerSeq << "," << lastLedgerSeq << "]";
                    setAccountHistoryJobTimer(subInfo);
                    return;
                }

                std::optional<RelationalDatabase::AccountTxMarker> marker{};
                while (!subInfo.index_->stopHistorical_)
                {
                    auto dbResult =
                        getMoreTxns(startLedgerSeq, lastLedgerSeq, marker);
                    if (!dbResult)
                    {
                        JLOG(m_journal.debug())
                            << "AccountHistory job for account "
                            << toBase58(accountId) << " getMoreTxns failed.";
                        send(rpcError(rpcINTERNAL), true);
                        return;
                    }

                    auto const& txns = dbResult->first;
                    marker = dbResult->second;
                    size_t num_txns = txns.size();
                    for (size_t i = 0; i < num_txns; ++i)
                    {
                        auto const& [tx, meta] = txns[i];

                        if (!tx || !meta)
                        {
                            JLOG(m_journal.debug())
                                << "AccountHistory job for account "
                                << toBase58(accountId) << " empty tx or meta.";
                            send(rpcError(rpcINTERNAL), true);
                            return;
                        }
                        auto curTxLedger =
                            app_.getLedgerMaster().getLedgerBySeq(
                                tx->getLedger());
                        if (!curTxLedger)
                        {
                            JLOG(m_journal.debug())
                                << "AccountHistory job for account "
                                << toBase58(accountId) << " no ledger.";
                            send(rpcError(rpcINTERNAL), true);
                            return;
                        }
                        std::shared_ptr<STTx const> stTxn =
                            tx->getSTransaction();
                        if (!stTxn)
                        {
                            JLOG(m_journal.debug())
                                << "AccountHistory job for account "
                                << toBase58(accountId)
                                << " getSTransaction failed.";
                            send(rpcError(rpcINTERNAL), true);
                            return;
                        }

                        auto const mRef = std::ref(*meta);
                        auto const trR = meta->getResultTER();
                        MultiApiJson jvTx =
                            transJson(stTxn, trR, true, curTxLedger, mRef);

                        jvTx.set(
                            jss::account_history_tx_index, txHistoryIndex--);
                        if (i + 1 == num_txns ||
                            txns[i + 1].first->getLedger() != tx->getLedger())
                            jvTx.set(jss::account_history_boundary, true);

                        if (isFirstTx(tx, meta))
                        {
                            jvTx.set(jss::account_history_tx_first, true);
                            sendMultiApiJson(jvTx, false);

                            JLOG(m_journal.trace())
                                << "AccountHistory job for account "
                                << toBase58(accountId)
                                << " done, found last tx.";
                            return;
                        }
                        else
                        {
                            sendMultiApiJson(jvTx, false);
                        }
                    }

                    if (marker)
                    {
                        JLOG(m_journal.trace())
                            << "AccountHistory job for account "
                            << toBase58(accountId)
                            << " paging, marker=" << marker->ledgerSeq << ":"
                            << marker->txnSeq;
                    }
                    else
                    {
                        break;
                    }
                }

                if (!subInfo.index_->stopHistorical_)
                {
                    lastLedgerSeq = startLedgerSeq - 1;
                    if (lastLedgerSeq <= 1)
                    {
                        JLOG(m_journal.trace())
                            << "AccountHistory job for account "
                            << toBase58(accountId)
                            << " done, reached genesis ledger.";
                        return;
                    }
                }
            }
        });
}

void
NetworkOPsImp::subAccountHistoryStart(
    std::shared_ptr<ReadView const> const& ledger,
    SubAccountHistoryInfoWeak& subInfo)
{
    subInfo.index_->separationLedgerSeq_ = ledger->seq();
    auto const& accountId = subInfo.index_->accountId_;
    auto const accountKeylet = keylet::account(accountId);
    if (!ledger->exists(accountKeylet))
    {
        JLOG(m_journal.debug())
            << "subAccountHistoryStart, no account " << toBase58(accountId)
            << ", no need to add AccountHistory job.";
        return;
    }
    if (accountId == genesisAccountId)
    {
        if (auto const sleAcct = ledger->read(accountKeylet); sleAcct)
        {
            if (sleAcct->getFieldU32(sfSequence) == 1)
            {
                JLOG(m_journal.debug())
                    << "subAccountHistoryStart, genesis account "
                    << toBase58(accountId)
                    << " does not have tx, no need to add AccountHistory job.";
                return;
            }
        }
        else
        {
            assert(false);
            return;
        }
    }
    subInfo.index_->historyLastLedgerSeq_ = ledger->seq();
    subInfo.index_->haveHistorical_ = true;

    JLOG(m_journal.debug())
        << "subAccountHistoryStart, add AccountHistory job: accountId="
        << toBase58(accountId) << ", currentLedgerSeq=" << ledger->seq();

    addAccountHistoryJob(subInfo);
}

error_code_i
NetworkOPsImp::subAccountHistory(
    InfoSub::ref isrListener,
    AccountID const& accountId)
{
    if (!isrListener->insertSubAccountHistory(accountId))
    {
        JLOG(m_journal.debug())
            << "subAccountHistory, already subscribed to account "
            << toBase58(accountId);
        return rpcINVALID_PARAMS;
    }

    std::lock_guard sl(mSubLock);
    SubAccountHistoryInfoWeak ahi{
        isrListener, std::make_shared<SubAccountHistoryIndex>(accountId)};
    auto simIterator = mSubAccountHistory.find(accountId);
    if (simIterator == mSubAccountHistory.end())
    {
        hash_map<std::uint64_t, SubAccountHistoryInfoWeak> inner;
        inner.emplace(isrListener->getSeq(), ahi);
        mSubAccountHistory.insert(
            simIterator, std::make_pair(accountId, inner));
    }
    else
    {
        simIterator->second.emplace(isrListener->getSeq(), ahi);
    }

    auto const ledger = app_.getLedgerMaster().getValidatedLedger();
    if (ledger)
    {
        subAccountHistoryStart(ledger, ahi);
    }
    else
    {
        // The node does not have validated ledgers, so wait for
        // one before start streaming.
        // In this case, the subscription is also considered successful.
        JLOG(m_journal.debug())
            << "subAccountHistory, no validated ledger yet, delay start";
    }

    return rpcSUCCESS;
}

void
NetworkOPsImp::unsubAccountHistory(
    InfoSub::ref isrListener,
    AccountID const& account,
    bool historyOnly)
{
    if (!historyOnly)
        isrListener->deleteSubAccountHistory(account);
    unsubAccountHistoryInternal(isrListener->getSeq(), account, historyOnly);
}

void
NetworkOPsImp::unsubAccountHistoryInternal(
    std::uint64_t seq,
    const AccountID& account,
    bool historyOnly)
{
    std::lock_guard sl(mSubLock);
    auto simIterator = mSubAccountHistory.find(account);
    if (simIterator != mSubAccountHistory.end())
    {
        auto& subInfoMap = simIterator->second;
        auto subInfoIter = subInfoMap.find(seq);
        if (subInfoIter != subInfoMap.end())
        {
            subInfoIter->second.index_->stopHistorical_ = true;
        }

        if (!historyOnly)
        {
            simIterator->second.erase(seq);
            if (simIterator->second.empty())
            {
                mSubAccountHistory.erase(simIterator);
            }
        }
        JLOG(m_journal.debug())
            << "unsubAccountHistory, account " << toBase58(account)
            << ", historyOnly = " << (historyOnly ? "true" : "false");
    }
}

bool
NetworkOPsImp::subBook(InfoSub::ref isrListener, Book const& book)
{
    if (auto listeners = app_.getOrderBookDB().makeBookListeners(book))
        listeners->addSubscriber(isrListener);
    else
        assert(false);
    return true;
}

bool
NetworkOPsImp::unsubBook(std::uint64_t uSeq, Book const& book)
{
    if (auto listeners = app_.getOrderBookDB().getBookListeners(book))
        listeners->removeSubscriber(uSeq);

    return true;
}

std::uint32_t
NetworkOPsImp::acceptLedger(
    std::optional<std::chrono::milliseconds> consensusDelay)
{
    // This code-path is exclusively used when the server is in standalone
    // mode via `ledger_accept`
    assert(m_standalone);

    if (!m_standalone)
        Throw<std::runtime_error>(
            "Operation only possible in STANDALONE mode.");

    // FIXME Could we improve on this and remove the need for a specialized
    // API in Consensus?
    beginConsensus(m_ledgerMaster.getClosedLedger()->info().hash);
    mConsensus.simulate(app_.timeKeeper().closeTime(), consensusDelay);
    return m_ledgerMaster.getCurrentLedger()->info().seq;
}

// <-- bool: true=added, false=already there
bool
NetworkOPsImp::subLedger(InfoSub::ref isrListener, Json::Value& jvResult)
{
    if (auto lpClosed = m_ledgerMaster.getValidatedLedger())
    {
        jvResult[jss::ledger_index] = lpClosed->info().seq;
        jvResult[jss::ledger_hash] = to_string(lpClosed->info().hash);
        jvResult[jss::ledger_time] = Json::Value::UInt(
            lpClosed->info().closeTime.time_since_epoch().count());
        if (!lpClosed->rules().enabled(featureXRPFees))
            jvResult[jss::fee_ref] = Config::FEE_UNITS_DEPRECATED;
        jvResult[jss::fee_base] = lpClosed->fees().base.jsonClipped();
        jvResult[jss::reserve_base] =
            lpClosed->fees().accountReserve(0).jsonClipped();
        jvResult[jss::reserve_inc] = lpClosed->fees().increment.jsonClipped();
    }

    if ((mMode >= OperatingMode::SYNCING) && !isNeedNetworkLedger())
    {
        jvResult[jss::validated_ledgers] =
            app_.getLedgerMaster().getCompleteLedgers();
    }

    std::lock_guard sl(mSubLock);
    return mStreamMaps[sLedger]
        .emplace(isrListener->getSeq(), isrListener)
        .second;
}

// <-- bool: true=added, false=already there
bool
NetworkOPsImp::subBookChanges(InfoSub::ref isrListener)
{
    std::lock_guard sl(mSubLock);
    return mStreamMaps[sBookChanges]
        .emplace(isrListener->getSeq(), isrListener)
        .second;
}

// <-- bool: true=erased, false=was not there
bool
NetworkOPsImp::unsubLedger(std::uint64_t uSeq)
{
    std::lock_guard sl(mSubLock);
    return mStreamMaps[sLedger].erase(uSeq);
}

// <-- bool: true=erased, false=was not there
bool
NetworkOPsImp::unsubBookChanges(std::uint64_t uSeq)
{
    std::lock_guard sl(mSubLock);
    return mStreamMaps[sBookChanges].erase(uSeq);
}

// <-- bool: true=added, false=already there
bool
NetworkOPsImp::subManifests(InfoSub::ref isrListener)
{
    std::lock_guard sl(mSubLock);
    return mStreamMaps[sManifests]
        .emplace(isrListener->getSeq(), isrListener)
        .second;
}

// <-- bool: true=erased, false=was not there
bool
NetworkOPsImp::unsubManifests(std::uint64_t uSeq)
{
    std::lock_guard sl(mSubLock);
    return mStreamMaps[sManifests].erase(uSeq);
}

// <-- bool: true=added, false=already there
bool
NetworkOPsImp::subServer(
    InfoSub::ref isrListener,
    Json::Value& jvResult,
    bool admin)
{
    uint256 uRandom;

    if (m_standalone)
        jvResult[jss::stand_alone] = m_standalone;

    // CHECKME: is it necessary to provide a random number here?
    beast::rngfill(uRandom.begin(), uRandom.size(), crypto_prng());

    auto const& feeTrack = app_.getFeeTrack();
    jvResult[jss::random] = to_string(uRandom);
    jvResult[jss::server_status] = strOperatingMode(admin);
    jvResult[jss::load_base] = feeTrack.getLoadBase();
    jvResult[jss::load_factor] = feeTrack.getLoadFactor();
    jvResult[jss::hostid] = getHostId(admin);
    jvResult[jss::pubkey_node] =
        toBase58(TokenType::NodePublic, app_.nodeIdentity().first);

    std::lock_guard sl(mSubLock);
    return mStreamMaps[sServer]
        .emplace(isrListener->getSeq(), isrListener)
        .second;
}

// <-- bool: true=erased, false=was not there
bool
NetworkOPsImp::unsubServer(std::uint64_t uSeq)
{
    std::lock_guard sl(mSubLock);
    return mStreamMaps[sServer].erase(uSeq);
}

// <-- bool: true=added, false=already there
bool
NetworkOPsImp::subTransactions(InfoSub::ref isrListener)
{
    std::lock_guard sl(mSubLock);
    return mStreamMaps[sTransactions]
        .emplace(isrListener->getSeq(), isrListener)
        .second;
}

// <-- bool: true=erased, false=was not there
bool
NetworkOPsImp::unsubTransactions(std::uint64_t uSeq)
{
    std::lock_guard sl(mSubLock);
    return mStreamMaps[sTransactions].erase(uSeq);
}

// <-- bool: true=added, false=already there
bool
NetworkOPsImp::subRTTransactions(InfoSub::ref isrListener)
{
    std::lock_guard sl(mSubLock);
    return mStreamMaps[sRTTransactions]
        .emplace(isrListener->getSeq(), isrListener)
        .second;
}

// <-- bool: true=erased, false=was not there
bool
NetworkOPsImp::unsubRTTransactions(std::uint64_t uSeq)
{
    std::lock_guard sl(mSubLock);
    return mStreamMaps[sRTTransactions].erase(uSeq);
}

// <-- bool: true=added, false=already there
bool
NetworkOPsImp::subValidations(InfoSub::ref isrListener)
{
    std::lock_guard sl(mSubLock);
    return mStreamMaps[sValidations]
        .emplace(isrListener->getSeq(), isrListener)
        .second;
}

void
NetworkOPsImp::stateAccounting(Json::Value& obj)
{
    accounting_.json(obj);
}

// <-- bool: true=erased, false=was not there
bool
NetworkOPsImp::unsubValidations(std::uint64_t uSeq)
{
    std::lock_guard sl(mSubLock);
    return mStreamMaps[sValidations].erase(uSeq);
}

// <-- bool: true=added, false=already there
bool
NetworkOPsImp::subPeerStatus(InfoSub::ref isrListener)
{
    std::lock_guard sl(mSubLock);
    return mStreamMaps[sPeerStatus]
        .emplace(isrListener->getSeq(), isrListener)
        .second;
}

// <-- bool: true=erased, false=was not there
bool
NetworkOPsImp::unsubPeerStatus(std::uint64_t uSeq)
{
    std::lock_guard sl(mSubLock);
    return mStreamMaps[sPeerStatus].erase(uSeq);
}

// <-- bool: true=added, false=already there
bool
NetworkOPsImp::subConsensus(InfoSub::ref isrListener)
{
    std::lock_guard sl(mSubLock);
    return mStreamMaps[sConsensusPhase]
        .emplace(isrListener->getSeq(), isrListener)
        .second;
}

// <-- bool: true=erased, false=was not there
bool
NetworkOPsImp::unsubConsensus(std::uint64_t uSeq)
{
    std::lock_guard sl(mSubLock);
    return mStreamMaps[sConsensusPhase].erase(uSeq);
}

InfoSub::pointer
NetworkOPsImp::findRpcSub(std::string const& strUrl)
{
    std::lock_guard sl(mSubLock);

    subRpcMapType::iterator it = mRpcSubMap.find(strUrl);

    if (it != mRpcSubMap.end())
        return it->second;

    return InfoSub::pointer();
}

InfoSub::pointer
NetworkOPsImp::addRpcSub(std::string const& strUrl, InfoSub::ref rspEntry)
{
    std::lock_guard sl(mSubLock);

    mRpcSubMap.emplace(strUrl, rspEntry);

    return rspEntry;
}

bool
NetworkOPsImp::tryRemoveRpcSub(std::string const& strUrl)
{
    std::lock_guard sl(mSubLock);
    auto pInfo = findRpcSub(strUrl);

    if (!pInfo)
        return false;

    // check to see if any of the stream maps still hold a weak reference to
    // this entry before removing
    for (SubMapType const& map : mStreamMaps)
    {
        if (map.find(pInfo->getSeq()) != map.end())
            return false;
    }
    mRpcSubMap.erase(strUrl);
    return true;
}

#ifndef USE_NEW_BOOK_PAGE

// NIKB FIXME this should be looked at. There's no reason why this shouldn't
//            work, but it demonstrated poor performance.
//
void
NetworkOPsImp::getBookPage(
    std::shared_ptr<ReadView const>& lpLedger,
    Book const& book,
    AccountID const& uTakerID,
    bool const bProof,
    unsigned int iLimit,
    Json::Value const& jvMarker,
    Json::Value& jvResult)
{  // CAUTION: This is the old get book page logic
    Json::Value& jvOffers =
        (jvResult[jss::offers] = Json::Value(Json::arrayValue));

    std::unordered_map<AccountID, STAmount> umBalance;
    const uint256 uBookBase = getBookBase(book);
    const uint256 uBookEnd = getQualityNext(uBookBase);
    uint256 uTipIndex = uBookBase;

    if (auto stream = m_journal.trace())
    {
        stream << "getBookPage:" << book;
        stream << "getBookPage: uBookBase=" << uBookBase;
        stream << "getBookPage: uBookEnd=" << uBookEnd;
        stream << "getBookPage: uTipIndex=" << uTipIndex;
    }

    ReadView const& view = *lpLedger;

<<<<<<< HEAD
    bool const bGlobalFreeze = isGlobalFrozen(view, book.out.account()) ||
        isGlobalFrozen(view, book.in.account());
=======
    bool const bGlobalFreeze =
        isGlobalFrozen(view, book.out) || isGlobalFrozen(view, book.in);
>>>>>>> c3c68fc6

    bool bDone = false;
    bool bDirectAdvance = true;

    std::shared_ptr<SLE const> sleOfferDir;
    uint256 offerIndex;
    unsigned int uBookEntry;
    STAmount saDirRate;

    auto const rate = transferRate(view, book.out.account());
    auto viewJ = app_.journal("View");

    while (!bDone && iLimit-- > 0)
    {
        if (bDirectAdvance)
        {
            bDirectAdvance = false;

            JLOG(m_journal.trace()) << "getBookPage: bDirectAdvance";

            auto const ledgerIndex = view.succ(uTipIndex, uBookEnd);
            if (ledgerIndex)
                sleOfferDir = view.read(keylet::page(*ledgerIndex));
            else
                sleOfferDir.reset();

            if (!sleOfferDir)
            {
                JLOG(m_journal.trace()) << "getBookPage: bDone";
                bDone = true;
            }
            else
            {
                uTipIndex = sleOfferDir->key();
                saDirRate = amountFromQuality(getQuality(uTipIndex));

                cdirFirst(view, uTipIndex, sleOfferDir, uBookEntry, offerIndex);

                JLOG(m_journal.trace())
                    << "getBookPage:   uTipIndex=" << uTipIndex;
                JLOG(m_journal.trace())
                    << "getBookPage: offerIndex=" << offerIndex;
            }
        }

        if (!bDone)
        {
            auto sleOffer = view.read(keylet::offer(offerIndex));

            if (sleOffer)
            {
                auto const uOfferOwnerID = sleOffer->getAccountID(sfAccount);
                auto const& saTakerGets = sleOffer->getFieldAmount(sfTakerGets);
                auto const& saTakerPays = sleOffer->getFieldAmount(sfTakerPays);
                STAmount saOwnerFunds;
                bool firstOwnerOffer(true);

                if (book.out.account() == uOfferOwnerID)
                {
                    // If an offer is selling issuer's own IOUs, it is fully
                    // funded.
                    saOwnerFunds = saTakerGets;
                }
                else if (bGlobalFreeze)
                {
                    // If either asset is globally frozen, consider all offers
                    // that aren't ours to be totally unfunded
                    saOwnerFunds.clear(book.out);
                }
                else
                {
                    auto umBalanceEntry = umBalance.find(uOfferOwnerID);
                    if (umBalanceEntry != umBalance.end())
                    {
                        // Found in running balance table.

                        saOwnerFunds = umBalanceEntry->second;
                        firstOwnerOffer = false;
                    }
                    else
                    {
                        // Did not find balance in table.

                        saOwnerFunds = accountHolds(
                            view,
                            uOfferOwnerID,
                            book.out.asset(),
                            book.out.account(),
                            fhZERO_IF_FROZEN,
                            viewJ);

                        if (saOwnerFunds < beast::zero)
                        {
                            // Treat negative funds as zero.

                            saOwnerFunds.clear();
                        }
                    }
                }

                Json::Value jvOffer = sleOffer->getJson(JsonOptions::none);

                STAmount saTakerGetsFunded;
                STAmount saOwnerFundsLimit = saOwnerFunds;
                Rate offerRate = parityRate;

                if (rate != parityRate
                    // Have a tranfer fee.
                    && uTakerID != book.out.account()
                    // Not taking offers of own IOUs.
                    && book.out.account() != uOfferOwnerID)
                // Offer owner not issuing ownfunds
                {
                    // Need to charge a transfer fee to offer owner.
                    offerRate = rate;
                    saOwnerFundsLimit = divide(saOwnerFunds, offerRate);
                }

                if (saOwnerFundsLimit >= saTakerGets)
                {
                    // Sufficient funds no shenanigans.
                    saTakerGetsFunded = saTakerGets;
                }
                else
                {
                    // Only provide, if not fully funded.

                    saTakerGetsFunded = saOwnerFundsLimit;

                    saTakerGetsFunded.setJson(jvOffer[jss::taker_gets_funded]);
                    std::min(
                        saTakerPays,
                        multiply(
                            saTakerGetsFunded, saDirRate, saTakerPays.issue()))
                        .setJson(jvOffer[jss::taker_pays_funded]);
                }

                STAmount saOwnerPays = (parityRate == offerRate)
                    ? saTakerGetsFunded
                    : std::min(
                          saOwnerFunds, multiply(saTakerGetsFunded, offerRate));

                umBalance[uOfferOwnerID] = saOwnerFunds - saOwnerPays;

                // Include all offers funded and unfunded
                Json::Value& jvOf = jvOffers.append(jvOffer);
                jvOf[jss::quality] = saDirRate.getText();

                if (firstOwnerOffer)
                    jvOf[jss::owner_funds] = saOwnerFunds.getText();
            }
            else
            {
                JLOG(m_journal.warn()) << "Missing offer";
            }

            if (!cdirNext(view, uTipIndex, sleOfferDir, uBookEntry, offerIndex))
            {
                bDirectAdvance = true;
            }
            else
            {
                JLOG(m_journal.trace())
                    << "getBookPage: offerIndex=" << offerIndex;
            }
        }
    }

    //  jvResult[jss::marker]  = Json::Value(Json::arrayValue);
    //  jvResult[jss::nodes]   = Json::Value(Json::arrayValue);
}

#else

// This is the new code that uses the book iterators
// It has temporarily been disabled

void
NetworkOPsImp::getBookPage(
    std::shared_ptr<ReadView const> lpLedger,
    Book const& book,
    AccountID const& uTakerID,
    bool const bProof,
    unsigned int iLimit,
    Json::Value const& jvMarker,
    Json::Value& jvResult)
{
    auto& jvOffers = (jvResult[jss::offers] = Json::Value(Json::arrayValue));

    std::map<AccountID, STAmount> umBalance;

    MetaView lesActive(lpLedger, tapNONE, true);
    OrderBookIterator obIterator(lesActive, book);

    auto const rate = transferRate(lesActive, book.out.account);

    const bool bGlobalFreeze =
        lesActive.isGlobalFrozen(book.out) || lesActive.isGlobalFrozen(book.in);

    while (iLimit-- > 0 && obIterator.nextOffer())
    {
        SLE::pointer sleOffer = obIterator.getCurrentOffer();
        if (sleOffer)
        {
            auto const uOfferOwnerID = sleOffer->getAccountID(sfAccount);
            auto const& saTakerGets = sleOffer->getFieldAmount(sfTakerGets);
            auto const& saTakerPays = sleOffer->getFieldAmount(sfTakerPays);
            STAmount saDirRate = obIterator.getCurrentRate();
            STAmount saOwnerFunds;

            if (book.out.account == uOfferOwnerID)
            {
                // If offer is selling issuer's own IOUs, it is fully funded.
                saOwnerFunds = saTakerGets;
            }
            else if (bGlobalFreeze)
            {
                // If either asset is globally frozen, consider all offers
                // that aren't ours to be totally unfunded
                saOwnerFunds.clear(book.out);
            }
            else
            {
                auto umBalanceEntry = umBalance.find(uOfferOwnerID);

                if (umBalanceEntry != umBalance.end())
                {
                    // Found in running balance table.

                    saOwnerFunds = umBalanceEntry->second;
                }
                else
                {
                    // Did not find balance in table.

                    saOwnerFunds = lesActive.accountHolds(
                        uOfferOwnerID,
                        book.out.currency,
                        book.out.account,
                        fhZERO_IF_FROZEN);

                    if (saOwnerFunds.isNegative())
                    {
                        // Treat negative funds as zero.

                        saOwnerFunds.zero();
                    }
                }
            }

            Json::Value jvOffer = sleOffer->getJson(JsonOptions::none);

            STAmount saTakerGetsFunded;
            STAmount saOwnerFundsLimit = saOwnerFunds;
            Rate offerRate = parityRate;

            if (rate != parityRate
                // Have a tranfer fee.
                && uTakerID != book.out.account
                // Not taking offers of own IOUs.
                && book.out.account != uOfferOwnerID)
            // Offer owner not issuing ownfunds
            {
                // Need to charge a transfer fee to offer owner.
                offerRate = rate;
                saOwnerFundsLimit = divide(saOwnerFunds, offerRate);
            }

            if (saOwnerFundsLimit >= saTakerGets)
            {
                // Sufficient funds no shenanigans.
                saTakerGetsFunded = saTakerGets;
            }
            else
            {
                // Only provide, if not fully funded.
                saTakerGetsFunded = saOwnerFundsLimit;

                saTakerGetsFunded.setJson(jvOffer[jss::taker_gets_funded]);

                // TOOD(tom): The result of this expression is not used - what's
                // going on here?
                std::min(
                    saTakerPays,
                    multiply(saTakerGetsFunded, saDirRate, saTakerPays.issue()))
                    .setJson(jvOffer[jss::taker_pays_funded]);
            }

            STAmount saOwnerPays = (parityRate == offerRate)
                ? saTakerGetsFunded
                : std::min(
                      saOwnerFunds, multiply(saTakerGetsFunded, offerRate));

            umBalance[uOfferOwnerID] = saOwnerFunds - saOwnerPays;

            if (!saOwnerFunds.isZero() || uOfferOwnerID == uTakerID)
            {
                // Only provide funded offers and offers of the taker.
                Json::Value& jvOf = jvOffers.append(jvOffer);
                jvOf[jss::quality] = saDirRate.getText();
            }
        }
    }

    //  jvResult[jss::marker]  = Json::Value(Json::arrayValue);
    //  jvResult[jss::nodes]   = Json::Value(Json::arrayValue);
}

#endif

inline void
NetworkOPsImp::collect_metrics()
{
    auto [counters, mode, start, initialSync] = accounting_.getCounterData();
    auto const current = std::chrono::duration_cast<std::chrono::microseconds>(
        std::chrono::steady_clock::now() - start);
    counters[static_cast<std::size_t>(mode)].dur += current;

    std::lock_guard lock(m_statsMutex);
    m_stats.disconnected_duration.set(
        counters[static_cast<std::size_t>(OperatingMode::DISCONNECTED)]
            .dur.count());
    m_stats.connected_duration.set(
        counters[static_cast<std::size_t>(OperatingMode::CONNECTED)]
            .dur.count());
    m_stats.syncing_duration.set(
        counters[static_cast<std::size_t>(OperatingMode::SYNCING)].dur.count());
    m_stats.tracking_duration.set(
        counters[static_cast<std::size_t>(OperatingMode::TRACKING)]
            .dur.count());
    m_stats.full_duration.set(
        counters[static_cast<std::size_t>(OperatingMode::FULL)].dur.count());

    m_stats.disconnected_transitions.set(
        counters[static_cast<std::size_t>(OperatingMode::DISCONNECTED)]
            .transitions);
    m_stats.connected_transitions.set(
        counters[static_cast<std::size_t>(OperatingMode::CONNECTED)]
            .transitions);
    m_stats.syncing_transitions.set(
        counters[static_cast<std::size_t>(OperatingMode::SYNCING)].transitions);
    m_stats.tracking_transitions.set(
        counters[static_cast<std::size_t>(OperatingMode::TRACKING)]
            .transitions);
    m_stats.full_transitions.set(
        counters[static_cast<std::size_t>(OperatingMode::FULL)].transitions);
}

void
NetworkOPsImp::StateAccounting::mode(OperatingMode om)
{
    auto now = std::chrono::steady_clock::now();

    std::lock_guard lock(mutex_);
    ++counters_[static_cast<std::size_t>(om)].transitions;
    if (om == OperatingMode::FULL &&
        counters_[static_cast<std::size_t>(om)].transitions == 1)
    {
        initialSyncUs_ = std::chrono::duration_cast<std::chrono::microseconds>(
                             now - processStart_)
                             .count();
    }
    counters_[static_cast<std::size_t>(mode_)].dur +=
        std::chrono::duration_cast<std::chrono::microseconds>(now - start_);

    mode_ = om;
    start_ = now;
}

void
NetworkOPsImp::StateAccounting::json(Json::Value& obj) const
{
    auto [counters, mode, start, initialSync] = getCounterData();
    auto const current = std::chrono::duration_cast<std::chrono::microseconds>(
        std::chrono::steady_clock::now() - start);
    counters[static_cast<std::size_t>(mode)].dur += current;

    obj[jss::state_accounting] = Json::objectValue;
    for (std::size_t i = static_cast<std::size_t>(OperatingMode::DISCONNECTED);
         i <= static_cast<std::size_t>(OperatingMode::FULL);
         ++i)
    {
        obj[jss::state_accounting][states_[i]] = Json::objectValue;
        auto& state = obj[jss::state_accounting][states_[i]];
        state[jss::transitions] = std::to_string(counters[i].transitions);
        state[jss::duration_us] = std::to_string(counters[i].dur.count());
    }
    obj[jss::server_state_duration_us] = std::to_string(current.count());
    if (initialSync)
        obj[jss::initial_sync_duration_us] = std::to_string(initialSync);
}

//------------------------------------------------------------------------------

std::unique_ptr<NetworkOPs>
make_NetworkOPs(
    Application& app,
    NetworkOPs::clock_type& clock,
    bool standalone,
    std::size_t minPeerCount,
    bool startvalid,
    JobQueue& job_queue,
    LedgerMaster& ledgerMaster,
    ValidatorKeys const& validatorKeys,
    boost::asio::io_service& io_svc,
    beast::Journal journal,
    beast::insight::Collector::ptr const& collector)
{
    return std::make_unique<NetworkOPsImp>(
        app,
        clock,
        standalone,
        minPeerCount,
        startvalid,
        job_queue,
        ledgerMaster,
        validatorKeys,
        io_svc,
        journal,
        collector);
}

}  // namespace ripple<|MERGE_RESOLUTION|>--- conflicted
+++ resolved
@@ -4332,13 +4332,8 @@
 
     ReadView const& view = *lpLedger;
 
-<<<<<<< HEAD
-    bool const bGlobalFreeze = isGlobalFrozen(view, book.out.account()) ||
-        isGlobalFrozen(view, book.in.account());
-=======
     bool const bGlobalFreeze =
         isGlobalFrozen(view, book.out) || isGlobalFrozen(view, book.in);
->>>>>>> c3c68fc6
 
     bool bDone = false;
     bool bDirectAdvance = true;
