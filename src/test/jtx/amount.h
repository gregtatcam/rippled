--- conflicted
+++ resolved
@@ -370,28 +370,17 @@
 {
 public:
     std::string name;
-<<<<<<< HEAD
-    ripple::MPTID mptID;
-
-    MPT(std::string const& n, ripple::MPTID const& mptID_)
-        : name(n), mptID(mptID_)
-=======
     ripple::MPTID issuanceID;
 
     MPT(std::string const& n, ripple::MPTID const& issuanceID_)
         : name(n), issuanceID(issuanceID_)
->>>>>>> 29c6f5d9
     {
     }
 
     ripple::MPTID const&
     mpt() const
     {
-<<<<<<< HEAD
-        return mptID;
-=======
         return issuanceID;
->>>>>>> 29c6f5d9
     }
 
     /** Implicit conversion to MPTIssue.
@@ -401,33 +390,6 @@
     */
     operator ripple::MPTIssue() const
     {
-<<<<<<< HEAD
-        return mpt();
-    }
-
-    template <class T>
-    requires(sizeof(T) >= sizeof(int) && std::is_arithmetic_v<T>) PrettyAmount
-    operator()(T v) const
-    {
-        // VFALCO NOTE Should throw if the
-        //             representation of v is not exact.
-        return {amountFromString(mpt(), std::to_string(v)), name};
-    }
-
-    PrettyAmount operator()(epsilon_t) const;
-    PrettyAmount operator()(detail::epsilon_multiple) const;
-
-    // VFALCO TODO
-    // STAmount operator()(char const* s) const;
-
-    /** Returns None-of-Issue */
-#if 0
-    None operator()(none_t) const
-    {
-        return {Issue{}};
-    }
-#endif
-=======
         return MPTIssue{issuanceID};
     }
 
@@ -443,7 +405,6 @@
     operator()(epsilon_t) const;
     PrettyAmount
     operator()(detail::epsilon_multiple) const;
->>>>>>> 29c6f5d9
 
     friend BookSpec
     operator~(MPT const& mpt)
