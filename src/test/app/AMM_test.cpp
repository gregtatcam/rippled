--- conflicted
+++ resolved
@@ -4057,11 +4057,9 @@
         // Offer crossing with AMM and another offer. AMM has a better
         // quality and is consumed first.
         {
-<<<<<<< HEAD
-            auto const all = supported_amendments();
-            for (auto const& features : {all, all - fixAMMOfferRounding})
+            for (auto const& features_ : {features, features - fixAMMOfferRounding})
             {
-                Env env(*this, features);
+                Env env(*this, features_);
                 fund(env, gw, {alice, carol, bob}, XRP(30'000), {USD(30'000)});
                 env(offer(bob, XRP(100), USD(100.001)));
                 AMM ammAlice(env, alice, XRP(10'000), USD(10'100));
@@ -4094,24 +4092,6 @@
                 }
                 BEAST_EXPECT(expectLine(env, carol, USD(30'100)));
             }
-=======
-            Env env(*this, features);
-            fund(env, gw, {alice, carol, bob}, XRP(30'000), {USD(30'000)});
-            env(offer(bob, XRP(100), USD(100.001)));
-            AMM ammAlice(env, alice, XRP(10'000), USD(10'100));
-            env(offer(carol, USD(100), XRP(100)));
-            BEAST_EXPECT(ammAlice.expectBalances(
-                XRPAmount{10'049'825'373},
-                STAmount{USD, UINT64_C(10'049'92586949302), -11},
-                ammAlice.tokens()));
-            BEAST_EXPECT(expectOffers(
-                env,
-                bob,
-                1,
-                {{{XRPAmount{50'074'629},
-                   STAmount{USD, UINT64_C(50'07513050698), -11}}}}));
-            BEAST_EXPECT(expectLine(env, carol, USD(30'100)));
->>>>>>> 02ec8b79
         }
 
         // Individually frozen account
@@ -4348,93 +4328,22 @@
         auto const LP2 = Account("LP2");
         auto const all = supported_amendments();
 
-<<<<<<< HEAD
-        for (auto const& features : {all, all - fixAMMOfferRounding})
-        {
-            auto prep = [&](auto const& offerCb, auto const& expectCb) {
-                Env env(*this, features);
-                env.fund(XRP(30'000'000'000), gw);
-                env(offer(gw, XRP(11'500'000'000), TST(1'000'000'000)));
-
-                env.fund(XRP(10'000), LP1);
-                env.fund(XRP(10'000), LP2);
-                env(offer(LP1, TST(25), XRPAmount(287'500'000)));
-
-                // Either AMM or CLOB offer
-                offerCb(env);
-
-                env(offer(LP2, TST(25), XRPAmount(287'500'000)));
-
-                expectCb(env);
-            };
-
-            // If we replace AMM with equivalent CLOB offer, which
-            // AMM generates when it is consumed, then the
-            // result must be identical.
-            std::string lp2TSTBalance;
-            std::string lp2TakerGets;
-            std::string lp2TakerPays;
-            // Execute with AMM first
-            prep(
-                [&](Env& env) { AMM amm(env, LP1, TST(25), XRP(250)); },
-                [&](Env& env) {
-                    lp2TSTBalance =
-                        getAccountLines(env, LP2, TST)["lines"][0u]["balance"]
-                            .asString();
-                    auto const offer = getAccountOffers(env, LP2)["offers"][0u];
-                    lp2TakerGets = offer["taker_gets"].asString();
-                    lp2TakerPays = offer["taker_pays"]["value"].asString();
-                });
-            // Execute with CLOB offer
-            prep(
-                [&](Env& env) {
-                    if (!features[fixAMMOfferRounding])
-                    {
-                        env(offer(
-                                LP1,
-                                XRPAmount{18'095'133},
-                                STAmount{TST, UINT64_C(1'68737984885388), -14}),
-                            txflags(tfPassive));
-                    }
-                    else
-                    {
-                        env(offer(
-                                LP1,
-                                XRPAmount{18'095'132},
-                                STAmount{TST, UINT64_C(1'68737976189736), -14}),
-                            txflags(tfPassive));
-                    }
-                },
-                [&](Env& env) {
-                    BEAST_EXPECT(
-                        lp2TSTBalance ==
-                        getAccountLines(env, LP2, TST)["lines"][0u]["balance"]
-                            .asString());
-                    auto const offer = getAccountOffers(env, LP2)["offers"][0u];
-                    BEAST_EXPECT(
-                        lp2TakerGets == offer["taker_gets"].asString());
-                    BEAST_EXPECT(
-                        lp2TakerPays ==
-                        offer["taker_pays"]["value"].asString());
-                });
-        }
-=======
         auto prep = [&](auto const& offerCb, auto const& expectCb) {
             Env env(*this, features);
             env.fund(XRP(30'000'000'000), gw);
             env(offer(gw, XRP(11'500'000'000), TST(1'000'000'000)));
 
-            env.fund(XRP(10'000), LP1);
-            env.fund(XRP(10'000), LP2);
-            env(offer(LP1, TST(25), XRPAmount(287'500'000)));
-
-            // Either AMM or CLOB offer
-            offerCb(env);
-
-            env(offer(LP2, TST(25), XRPAmount(287'500'000)));
-
-            expectCb(env);
-        };
+                env.fund(XRP(10'000), LP1);
+                env.fund(XRP(10'000), LP2);
+                env(offer(LP1, TST(25), XRPAmount(287'500'000)));
+
+                // Either AMM or CLOB offer
+                offerCb(env);
+
+                env(offer(LP2, TST(25), XRPAmount(287'500'000)));
+
+                expectCb(env);
+            };
 
         // If we replace AMM with an equivalent CLOB offer, which AMM generates
         // when it is consumed, then the result must be equivalent, too.
@@ -4455,17 +4364,23 @@
         // Execute with CLOB offer
         prep(
             [&](Env& env) {
-                if (!features[fixAMMRounding])
+                if (!features[fixAMMRounding] && !features[fixAMMOfferRounding])
                     env(offer(
                             LP1,
                             XRPAmount{18'095'133},
                             STAmount{TST, UINT64_C(1'68737984885388), -14}),
                         txflags(tfPassive));
-                else
+                else if (features[fixAMMRounding])
                     env(offer(
                             LP1,
                             XRPAmount{18'095'132},
                             STAmount{TST, UINT64_C(1'68737984885387), -14}),
+                        txflags(tfPassive));
+                else if (features[fixAMMOfferRounding])
+                    env(offer(
+                            LP1,
+                            XRPAmount{18'095'132},
+                            STAmount{TST, UINT64_C(1'68737976189736), -14}),
                         txflags(tfPassive));
             },
             [&](Env& env) {
@@ -4478,7 +4393,6 @@
                 BEAST_EXPECT(
                     lp2TakerPays == offer["taker_pays"]["value"].asString());
             });
->>>>>>> 02ec8b79
     }
 
     void
@@ -5709,7 +5623,6 @@
     }
 
     void
-<<<<<<< HEAD
     testFixAMMOfferRounding()
     {
         testcase("Fix AMM Offer Rounding");
@@ -5851,7 +5764,12 @@
                         !features[fixAMMOfferRounding] &&
                         (status == Status::FailedShouldSucceed ||
                          status == Status::FailedShouldFail));
-=======
+                }
+            }
+        }
+    }
+
+    void
     testMalformed()
     {
         using namespace jtx;
@@ -6232,16 +6150,12 @@
                     BEAST_EXPECT(
                         (sqrtPoolProduct + Number{1, -14} >=
                          input.lpTokenBalance));
->>>>>>> 02ec8b79
                 }
             }
         }
     }
 
     void
-<<<<<<< HEAD
-    testCore()
-=======
     testSwapRounding()
     {
         testcase("swapRounding");
@@ -6280,7 +6194,6 @@
 
     void
     run() override
->>>>>>> 02ec8b79
     {
         FeatureBitset const all{jtx::supported_amendments()};
         testInvalidInstance();
@@ -6312,20 +6225,11 @@
         testSelection(all);
         testSelection(all - fixAMMRounding);
         testFixDefaultInnerObj();
-<<<<<<< HEAD
-        testFixAMMOfferRounding();
-    }
-
-    void
-    run() override
-    {
-        testCore();
-=======
         testMalformed();
         testFixOverflowOffer(all);
         testFixOverflowOffer(all - fixAMMRounding);
         testSwapRounding();
->>>>>>> 02ec8b79
+        testFixAMMOfferRounding();
     }
 };
 
