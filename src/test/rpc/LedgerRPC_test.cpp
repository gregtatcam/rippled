//------------------------------------------------------------------------------
/*
    This file is part of rippled: https://github.com/ripple/rippled
    Copyright (c) 2012-2016 Ripple Labs Inc.

    Permission to use, copy, modify, and/or distribute this software for any
    purpose  with  or without fee is hereby granted, provided that the above
    copyright notice and this permission notice appear in all copies.

    THE  SOFTWARE IS PROVIDED "AS IS" AND THE AUTHOR DISCLAIMS ALL WARRANTIES
    WITH  REGARD  TO  THIS  SOFTWARE  INCLUDING  ALL  IMPLIED  WARRANTIES  OF
    MERCHANTABILITY  AND  FITNESS. IN NO EVENT SHALL THE AUTHOR BE LIABLE FOR
    ANY  SPECIAL ,  DIRECT, INDIRECT, OR CONSEQUENTIAL DAMAGES OR ANY DAMAGES
    WHATSOEVER  RESULTING  FROM  LOSS  OF USE, DATA OR PROFITS, WHETHER IN AN
    ACTION  OF  CONTRACT, NEGLIGENCE OR OTHER TORTIOUS ACTION, ARISING OUT OF
    OR IN CONNECTION WITH THE USE OR PERFORMANCE OF THIS SOFTWARE.
*/
//==============================================================================

#include <ripple/app/misc/Manifest.h>
#include <ripple/app/misc/TxQ.h>
#include <ripple/basics/StringUtilities.h>
#include <ripple/beast/unit_test.h>
#include <ripple/protocol/AccountID.h>
#include <ripple/protocol/ErrorCodes.h>
#include <ripple/protocol/STXChainBridge.h>
#include <ripple/protocol/jss.h>
#include <test/jtx.h>
#include <test/jtx/attester.h>
#include <test/jtx/multisign.h>
#include <test/jtx/xchain_bridge.h>

namespace ripple {

class LedgerRPC_XChain_test : public beast::unit_test::suite,
                              public test::jtx::XChainBridgeObjects
{
    void
    checkErrorValue(
        Json::Value const& jv,
        std::string const& err,
        std::string const& msg)
    {
        if (BEAST_EXPECT(jv.isMember(jss::status)))
            BEAST_EXPECT(jv[jss::status] == "error");
        if (BEAST_EXPECT(jv.isMember(jss::error)))
            BEAST_EXPECT(jv[jss::error] == err);
        if (msg.empty())
        {
            BEAST_EXPECT(
                jv[jss::error_message] == Json::nullValue ||
                jv[jss::error_message] == "");
        }
        else if (BEAST_EXPECT(jv.isMember(jss::error_message)))
            BEAST_EXPECT(jv[jss::error_message] == msg);
    }

    void
    testLedgerEntryBridge()
    {
        testcase("ledger_entry: bridge");
        using namespace test::jtx;

        Env mcEnv{*this, features};
        Env scEnv(*this, envconfig(port_increment, 3), features);

        createBridgeObjects(mcEnv, scEnv);

        std::string const ledgerHash{to_string(mcEnv.closed()->info().hash)};
        std::string bridge_index;
        Json::Value mcBridge;
        {
            // request the bridge via RPC
            Json::Value jvParams;
            jvParams[jss::bridge_account] = mcDoor.human();
            jvParams[jss::bridge] = jvb;
            Json::Value const jrr = mcEnv.rpc(
                "json", "ledger_entry", to_string(jvParams))[jss::result];

            BEAST_EXPECT(jrr.isMember(jss::node));
            auto r = jrr[jss::node];
            // std::cout << to_string(r) << '\n';

            BEAST_EXPECT(r.isMember(jss::Account));
            BEAST_EXPECT(r[jss::Account] == mcDoor.human());

            BEAST_EXPECT(r.isMember(jss::Flags));

            BEAST_EXPECT(r.isMember(sfLedgerEntryType.jsonName));
            BEAST_EXPECT(r[sfLedgerEntryType.jsonName] == jss::Bridge);

            // we not created an account yet
            BEAST_EXPECT(r.isMember(sfXChainAccountCreateCount.jsonName));
            BEAST_EXPECT(r[sfXChainAccountCreateCount.jsonName].asInt() == 0);

            // we have not claimed a locking chain tx yet
            BEAST_EXPECT(r.isMember(sfXChainAccountClaimCount.jsonName));
            BEAST_EXPECT(r[sfXChainAccountClaimCount.jsonName].asInt() == 0);

            BEAST_EXPECT(r.isMember(jss::index));
            bridge_index = r[jss::index].asString();
            mcBridge = r;
        }
        {
            // request the bridge via RPC by index
            Json::Value jvParams;
            jvParams[jss::index] = bridge_index;
            Json::Value const jrr = mcEnv.rpc(
                "json", "ledger_entry", to_string(jvParams))[jss::result];

            BEAST_EXPECT(jrr.isMember(jss::node));
            BEAST_EXPECT(jrr[jss::node] == mcBridge);
        }
        {
            // swap door accounts and make sure we get an error value
            Json::Value jvParams;
            // Sidechain door account is "master", not scDoor
            jvParams[jss::bridge_account] = Account::master.human();
            jvParams[jss::bridge] = jvb;
            jvParams[jss::ledger_hash] = ledgerHash;
            Json::Value const jrr = mcEnv.rpc(
                "json", "ledger_entry", to_string(jvParams))[jss::result];

            checkErrorValue(jrr, "entryNotFound", "");
        }
        {
            // create two claim ids and verify that the bridge counter was
            // incremented
            mcEnv(xchain_create_claim_id(mcAlice, jvb, reward, scAlice));
            mcEnv.close();
            mcEnv(xchain_create_claim_id(mcBob, jvb, reward, scBob));
            mcEnv.close();

            // request the bridge via RPC
            Json::Value jvParams;
            jvParams[jss::bridge_account] = mcDoor.human();
            jvParams[jss::bridge] = jvb;
            // std::cout << to_string(jvParams) << '\n';
            Json::Value const jrr = mcEnv.rpc(
                "json", "ledger_entry", to_string(jvParams))[jss::result];

            BEAST_EXPECT(jrr.isMember(jss::node));
            auto r = jrr[jss::node];

            // we executed two create claim id txs
            BEAST_EXPECT(r.isMember(sfXChainClaimID.jsonName));
            BEAST_EXPECT(r[sfXChainClaimID.jsonName].asInt() == 2);
        }
    }

    void
    testLedgerEntryClaimID()
    {
        testcase("ledger_entry: xchain_claim_id");
        using namespace test::jtx;

        Env mcEnv{*this, features};
        Env scEnv(*this, envconfig(port_increment, 3), features);

        createBridgeObjects(mcEnv, scEnv);

        scEnv(xchain_create_claim_id(scAlice, jvb, reward, mcAlice));
        scEnv.close();
        scEnv(xchain_create_claim_id(scBob, jvb, reward, mcBob));
        scEnv.close();

        std::string bridge_index;
        {
            // request the xchain_claim_id via RPC
            Json::Value jvParams;
            jvParams[jss::xchain_owned_claim_id] = jvXRPBridgeRPC;
            jvParams[jss::xchain_owned_claim_id][jss::xchain_owned_claim_id] =
                1;
            // std::cout << to_string(jvParams) << '\n';
            Json::Value const jrr = scEnv.rpc(
                "json", "ledger_entry", to_string(jvParams))[jss::result];

            BEAST_EXPECT(jrr.isMember(jss::node));
            auto r = jrr[jss::node];
            // std::cout << to_string(r) << '\n';

            BEAST_EXPECT(r.isMember(jss::Account));
            BEAST_EXPECT(r[jss::Account] == scAlice.human());
            BEAST_EXPECT(
                r[sfLedgerEntryType.jsonName] == jss::XChainOwnedClaimID);
            BEAST_EXPECT(r[sfXChainClaimID.jsonName].asInt() == 1);
            BEAST_EXPECT(r[sfOwnerNode.jsonName].asInt() == 0);
        }

        {
            // request the xchain_claim_id via RPC
            Json::Value jvParams;
            jvParams[jss::xchain_owned_claim_id] = jvXRPBridgeRPC;
            jvParams[jss::xchain_owned_claim_id][jss::xchain_owned_claim_id] =
                2;
            Json::Value const jrr = scEnv.rpc(
                "json", "ledger_entry", to_string(jvParams))[jss::result];

            BEAST_EXPECT(jrr.isMember(jss::node));
            auto r = jrr[jss::node];
            // std::cout << to_string(r) << '\n';

            BEAST_EXPECT(r.isMember(jss::Account));
            BEAST_EXPECT(r[jss::Account] == scBob.human());
            BEAST_EXPECT(
                r[sfLedgerEntryType.jsonName] == jss::XChainOwnedClaimID);
            BEAST_EXPECT(r[sfXChainClaimID.jsonName].asInt() == 2);
            BEAST_EXPECT(r[sfOwnerNode.jsonName].asInt() == 0);
        }
    }

    void
    testLedgerEntryCreateAccountClaimID()
    {
        testcase("ledger_entry: xchain_create_account_claim_id");
        using namespace test::jtx;

        Env mcEnv{*this, features};
        Env scEnv(*this, envconfig(port_increment, 3), features);

        // note: signers.size() and quorum are both 5 in createBridgeObjects
        createBridgeObjects(mcEnv, scEnv);

        auto scCarol =
            Account("scCarol");  // Don't fund it - it will be created with the
                                 // xchain transaction
        auto const amt = XRP(1000);
        mcEnv(sidechain_xchain_account_create(
            mcAlice, jvb, scCarol, amt, reward));
        mcEnv.close();

        // send less than quorum of attestations (otherwise funds are
        // immediately transferred and no "claim" object is created)
        size_t constexpr num_attest = 3;
        auto attestations = create_account_attestations(
            scAttester,
            jvb,
            mcAlice,
            amt,
            reward,
            payee,
            /*wasLockingChainSend*/ true,
            1,
            scCarol,
            signers,
            UT_XCHAIN_DEFAULT_NUM_SIGNERS);
        for (size_t i = 0; i < num_attest; ++i)
        {
            scEnv(attestations[i]);
        }
        scEnv.close();

        {
            // request the create account claim_id via RPC
            Json::Value jvParams;
            jvParams[jss::xchain_owned_create_account_claim_id] =
                jvXRPBridgeRPC;
            jvParams[jss::xchain_owned_create_account_claim_id]
                    [jss::xchain_owned_create_account_claim_id] = 1;
            // std::cout << to_string(jvParams) << '\n';
            Json::Value const jrr = scEnv.rpc(
                "json", "ledger_entry", to_string(jvParams))[jss::result];
            // std::cout << to_string(jrr) << '\n';

            BEAST_EXPECT(jrr.isMember(jss::node));
            auto r = jrr[jss::node];

            BEAST_EXPECT(r.isMember(jss::Account));
            BEAST_EXPECT(r[jss::Account] == Account::master.human());

            BEAST_EXPECT(r.isMember(sfXChainAccountCreateCount.jsonName));
            BEAST_EXPECT(r[sfXChainAccountCreateCount.jsonName].asInt() == 1);

            BEAST_EXPECT(
                r.isMember(sfXChainCreateAccountAttestations.jsonName));
            auto attest = r[sfXChainCreateAccountAttestations.jsonName];
            BEAST_EXPECT(attest.isArray());
            BEAST_EXPECT(attest.size() == 3);
            BEAST_EXPECT(attest[Json::Value::UInt(0)].isMember(
                sfXChainCreateAccountProofSig.jsonName));
            Json::Value a[num_attest];
            for (size_t i = 0; i < num_attest; ++i)
            {
                a[i] = attest[Json::Value::UInt(0)]
                             [sfXChainCreateAccountProofSig.jsonName];
                BEAST_EXPECT(
                    a[i].isMember(jss::Amount) &&
                    a[i][jss::Amount].asInt() == 1000 * drop_per_xrp);
                BEAST_EXPECT(
                    a[i].isMember(jss::Destination) &&
                    a[i][jss::Destination] == scCarol.human());
                BEAST_EXPECT(
                    a[i].isMember(sfAttestationSignerAccount.jsonName) &&
                    std::any_of(
                        signers.begin(), signers.end(), [&](signer const& s) {
                            return a[i][sfAttestationSignerAccount.jsonName] ==
                                s.account.human();
                        }));
                BEAST_EXPECT(
                    a[i].isMember(sfAttestationRewardAccount.jsonName) &&
                    std::any_of(
                        payee.begin(),
                        payee.end(),
                        [&](Account const& account) {
                            return a[i][sfAttestationRewardAccount.jsonName] ==
                                account.human();
                        }));
                BEAST_EXPECT(
                    a[i].isMember(sfWasLockingChainSend.jsonName) &&
                    a[i][sfWasLockingChainSend.jsonName] == 1);
                BEAST_EXPECT(
                    a[i].isMember(sfSignatureReward.jsonName) &&
                    a[i][sfSignatureReward.jsonName].asInt() ==
                        1 * drop_per_xrp);
            }
        }

        // complete attestations quorum - CreateAccountClaimID should not be
        // present anymore
        for (size_t i = num_attest; i < UT_XCHAIN_DEFAULT_NUM_SIGNERS; ++i)
        {
            scEnv(attestations[i]);
        }
        scEnv.close();
        {
            // request the create account claim_id via RPC
            Json::Value jvParams;
            jvParams[jss::xchain_owned_create_account_claim_id] =
                jvXRPBridgeRPC;
            jvParams[jss::xchain_owned_create_account_claim_id]
                    [jss::xchain_owned_create_account_claim_id] = 1;
            // std::cout << to_string(jvParams) << '\n';
            Json::Value const jrr = scEnv.rpc(
                "json", "ledger_entry", to_string(jvParams))[jss::result];
            checkErrorValue(jrr, "entryNotFound", "");
        }
    }

public:
    void
    run() override
    {
        testLedgerEntryBridge();
        testLedgerEntryClaimID();
        testLedgerEntryCreateAccountClaimID();
    }
};

class LedgerRPC_test : public beast::unit_test::suite
{
    void
    checkErrorValue(
        Json::Value const& jv,
        std::string const& err,
        std::string const& msg)
    {
        if (BEAST_EXPECT(jv.isMember(jss::status)))
            BEAST_EXPECT(jv[jss::status] == "error");
        if (BEAST_EXPECT(jv.isMember(jss::error)))
            BEAST_EXPECT(jv[jss::error] == err);
        if (msg.empty())
        {
            BEAST_EXPECT(
                jv[jss::error_message] == Json::nullValue ||
                jv[jss::error_message] == "");
        }
        else if (BEAST_EXPECT(jv.isMember(jss::error_message)))
            BEAST_EXPECT(jv[jss::error_message] == msg);
    }

    // Corrupt a valid address by replacing the 10th character with '!'.
    // '!' is not part of the ripple alphabet.
    std::string
    makeBadAddress(std::string good)
    {
        std::string ret = std::move(good);
        ret.replace(10, 1, 1, '!');
        return ret;
    }

    void
    testLedgerRequest()
    {
        testcase("Basic Request");
        using namespace test::jtx;

        Env env{*this};

        env.close();
        BEAST_EXPECT(env.current()->info().seq == 4);

        {
            Json::Value jvParams;
            // can be either numeric or quoted numeric
            jvParams[jss::ledger_index] = 1;
            auto const jrr =
                env.rpc("json", "ledger", to_string(jvParams))[jss::result];
            BEAST_EXPECT(jrr[jss::ledger][jss::closed] == true);
            BEAST_EXPECT(jrr[jss::ledger][jss::ledger_index] == "1");
        }

        {
            Json::Value jvParams;
            jvParams[jss::ledger_index] = "1";
            auto const jrr =
                env.rpc("json", "ledger", to_string(jvParams))[jss::result];
            BEAST_EXPECT(jrr[jss::ledger][jss::closed] == true);
            BEAST_EXPECT(jrr[jss::ledger][jss::ledger_index] == "1");
        }

        {
            // using current identifier
            auto const jrr = env.rpc("ledger", "current")[jss::result];
            BEAST_EXPECT(jrr[jss::ledger][jss::closed] == false);
            BEAST_EXPECT(
                jrr[jss::ledger][jss::ledger_index] ==
                std::to_string(env.current()->info().seq));
            BEAST_EXPECT(
                jrr[jss::ledger_current_index] == env.current()->info().seq);
        }
    }

    void
    testBadInput()
    {
        testcase("Bad Input");
        using namespace test::jtx;
        Env env{*this};
        Account const gw{"gateway"};
        auto const USD = gw["USD"];
        Account const bob{"bob"};

        env.fund(XRP(10000), gw, bob);
        env.close();
        env.trust(USD(1000), bob);
        env.close();

        {
            // ask for an arbitrary string - index
            Json::Value jvParams;
            jvParams[jss::ledger_index] = "potato";
            auto const jrr =
                env.rpc("json", "ledger", to_string(jvParams))[jss::result];
            checkErrorValue(jrr, "invalidParams", "ledgerIndexMalformed");
        }

        {
            // ask for a negative index
            Json::Value jvParams;
            jvParams[jss::ledger_index] = -1;
            auto const jrr =
                env.rpc("json", "ledger", to_string(jvParams))[jss::result];
            checkErrorValue(jrr, "invalidParams", "ledgerIndexMalformed");
        }

        {
            // ask for a bad ledger index
            Json::Value jvParams;
            jvParams[jss::ledger_index] = 10u;
            auto const jrr =
                env.rpc("json", "ledger", to_string(jvParams))[jss::result];
            checkErrorValue(jrr, "lgrNotFound", "ledgerNotFound");
        }

        {
            // unrecognized string arg -- error
            auto const jrr = env.rpc("ledger", "arbitrary_text")[jss::result];
            checkErrorValue(jrr, "lgrNotFound", "ledgerNotFound");
        }

        {
            // Request queue for closed ledger
            Json::Value jvParams;
            jvParams[jss::ledger_index] = "validated";
            jvParams[jss::queue] = true;
            auto const jrr =
                env.rpc("json", "ledger", to_string(jvParams))[jss::result];
            checkErrorValue(jrr, "invalidParams", "Invalid parameters.");
        }

        {
            // Request a ledger with a very large (double) sequence.
            auto const ret =
                env.rpc("json", "ledger", "{ \"ledger_index\" : 2e15 }");
            BEAST_EXPECT(RPC::contains_error(ret));
            BEAST_EXPECT(ret[jss::error_message] == "Invalid parameters.");
        }

        {
            // Request a ledger with very large (integer) sequence.
            auto const ret = env.rpc(
                "json", "ledger", "{ \"ledger_index\" : 1000000000000000 }");
            checkErrorValue(ret, "invalidParams", "Invalid parameters.");
        }
    }

    void
    testLedgerCurrent()
    {
        testcase("ledger_current Request");
        using namespace test::jtx;

        Env env{*this};

        env.close();
        BEAST_EXPECT(env.current()->info().seq == 4);

        {
            auto const jrr = env.rpc("ledger_current")[jss::result];
            BEAST_EXPECT(
                jrr[jss::ledger_current_index] == env.current()->info().seq);
        }
    }

    void
    testMissingLedgerEntryLedgerHash()
    {
        testcase("Missing ledger_entry ledger_hash");
        using namespace test::jtx;
        Env env{*this};
        Account const alice{"alice"};
        env.fund(XRP(10000), alice);
        env.close();

        Json::Value jvParams;
        jvParams[jss::account_root] = alice.human();
        jvParams[jss::ledger_hash] =
            "AAAAAAAAAAAAAAAAAAAAAAAAAAAAAAAAAAAAAAAAAAAAAAAAAAAAAAAAAAAAAAAA";
        auto const jrr =
            env.rpc("json", "ledger_entry", to_string(jvParams))[jss::result];
        checkErrorValue(jrr, "lgrNotFound", "ledgerNotFound");
    }

    void
    testLedgerFull()
    {
        testcase("Ledger Request, Full Option");
        using namespace test::jtx;

        Env env{*this};

        env.close();

        Json::Value jvParams;
        jvParams[jss::ledger_index] = 3u;
        jvParams[jss::full] = true;
        auto const jrr =
            env.rpc("json", "ledger", to_string(jvParams))[jss::result];
        BEAST_EXPECT(jrr[jss::ledger].isMember(jss::accountState));
        BEAST_EXPECT(jrr[jss::ledger][jss::accountState].isArray());
        BEAST_EXPECT(jrr[jss::ledger][jss::accountState].size() == 3u);
    }

    void
    testLedgerFullNonAdmin()
    {
        testcase("Ledger Request, Full Option Without Admin");
        using namespace test::jtx;

        Env env{*this, envconfig(no_admin)};

        //        env.close();

        Json::Value jvParams;
        jvParams[jss::ledger_index] = 1u;
        jvParams[jss::full] = true;
        auto const jrr =
            env.rpc("json", "ledger", to_string(jvParams))[jss::result];
        checkErrorValue(
            jrr, "noPermission", "You don't have permission for this command.");
    }

    void
    testLedgerAccounts()
    {
        testcase("Ledger Request, Accounts Option");
        using namespace test::jtx;

        Env env{*this};

        env.close();

        Json::Value jvParams;
        jvParams[jss::ledger_index] = 3u;
        jvParams[jss::accounts] = true;
        auto const jrr =
            env.rpc("json", "ledger", to_string(jvParams))[jss::result];
        BEAST_EXPECT(jrr[jss::ledger].isMember(jss::accountState));
        BEAST_EXPECT(jrr[jss::ledger][jss::accountState].isArray());
        BEAST_EXPECT(jrr[jss::ledger][jss::accountState].size() == 3u);
    }

    void
    testLedgerEntryAccountRoot()
    {
        testcase("ledger_entry Request AccountRoot");
        using namespace test::jtx;
        Env env{*this};
        Account const alice{"alice"};
        env.fund(XRP(10000), alice);
        env.close();

        std::string const ledgerHash{to_string(env.closed()->info().hash)};
        {
            // Exercise ledger_closed along the way.
            Json::Value const jrr = env.rpc("ledger_closed")[jss::result];
            BEAST_EXPECT(jrr[jss::ledger_hash] == ledgerHash);
            BEAST_EXPECT(jrr[jss::ledger_index] == 3);
        }

        std::string accountRootIndex;
        {
            // Request alice's account root.
            Json::Value jvParams;
            jvParams[jss::account_root] = alice.human();
            jvParams[jss::ledger_hash] = ledgerHash;
            Json::Value const jrr = env.rpc(
                "json", "ledger_entry", to_string(jvParams))[jss::result];
            BEAST_EXPECT(jrr.isMember(jss::node));
            BEAST_EXPECT(jrr[jss::node][jss::Account] == alice.human());
            BEAST_EXPECT(jrr[jss::node][sfBalance.jsonName] == "10000000000");
            accountRootIndex = jrr[jss::index].asString();
        }
        {
            constexpr char alicesAcctRootBinary[]{
                "1100612200800000240000000425000000032D00000000559CE54C3B934E4"
                "73A995B477E92EC229F99CED5B62BF4D2ACE4DC42719103AE2F6240000002"
                "540BE4008114AE123A8556F3CF91154711376AFB0F894F832B3D"};

            // Request alice's account root, but with binary == true;
            Json::Value jvParams;
            jvParams[jss::account_root] = alice.human();
            jvParams[jss::binary] = 1;
            jvParams[jss::ledger_hash] = ledgerHash;
            Json::Value const jrr = env.rpc(
                "json", "ledger_entry", to_string(jvParams))[jss::result];
            BEAST_EXPECT(jrr.isMember(jss::node_binary));
            BEAST_EXPECT(jrr[jss::node_binary] == alicesAcctRootBinary);
        }
        {
            // Request alice's account root using the index.
            Json::Value jvParams;
            jvParams[jss::index] = accountRootIndex;
            Json::Value const jrr = env.rpc(
                "json", "ledger_entry", to_string(jvParams))[jss::result];
            BEAST_EXPECT(!jrr.isMember(jss::node_binary));
            BEAST_EXPECT(jrr.isMember(jss::node));
            BEAST_EXPECT(jrr[jss::node][jss::Account] == alice.human());
            BEAST_EXPECT(jrr[jss::node][sfBalance.jsonName] == "10000000000");
        }
        {
            // Request alice's account root by index, but with binary == false.
            Json::Value jvParams;
            jvParams[jss::index] = accountRootIndex;
            jvParams[jss::binary] = 0;
            Json::Value const jrr = env.rpc(
                "json", "ledger_entry", to_string(jvParams))[jss::result];
            BEAST_EXPECT(jrr.isMember(jss::node));
            BEAST_EXPECT(jrr[jss::node][jss::Account] == alice.human());
            BEAST_EXPECT(jrr[jss::node][sfBalance.jsonName] == "10000000000");
        }
        {
            // Request using a corrupted AccountID.
            Json::Value jvParams;
            jvParams[jss::account_root] = makeBadAddress(alice.human());
            jvParams[jss::ledger_hash] = ledgerHash;
            Json::Value const jrr = env.rpc(
                "json", "ledger_entry", to_string(jvParams))[jss::result];
            checkErrorValue(jrr, "malformedAddress", "");
        }
        {
            // Request an account that is not in the ledger.
            Json::Value jvParams;
            jvParams[jss::account_root] = Account("bob").human();
            jvParams[jss::ledger_hash] = ledgerHash;
            Json::Value const jrr = env.rpc(
                "json", "ledger_entry", to_string(jvParams))[jss::result];
            checkErrorValue(jrr, "entryNotFound", "");
        }
    }

    void
    testLedgerEntryCheck()
    {
        testcase("ledger_entry Request Check");
        using namespace test::jtx;
        Env env{*this};
        Account const alice{"alice"};
        env.fund(XRP(10000), alice);
        env.close();

        auto const checkId = keylet::check(env.master, env.seq(env.master));

        env(check::create(env.master, alice, XRP(100)));
        env.close();

        std::string const ledgerHash{to_string(env.closed()->info().hash)};
        {
            // Request a check.
            Json::Value jvParams;
            jvParams[jss::check] = to_string(checkId.key);
            jvParams[jss::ledger_hash] = ledgerHash;
            Json::Value const jrr = env.rpc(
                "json", "ledger_entry", to_string(jvParams))[jss::result];
            BEAST_EXPECT(
                jrr[jss::node][sfLedgerEntryType.jsonName] == jss::Check);
            BEAST_EXPECT(jrr[jss::node][sfSendMax.jsonName] == "100000000");
        }
        {
            // Request an index that is not a check.  We'll use alice's
            // account root index.
            std::string accountRootIndex;
            {
                Json::Value jvParams;
                jvParams[jss::account_root] = alice.human();
                Json::Value const jrr = env.rpc(
                    "json", "ledger_entry", to_string(jvParams))[jss::result];
                accountRootIndex = jrr[jss::index].asString();
            }
            Json::Value jvParams;
            jvParams[jss::check] = accountRootIndex;
            jvParams[jss::ledger_hash] = ledgerHash;
            Json::Value const jrr = env.rpc(
                "json", "ledger_entry", to_string(jvParams))[jss::result];
            checkErrorValue(jrr, "unexpectedLedgerType", "");
        }
    }

    void
    testLedgerEntryDepositPreauth()
    {
        testcase("ledger_entry Deposit Preauth");

        using namespace test::jtx;

        Env env{*this};
        Account const alice{"alice"};
        Account const becky{"becky"};

        env.fund(XRP(10000), alice, becky);
        env.close();

        env(deposit::auth(alice, becky));
        env.close();

        std::string const ledgerHash{to_string(env.closed()->info().hash)};
        std::string depositPreauthIndex;
        {
            // Request a depositPreauth by owner and authorized.
            Json::Value jvParams;
            jvParams[jss::deposit_preauth][jss::owner] = alice.human();
            jvParams[jss::deposit_preauth][jss::authorized] = becky.human();
            jvParams[jss::ledger_hash] = ledgerHash;
            Json::Value const jrr = env.rpc(
                "json", "ledger_entry", to_string(jvParams))[jss::result];

            BEAST_EXPECT(
                jrr[jss::node][sfLedgerEntryType.jsonName] ==
                jss::DepositPreauth);
            BEAST_EXPECT(jrr[jss::node][sfAccount.jsonName] == alice.human());
            BEAST_EXPECT(jrr[jss::node][sfAuthorize.jsonName] == becky.human());
            depositPreauthIndex = jrr[jss::node][jss::index].asString();
        }
        {
            // Request a depositPreauth by index.
            Json::Value jvParams;
            jvParams[jss::deposit_preauth] = depositPreauthIndex;
            jvParams[jss::ledger_hash] = ledgerHash;
            Json::Value const jrr = env.rpc(
                "json", "ledger_entry", to_string(jvParams))[jss::result];

            BEAST_EXPECT(
                jrr[jss::node][sfLedgerEntryType.jsonName] ==
                jss::DepositPreauth);
            BEAST_EXPECT(jrr[jss::node][sfAccount.jsonName] == alice.human());
            BEAST_EXPECT(jrr[jss::node][sfAuthorize.jsonName] == becky.human());
        }
        {
            // Malformed request: deposit_preauth neither object nor string.
            Json::Value jvParams;
            jvParams[jss::deposit_preauth] = -5;
            jvParams[jss::ledger_hash] = ledgerHash;
            Json::Value const jrr = env.rpc(
                "json", "ledger_entry", to_string(jvParams))[jss::result];
            checkErrorValue(jrr, "malformedRequest", "");
        }
        {
            // Malformed request: deposit_preauth not hex string.
            Json::Value jvParams;
            jvParams[jss::deposit_preauth] = "0123456789ABCDEFG";
            jvParams[jss::ledger_hash] = ledgerHash;
            Json::Value const jrr = env.rpc(
                "json", "ledger_entry", to_string(jvParams))[jss::result];
            checkErrorValue(jrr, "malformedRequest", "");
        }
        {
            // Malformed request: missing [jss::deposit_preauth][jss::owner]
            Json::Value jvParams;
            jvParams[jss::deposit_preauth][jss::authorized] = becky.human();
            jvParams[jss::ledger_hash] = ledgerHash;
            Json::Value const jrr = env.rpc(
                "json", "ledger_entry", to_string(jvParams))[jss::result];
            checkErrorValue(jrr, "malformedRequest", "");
        }
        {
            // Malformed request: [jss::deposit_preauth][jss::owner] not string.
            Json::Value jvParams;
            jvParams[jss::deposit_preauth][jss::owner] = 7;
            jvParams[jss::deposit_preauth][jss::authorized] = becky.human();
            jvParams[jss::ledger_hash] = ledgerHash;
            Json::Value const jrr = env.rpc(
                "json", "ledger_entry", to_string(jvParams))[jss::result];
            checkErrorValue(jrr, "malformedRequest", "");
        }
        {
            // Malformed: missing [jss::deposit_preauth][jss::authorized]
            Json::Value jvParams;
            jvParams[jss::deposit_preauth][jss::owner] = alice.human();
            jvParams[jss::ledger_hash] = ledgerHash;
            Json::Value const jrr = env.rpc(
                "json", "ledger_entry", to_string(jvParams))[jss::result];
            checkErrorValue(jrr, "malformedRequest", "");
        }
        {
            // Malformed: [jss::deposit_preauth][jss::authorized] not string.
            Json::Value jvParams;
            jvParams[jss::deposit_preauth][jss::owner] = alice.human();
            jvParams[jss::deposit_preauth][jss::authorized] = 47;
            jvParams[jss::ledger_hash] = ledgerHash;
            Json::Value const jrr = env.rpc(
                "json", "ledger_entry", to_string(jvParams))[jss::result];
            checkErrorValue(jrr, "malformedRequest", "");
        }
        {
            // Malformed: [jss::deposit_preauth][jss::owner] is malformed.
            Json::Value jvParams;
            jvParams[jss::deposit_preauth][jss::owner] =
                "rP6P9ypfAmc!pw8SZHNwM4nvZHFXDraQas";

            jvParams[jss::deposit_preauth][jss::authorized] = becky.human();
            jvParams[jss::ledger_hash] = ledgerHash;
            Json::Value const jrr = env.rpc(
                "json", "ledger_entry", to_string(jvParams))[jss::result];
            checkErrorValue(jrr, "malformedOwner", "");
        }
        {
            // Malformed: [jss::deposit_preauth][jss::authorized] is malformed.
            Json::Value jvParams;
            jvParams[jss::deposit_preauth][jss::owner] = alice.human();
            jvParams[jss::deposit_preauth][jss::authorized] =
                "rP6P9ypfAmc!pw8SZHNwM4nvZHFXDraQas";

            jvParams[jss::ledger_hash] = ledgerHash;
            Json::Value const jrr = env.rpc(
                "json", "ledger_entry", to_string(jvParams))[jss::result];
            checkErrorValue(jrr, "malformedAuthorized", "");
        }
    }

    void
    testLedgerEntryDirectory()
    {
        testcase("ledger_entry Request Directory");
        using namespace test::jtx;
        Env env{*this};
        Account const alice{"alice"};
        Account const gw{"gateway"};
        auto const USD = gw["USD"];
        env.fund(XRP(10000), alice, gw);
        env.close();

        env.trust(USD(1000), alice);
        env.close();

        // Run up the number of directory entries so alice has two
        // directory nodes.
        for (int d = 1'000'032; d >= 1'000'000; --d)
        {
            env(offer(alice, USD(1), drops(d)));
        }
        env.close();

        std::string const ledgerHash{to_string(env.closed()->info().hash)};
        {
            // Exercise ledger_closed along the way.
            Json::Value const jrr = env.rpc("ledger_closed")[jss::result];
            BEAST_EXPECT(jrr[jss::ledger_hash] == ledgerHash);
            BEAST_EXPECT(jrr[jss::ledger_index] == 5);
        }

        std::string const dirRootIndex =
            "A33EC6BB85FB5674074C4A3A43373BB17645308F3EAE1933E3E35252162B217D";
        {
            // Locate directory by index.
            Json::Value jvParams;
            jvParams[jss::directory] = dirRootIndex;
            jvParams[jss::ledger_hash] = ledgerHash;
            Json::Value const jrr = env.rpc(
                "json", "ledger_entry", to_string(jvParams))[jss::result];
            BEAST_EXPECT(jrr[jss::node][sfIndexes.jsonName].size() == 32);
        }
        {
            // Locate directory by directory root.
            Json::Value jvParams;
            jvParams[jss::directory] = Json::objectValue;
            jvParams[jss::directory][jss::dir_root] = dirRootIndex;
            Json::Value const jrr = env.rpc(
                "json", "ledger_entry", to_string(jvParams))[jss::result];
            BEAST_EXPECT(jrr[jss::index] == dirRootIndex);
        }
        {
            // Locate directory by owner.
            Json::Value jvParams;
            jvParams[jss::directory] = Json::objectValue;
            jvParams[jss::directory][jss::owner] = alice.human();
            jvParams[jss::ledger_hash] = ledgerHash;
            Json::Value const jrr = env.rpc(
                "json", "ledger_entry", to_string(jvParams))[jss::result];
            BEAST_EXPECT(jrr[jss::index] == dirRootIndex);
        }
        {
            // Locate directory by directory root and sub_index.
            Json::Value jvParams;
            jvParams[jss::directory] = Json::objectValue;
            jvParams[jss::directory][jss::dir_root] = dirRootIndex;
            jvParams[jss::directory][jss::sub_index] = 1;
            Json::Value const jrr = env.rpc(
                "json", "ledger_entry", to_string(jvParams))[jss::result];
            BEAST_EXPECT(jrr[jss::index] != dirRootIndex);
            BEAST_EXPECT(jrr[jss::node][sfIndexes.jsonName].size() == 2);
        }
        {
            // Locate directory by owner and sub_index.
            Json::Value jvParams;
            jvParams[jss::directory] = Json::objectValue;
            jvParams[jss::directory][jss::owner] = alice.human();
            jvParams[jss::directory][jss::sub_index] = 1;
            jvParams[jss::ledger_hash] = ledgerHash;
            Json::Value const jrr = env.rpc(
                "json", "ledger_entry", to_string(jvParams))[jss::result];
            BEAST_EXPECT(jrr[jss::index] != dirRootIndex);
            BEAST_EXPECT(jrr[jss::node][sfIndexes.jsonName].size() == 2);
        }
        {
            // Null directory argument.
            Json::Value jvParams;
            jvParams[jss::directory] = Json::nullValue;
            jvParams[jss::ledger_hash] = ledgerHash;
            Json::Value const jrr = env.rpc(
                "json", "ledger_entry", to_string(jvParams))[jss::result];
            checkErrorValue(jrr, "malformedRequest", "");
        }
        {
            // Non-integer sub_index.
            Json::Value jvParams;
            jvParams[jss::directory] = Json::objectValue;
            jvParams[jss::directory][jss::dir_root] = dirRootIndex;
            jvParams[jss::directory][jss::sub_index] = 1.5;
            jvParams[jss::ledger_hash] = ledgerHash;
            Json::Value const jrr = env.rpc(
                "json", "ledger_entry", to_string(jvParams))[jss::result];
            checkErrorValue(jrr, "malformedRequest", "");
        }
        {
            // Malformed owner entry.
            Json::Value jvParams;
            jvParams[jss::directory] = Json::objectValue;

            std::string const badAddress = makeBadAddress(alice.human());
            jvParams[jss::directory][jss::owner] = badAddress;
            jvParams[jss::ledger_hash] = ledgerHash;
            Json::Value const jrr = env.rpc(
                "json", "ledger_entry", to_string(jvParams))[jss::result];
            checkErrorValue(jrr, "malformedAddress", "");
        }
        {
            // Malformed directory object.  Specify both dir_root and owner.
            Json::Value jvParams;
            jvParams[jss::directory] = Json::objectValue;
            jvParams[jss::directory][jss::owner] = alice.human();
            jvParams[jss::directory][jss::dir_root] = dirRootIndex;
            jvParams[jss::ledger_hash] = ledgerHash;
            Json::Value const jrr = env.rpc(
                "json", "ledger_entry", to_string(jvParams))[jss::result];
            checkErrorValue(jrr, "malformedRequest", "");
        }
        {
            // Incomplete directory object.  Missing both dir_root and owner.
            Json::Value jvParams;
            jvParams[jss::directory] = Json::objectValue;
            jvParams[jss::directory][jss::sub_index] = 1;
            jvParams[jss::ledger_hash] = ledgerHash;
            Json::Value const jrr = env.rpc(
                "json", "ledger_entry", to_string(jvParams))[jss::result];
            checkErrorValue(jrr, "malformedRequest", "");
        }
    }

    void
    testLedgerEntryEscrow()
    {
        testcase("ledger_entry Request Escrow");
        using namespace test::jtx;
        Env env{*this};
        Account const alice{"alice"};
        env.fund(XRP(10000), alice);
        env.close();

        // Lambda to create an escrow.
        auto escrowCreate = [](test::jtx::Account const& account,
                               test::jtx::Account const& to,
                               STAmount const& amount,
                               NetClock::time_point const& cancelAfter) {
            Json::Value jv;
            jv[jss::TransactionType] = jss::EscrowCreate;
            jv[jss::Flags] = tfUniversal;
            jv[jss::Account] = account.human();
            jv[jss::Destination] = to.human();
            jv[jss::Amount] = amount.getJson(JsonOptions::none);
            jv[sfFinishAfter.jsonName] =
                cancelAfter.time_since_epoch().count() + 2;
            return jv;
        };

        using namespace std::chrono_literals;
        env(escrowCreate(alice, alice, XRP(333), env.now() + 2s));
        env.close();

        std::string const ledgerHash{to_string(env.closed()->info().hash)};
        std::string escrowIndex;
        {
            // Request the escrow using owner and sequence.
            Json::Value jvParams;
            jvParams[jss::escrow] = Json::objectValue;
            jvParams[jss::escrow][jss::owner] = alice.human();
            jvParams[jss::escrow][jss::seq] = env.seq(alice) - 1;
            Json::Value const jrr = env.rpc(
                "json", "ledger_entry", to_string(jvParams))[jss::result];
            BEAST_EXPECT(
                jrr[jss::node][jss::Amount] == XRP(333).value().getText());
            escrowIndex = jrr[jss::index].asString();
        }
        {
            // Request the escrow by index.
            Json::Value jvParams;
            jvParams[jss::escrow] = escrowIndex;
            jvParams[jss::ledger_hash] = ledgerHash;
            Json::Value const jrr = env.rpc(
                "json", "ledger_entry", to_string(jvParams))[jss::result];
            BEAST_EXPECT(
                jrr[jss::node][jss::Amount] == XRP(333).value().getText());
        }
        {
            // Malformed owner entry.
            Json::Value jvParams;
            jvParams[jss::escrow] = Json::objectValue;

            std::string const badAddress = makeBadAddress(alice.human());
            jvParams[jss::escrow][jss::owner] = badAddress;
            jvParams[jss::escrow][jss::seq] = env.seq(alice) - 1;
            jvParams[jss::ledger_hash] = ledgerHash;
            Json::Value const jrr = env.rpc(
                "json", "ledger_entry", to_string(jvParams))[jss::result];
            checkErrorValue(jrr, "malformedOwner", "");
        }
        {
            // Missing owner.
            Json::Value jvParams;
            jvParams[jss::escrow] = Json::objectValue;
            jvParams[jss::escrow][jss::seq] = env.seq(alice) - 1;
            jvParams[jss::ledger_hash] = ledgerHash;
            Json::Value const jrr = env.rpc(
                "json", "ledger_entry", to_string(jvParams))[jss::result];
            checkErrorValue(jrr, "malformedRequest", "");
        }
        {
            // Missing sequence.
            Json::Value jvParams;
            jvParams[jss::escrow] = Json::objectValue;
            jvParams[jss::escrow][jss::owner] = alice.human();
            jvParams[jss::ledger_hash] = ledgerHash;
            Json::Value const jrr = env.rpc(
                "json", "ledger_entry", to_string(jvParams))[jss::result];
            checkErrorValue(jrr, "malformedRequest", "");
        }
        {
            // Non-integer sequence.
            Json::Value jvParams;
            jvParams[jss::escrow] = Json::objectValue;
            jvParams[jss::escrow][jss::owner] = alice.human();
            jvParams[jss::escrow][jss::seq] =
                std::to_string(env.seq(alice) - 1);
            jvParams[jss::ledger_hash] = ledgerHash;
            Json::Value const jrr = env.rpc(
                "json", "ledger_entry", to_string(jvParams))[jss::result];
            checkErrorValue(jrr, "malformedRequest", "");
        }
    }

    void
    testLedgerEntryOffer()
    {
        testcase("ledger_entry Request Offer");
        using namespace test::jtx;
        Env env{*this};
        Account const alice{"alice"};
        Account const gw{"gateway"};
        auto const USD = gw["USD"];
        env.fund(XRP(10000), alice, gw);
        env.close();

        env(offer(alice, USD(321), XRP(322)));
        env.close();

        std::string const ledgerHash{to_string(env.closed()->info().hash)};
        std::string offerIndex;
        {
            // Request the offer using owner and sequence.
            Json::Value jvParams;
            jvParams[jss::offer] = Json::objectValue;
            jvParams[jss::offer][jss::account] = alice.human();
            jvParams[jss::offer][jss::seq] = env.seq(alice) - 1;
            jvParams[jss::ledger_hash] = ledgerHash;
            Json::Value const jrr = env.rpc(
                "json", "ledger_entry", to_string(jvParams))[jss::result];
            BEAST_EXPECT(jrr[jss::node][jss::TakerGets] == "322000000");
            offerIndex = jrr[jss::index].asString();
        }
        {
            // Request the offer using its index.
            Json::Value jvParams;
            jvParams[jss::offer] = offerIndex;
            Json::Value const jrr = env.rpc(
                "json", "ledger_entry", to_string(jvParams))[jss::result];
            BEAST_EXPECT(jrr[jss::node][jss::TakerGets] == "322000000");
        }
        {
            // Malformed account entry.
            Json::Value jvParams;
            jvParams[jss::offer] = Json::objectValue;

            std::string const badAddress = makeBadAddress(alice.human());
            jvParams[jss::offer][jss::account] = badAddress;
            jvParams[jss::offer][jss::seq] = env.seq(alice) - 1;
            jvParams[jss::ledger_hash] = ledgerHash;
            Json::Value const jrr = env.rpc(
                "json", "ledger_entry", to_string(jvParams))[jss::result];
            checkErrorValue(jrr, "malformedAddress", "");
        }
        {
            // Malformed offer object.  Missing account member.
            Json::Value jvParams;
            jvParams[jss::offer] = Json::objectValue;
            jvParams[jss::offer][jss::seq] = env.seq(alice) - 1;
            jvParams[jss::ledger_hash] = ledgerHash;
            Json::Value const jrr = env.rpc(
                "json", "ledger_entry", to_string(jvParams))[jss::result];
            checkErrorValue(jrr, "malformedRequest", "");
        }
        {
            // Malformed offer object.  Missing seq member.
            Json::Value jvParams;
            jvParams[jss::offer] = Json::objectValue;
            jvParams[jss::offer][jss::account] = alice.human();
            jvParams[jss::ledger_hash] = ledgerHash;
            Json::Value const jrr = env.rpc(
                "json", "ledger_entry", to_string(jvParams))[jss::result];
            checkErrorValue(jrr, "malformedRequest", "");
        }
        {
            // Malformed offer object.  Non-integral seq member.
            Json::Value jvParams;
            jvParams[jss::offer] = Json::objectValue;
            jvParams[jss::offer][jss::account] = alice.human();
            jvParams[jss::offer][jss::seq] = std::to_string(env.seq(alice) - 1);
            jvParams[jss::ledger_hash] = ledgerHash;
            Json::Value const jrr = env.rpc(
                "json", "ledger_entry", to_string(jvParams))[jss::result];
            checkErrorValue(jrr, "malformedRequest", "");
        }
    }

    void
    testLedgerEntryPayChan()
    {
        testcase("ledger_entry Request Pay Chan");
        using namespace test::jtx;
        using namespace std::literals::chrono_literals;
        Env env{*this};
        Account const alice{"alice"};

        env.fund(XRP(10000), alice);
        env.close();

        // Lambda to create a PayChan.
        auto payChanCreate = [](test::jtx::Account const& account,
                                test::jtx::Account const& to,
                                STAmount const& amount,
                                NetClock::duration const& settleDelay,
                                PublicKey const& pk) {
            Json::Value jv;
            jv[jss::TransactionType] = jss::PaymentChannelCreate;
            jv[jss::Account] = account.human();
            jv[jss::Destination] = to.human();
            jv[jss::Amount] = amount.getJson(JsonOptions::none);
            jv[sfSettleDelay.jsonName] = settleDelay.count();
            jv[sfPublicKey.jsonName] = strHex(pk.slice());
            return jv;
        };

        env(payChanCreate(alice, env.master, XRP(57), 18s, alice.pk()));
        env.close();

        std::string const ledgerHash{to_string(env.closed()->info().hash)};

        uint256 const payChanIndex{
            keylet::payChan(alice, env.master, env.seq(alice) - 1).key};
        {
            // Request the payment channel using its index.
            Json::Value jvParams;
            jvParams[jss::payment_channel] = to_string(payChanIndex);
            jvParams[jss::ledger_hash] = ledgerHash;
            Json::Value const jrr = env.rpc(
                "json", "ledger_entry", to_string(jvParams))[jss::result];
            BEAST_EXPECT(jrr[jss::node][sfAmount.jsonName] == "57000000");
            BEAST_EXPECT(jrr[jss::node][sfBalance.jsonName] == "0");
            BEAST_EXPECT(jrr[jss::node][sfSettleDelay.jsonName] == 18);
        }
        {
            // Request an index that is not a payment channel.
            Json::Value jvParams;
            jvParams[jss::payment_channel] = ledgerHash;
            jvParams[jss::ledger_hash] = ledgerHash;
            Json::Value const jrr = env.rpc(
                "json", "ledger_entry", to_string(jvParams))[jss::result];
            checkErrorValue(jrr, "entryNotFound", "");
        }
    }

    void
    testLedgerEntryRippleState()
    {
        testcase("ledger_entry Request RippleState");
        using namespace test::jtx;
        Env env{*this};
        Account const alice{"alice"};
        Account const gw{"gateway"};
        auto const USD = gw["USD"];
        env.fund(XRP(10000), alice, gw);
        env.close();

        env.trust(USD(999), alice);
        env.close();

        env(pay(gw, alice, USD(97)));
        env.close();

        std::string const ledgerHash{to_string(env.closed()->info().hash)};
        {
            // Request the trust line using the accounts and currency.
            Json::Value jvParams;
            jvParams[jss::ripple_state] = Json::objectValue;
            jvParams[jss::ripple_state][jss::accounts] = Json::arrayValue;
            jvParams[jss::ripple_state][jss::accounts][0u] = alice.human();
            jvParams[jss::ripple_state][jss::accounts][1u] = gw.human();
            jvParams[jss::ripple_state][jss::currency] = "USD";
            jvParams[jss::ledger_hash] = ledgerHash;
            Json::Value const jrr = env.rpc(
                "json", "ledger_entry", to_string(jvParams))[jss::result];
            BEAST_EXPECT(
                jrr[jss::node][sfBalance.jsonName][jss::value] == "-97");
            BEAST_EXPECT(
                jrr[jss::node][sfHighLimit.jsonName][jss::value] == "999");
        }
        {
            // ripple_state is not an object.
            Json::Value jvParams;
            jvParams[jss::ripple_state] = "ripple_state";
            jvParams[jss::ledger_hash] = ledgerHash;
            Json::Value const jrr = env.rpc(
                "json", "ledger_entry", to_string(jvParams))[jss::result];
            checkErrorValue(jrr, "malformedRequest", "");
        }
        {
            // ripple_state.currency is missing.
            Json::Value jvParams;
            jvParams[jss::ripple_state] = Json::objectValue;
            jvParams[jss::ripple_state][jss::accounts] = Json::arrayValue;
            jvParams[jss::ripple_state][jss::accounts][0u] = alice.human();
            jvParams[jss::ripple_state][jss::accounts][1u] = gw.human();
            jvParams[jss::ledger_hash] = ledgerHash;
            Json::Value const jrr = env.rpc(
                "json", "ledger_entry", to_string(jvParams))[jss::result];
            checkErrorValue(jrr, "malformedRequest", "");
        }
        {
            // ripple_state accounts is not an array.
            Json::Value jvParams;
            jvParams[jss::ripple_state] = Json::objectValue;
            jvParams[jss::ripple_state][jss::accounts] = 2;
            jvParams[jss::ripple_state][jss::currency] = "USD";
            jvParams[jss::ledger_hash] = ledgerHash;
            Json::Value const jrr = env.rpc(
                "json", "ledger_entry", to_string(jvParams))[jss::result];
            checkErrorValue(jrr, "malformedRequest", "");
        }
        {
            // ripple_state one of the accounts is missing.
            Json::Value jvParams;
            jvParams[jss::ripple_state] = Json::objectValue;
            jvParams[jss::ripple_state][jss::accounts] = Json::arrayValue;
            jvParams[jss::ripple_state][jss::accounts][0u] = alice.human();
            jvParams[jss::ripple_state][jss::currency] = "USD";
            jvParams[jss::ledger_hash] = ledgerHash;
            Json::Value const jrr = env.rpc(
                "json", "ledger_entry", to_string(jvParams))[jss::result];
            checkErrorValue(jrr, "malformedRequest", "");
        }
        {
            // ripple_state more than 2 accounts.
            Json::Value jvParams;
            jvParams[jss::ripple_state] = Json::objectValue;
            jvParams[jss::ripple_state][jss::accounts] = Json::arrayValue;
            jvParams[jss::ripple_state][jss::accounts][0u] = alice.human();
            jvParams[jss::ripple_state][jss::accounts][1u] = gw.human();
            jvParams[jss::ripple_state][jss::accounts][2u] = alice.human();
            jvParams[jss::ripple_state][jss::currency] = "USD";
            jvParams[jss::ledger_hash] = ledgerHash;
            Json::Value const jrr = env.rpc(
                "json", "ledger_entry", to_string(jvParams))[jss::result];
            checkErrorValue(jrr, "malformedRequest", "");
        }
        {
            // ripple_state account[0] is not a string.
            Json::Value jvParams;
            jvParams[jss::ripple_state] = Json::objectValue;
            jvParams[jss::ripple_state][jss::accounts] = Json::arrayValue;
            jvParams[jss::ripple_state][jss::accounts][0u] = 44;
            jvParams[jss::ripple_state][jss::accounts][1u] = gw.human();
            jvParams[jss::ripple_state][jss::currency] = "USD";
            jvParams[jss::ledger_hash] = ledgerHash;
            Json::Value const jrr = env.rpc(
                "json", "ledger_entry", to_string(jvParams))[jss::result];
            checkErrorValue(jrr, "malformedRequest", "");
        }
        {
            // ripple_state account[1] is not a string.
            Json::Value jvParams;
            jvParams[jss::ripple_state] = Json::objectValue;
            jvParams[jss::ripple_state][jss::accounts] = Json::arrayValue;
            jvParams[jss::ripple_state][jss::accounts][0u] = alice.human();
            jvParams[jss::ripple_state][jss::accounts][1u] = 21;
            jvParams[jss::ripple_state][jss::currency] = "USD";
            jvParams[jss::ledger_hash] = ledgerHash;
            Json::Value const jrr = env.rpc(
                "json", "ledger_entry", to_string(jvParams))[jss::result];
            checkErrorValue(jrr, "malformedRequest", "");
        }
        {
            // ripple_state account[0] == account[1].
            Json::Value jvParams;
            jvParams[jss::ripple_state] = Json::objectValue;
            jvParams[jss::ripple_state][jss::accounts] = Json::arrayValue;
            jvParams[jss::ripple_state][jss::accounts][0u] = alice.human();
            jvParams[jss::ripple_state][jss::accounts][1u] = alice.human();
            jvParams[jss::ripple_state][jss::currency] = "USD";
            jvParams[jss::ledger_hash] = ledgerHash;
            Json::Value const jrr = env.rpc(
                "json", "ledger_entry", to_string(jvParams))[jss::result];
            checkErrorValue(jrr, "malformedRequest", "");
        }
        {
            // ripple_state malformed account[0].
            Json::Value jvParams;
            jvParams[jss::ripple_state] = Json::objectValue;
            jvParams[jss::ripple_state][jss::accounts] = Json::arrayValue;
            jvParams[jss::ripple_state][jss::accounts][0u] =
                makeBadAddress(alice.human());
            jvParams[jss::ripple_state][jss::accounts][1u] = gw.human();
            jvParams[jss::ripple_state][jss::currency] = "USD";
            jvParams[jss::ledger_hash] = ledgerHash;
            Json::Value const jrr = env.rpc(
                "json", "ledger_entry", to_string(jvParams))[jss::result];
            checkErrorValue(jrr, "malformedAddress", "");
        }
        {
            // ripple_state malformed account[1].
            Json::Value jvParams;
            jvParams[jss::ripple_state] = Json::objectValue;
            jvParams[jss::ripple_state][jss::accounts] = Json::arrayValue;
            jvParams[jss::ripple_state][jss::accounts][0u] = alice.human();
            jvParams[jss::ripple_state][jss::accounts][1u] =
                makeBadAddress(gw.human());
            jvParams[jss::ripple_state][jss::currency] = "USD";
            jvParams[jss::ledger_hash] = ledgerHash;
            Json::Value const jrr = env.rpc(
                "json", "ledger_entry", to_string(jvParams))[jss::result];
            checkErrorValue(jrr, "malformedAddress", "");
        }
        {
            // ripple_state malformed currency.
            Json::Value jvParams;
            jvParams[jss::ripple_state] = Json::objectValue;
            jvParams[jss::ripple_state][jss::accounts] = Json::arrayValue;
            jvParams[jss::ripple_state][jss::accounts][0u] = alice.human();
            jvParams[jss::ripple_state][jss::accounts][1u] = gw.human();
            jvParams[jss::ripple_state][jss::currency] = "USDollars";
            jvParams[jss::ledger_hash] = ledgerHash;
            Json::Value const jrr = env.rpc(
                "json", "ledger_entry", to_string(jvParams))[jss::result];
            checkErrorValue(jrr, "malformedCurrency", "");
        }
    }

    void
    testLedgerEntryTicket()
    {
        testcase("ledger_entry Request Ticket");
        using namespace test::jtx;
        Env env{*this};
        env.close();

        // Create two tickets.
        std::uint32_t const tkt1{env.seq(env.master) + 1};
        env(ticket::create(env.master, 2));
        env.close();

        std::string const ledgerHash{to_string(env.closed()->info().hash)};
        // Request four tickets: one before the first one we created, the
        // two created tickets, and the ticket that would come after the
        // last created ticket.
        {
            // Not a valid ticket requested by index.
            Json::Value jvParams;
            jvParams[jss::ticket] =
                to_string(getTicketIndex(env.master, tkt1 - 1));
            jvParams[jss::ledger_hash] = ledgerHash;
            Json::Value const jrr = env.rpc(
                "json", "ledger_entry", to_string(jvParams))[jss::result];
            checkErrorValue(jrr, "entryNotFound", "");
        }
        {
            // First real ticket requested by index.
            Json::Value jvParams;
            jvParams[jss::ticket] = to_string(getTicketIndex(env.master, tkt1));
            jvParams[jss::ledger_hash] = ledgerHash;
            Json::Value const jrr = env.rpc(
                "json", "ledger_entry", to_string(jvParams))[jss::result];
            BEAST_EXPECT(
                jrr[jss::node][sfLedgerEntryType.jsonName] == jss::Ticket);
            BEAST_EXPECT(jrr[jss::node][sfTicketSequence.jsonName] == tkt1);
        }
        {
            // Second real ticket requested by account and sequence.
            Json::Value jvParams;
            jvParams[jss::ticket] = Json::objectValue;
            jvParams[jss::ticket][jss::account] = env.master.human();
            jvParams[jss::ticket][jss::ticket_seq] = tkt1 + 1;
            jvParams[jss::ledger_hash] = ledgerHash;
            Json::Value const jrr = env.rpc(
                "json", "ledger_entry", to_string(jvParams))[jss::result];
            BEAST_EXPECT(
                jrr[jss::node][jss::index] ==
                to_string(getTicketIndex(env.master, tkt1 + 1)));
        }
        {
            // Not a valid ticket requested by account and sequence.
            Json::Value jvParams;
            jvParams[jss::ticket] = Json::objectValue;
            jvParams[jss::ticket][jss::account] = env.master.human();
            jvParams[jss::ticket][jss::ticket_seq] = tkt1 + 2;
            jvParams[jss::ledger_hash] = ledgerHash;
            Json::Value const jrr = env.rpc(
                "json", "ledger_entry", to_string(jvParams))[jss::result];
            checkErrorValue(jrr, "entryNotFound", "");
        }
        {
            // Request a ticket using an account root entry.
            Json::Value jvParams;
            jvParams[jss::ticket] = to_string(keylet::account(env.master).key);
            jvParams[jss::ledger_hash] = ledgerHash;
            Json::Value const jrr = env.rpc(
                "json", "ledger_entry", to_string(jvParams))[jss::result];
            checkErrorValue(jrr, "unexpectedLedgerType", "");
        }
        {
            // Malformed account entry.
            Json::Value jvParams;
            jvParams[jss::ticket] = Json::objectValue;

            std::string const badAddress = makeBadAddress(env.master.human());
            jvParams[jss::ticket][jss::account] = badAddress;
            jvParams[jss::ticket][jss::ticket_seq] = env.seq(env.master) - 1;
            jvParams[jss::ledger_hash] = ledgerHash;
            Json::Value const jrr = env.rpc(
                "json", "ledger_entry", to_string(jvParams))[jss::result];
            checkErrorValue(jrr, "malformedAddress", "");
        }
        {
            // Malformed ticket object.  Missing account member.
            Json::Value jvParams;
            jvParams[jss::ticket] = Json::objectValue;
            jvParams[jss::ticket][jss::ticket_seq] = env.seq(env.master) - 1;
            jvParams[jss::ledger_hash] = ledgerHash;
            Json::Value const jrr = env.rpc(
                "json", "ledger_entry", to_string(jvParams))[jss::result];
            checkErrorValue(jrr, "malformedRequest", "");
        }
        {
            // Malformed ticket object.  Missing seq member.
            Json::Value jvParams;
            jvParams[jss::ticket] = Json::objectValue;
            jvParams[jss::ticket][jss::account] = env.master.human();
            jvParams[jss::ledger_hash] = ledgerHash;
            Json::Value const jrr = env.rpc(
                "json", "ledger_entry", to_string(jvParams))[jss::result];
            checkErrorValue(jrr, "malformedRequest", "");
        }
        {
            // Malformed ticket object.  Non-integral seq member.
            Json::Value jvParams;
            jvParams[jss::ticket] = Json::objectValue;
            jvParams[jss::ticket][jss::account] = env.master.human();
            jvParams[jss::ticket][jss::ticket_seq] =
                std::to_string(env.seq(env.master) - 1);
            jvParams[jss::ledger_hash] = ledgerHash;
            Json::Value const jrr = env.rpc(
                "json", "ledger_entry", to_string(jvParams))[jss::result];
            checkErrorValue(jrr, "malformedRequest", "");
        }
    }

    void
    testLedgerEntryDID()
    {
        testcase("ledger_entry Request DID");
        using namespace test::jtx;
        using namespace std::literals::chrono_literals;
        Env env{*this};
        Account const alice{"alice"};

        env.fund(XRP(10000), alice);
        env.close();

        // Lambda to create a DID.
        auto didCreate = [](test::jtx::Account const& account) {
            Json::Value jv;
            jv[jss::TransactionType] = jss::DIDSet;
            jv[jss::Account] = account.human();
            jv[sfDIDDocument.jsonName] = strHex(std::string{"data"});
            jv[sfURI.jsonName] = strHex(std::string{"uri"});
            return jv;
        };

        env(didCreate(alice));
        env.close();

        std::string const ledgerHash{to_string(env.closed()->info().hash)};

        {
            // Request the DID using its index.
            Json::Value jvParams;
            jvParams[jss::did] = alice.human();
            jvParams[jss::ledger_hash] = ledgerHash;
            Json::Value const jrr = env.rpc(
                "json", "ledger_entry", to_string(jvParams))[jss::result];
            BEAST_EXPECT(
                jrr[jss::node][sfDIDDocument.jsonName] ==
                strHex(std::string{"data"}));
            BEAST_EXPECT(
                jrr[jss::node][sfURI.jsonName] == strHex(std::string{"uri"}));
        }
        {
            // Request an index that is not a DID.
            Json::Value jvParams;
            jvParams[jss::did] = env.master.human();
            jvParams[jss::ledger_hash] = ledgerHash;
            Json::Value const jrr = env.rpc(
                "json", "ledger_entry", to_string(jvParams))[jss::result];
            checkErrorValue(jrr, "entryNotFound", "");
        }
    }

    void
<<<<<<< HEAD
    testLedgerEntryMPTIssuanceID()
=======
    testLedgerEntryMPTIssuance()
>>>>>>> c3c68fc6
    {
        testcase("ledger_entry Request MPTokenIssuance");
        using namespace test::jtx;
        using namespace std::literals::chrono_literals;
        Env env{*this};
        Account const alice{"alice"};

<<<<<<< HEAD
        env.fund(XRP(10000), alice);
        env.close();

        auto const id = getMptID(alice, env.seq(alice));
        env(mpt::create(alice));
        env.close();
=======
        MPTTester mptAlice(env, alice);

        mptAlice.create();
>>>>>>> c3c68fc6

        std::string const ledgerHash{to_string(env.closed()->info().hash)};

        {
            // Request the MPTokenIssuance using its ID.
            Json::Value jvParams;
<<<<<<< HEAD
            jvParams[jss::mpt_issuance_id] = to_string(id);
=======
            jvParams[jss::mpt_issuance] = to_string(mptAlice.issuanceID());
>>>>>>> c3c68fc6
            jvParams[jss::ledger_hash] = ledgerHash;
            Json::Value const jrr = env.rpc(
                "json", "ledger_entry", to_string(jvParams))[jss::result];
            BEAST_EXPECT(jrr[jss::node][sfIssuer.jsonName] == alice.human());
        }
        {
            // Request an index that is not a MPTokenIssuacne.
            Json::Value jvParams;
<<<<<<< HEAD
            jvParams[jss::mpt_issuance_id] = ledgerHash;
=======
            jvParams[jss::mpt_issuance] = ledgerHash;
>>>>>>> c3c68fc6
            jvParams[jss::ledger_hash] = ledgerHash;
            Json::Value const jrr = env.rpc(
                "json", "ledger_entry", to_string(jvParams))[jss::result];
            checkErrorValue(jrr, "malformedRequest", "");
        }
    }

    void
<<<<<<< HEAD
=======
    testLedgerEntryMPToken()
    {
        testcase("ledger_entry Request MPToken");
        using namespace test::jtx;
        using namespace std::literals::chrono_literals;
        Env env{*this};
        Account const alice{"alice"};
        Account const bob{"bob"};

        MPTTester mptAlice(env, alice, {.holders = {&bob}});

        mptAlice.create();
        std::string ledgerHash{to_string(env.closed()->info().hash)};

        // MPToken can be requested in two ways:
        //    1.  an object that has MPTIssuanceID and holder
        //    2.  ledger index string of the MPToken object
        {
            mptAlice.authorize({.account = &bob, .holderCount = 1});
            ledgerHash = to_string(env.closed()->info().hash);

            // Request the MPToken using its issuanceID and holder.
            Json::Value jvObjParams;
            jvObjParams[jss::mptoken] = Json::objectValue;
            jvObjParams[jss::mptoken][jss::account] = bob.human();
            jvObjParams[jss::mptoken][jss::mpt_issuance_id] =
                to_string(mptAlice.issuanceID());
            jvObjParams[jss::ledger_hash] = ledgerHash;
            Json::Value const jrr1 = env.rpc(
                "json", "ledger_entry", to_string(jvObjParams))[jss::result];
            BEAST_EXPECT(jrr1[jss::node][sfAccount.jsonName] == bob.human());

            auto const mptokenIndex = jrr1[jss::node][jss::index];

            // Request the same MPToken using the ledger index
            Json::Value jvStrParams;
            jvStrParams[jss::mptoken] = mptokenIndex;
            jvStrParams[jss::ledger_hash] = ledgerHash;
            Json::Value const jrr2 = env.rpc(
                "json", "ledger_entry", to_string(jvStrParams))[jss::result];
            BEAST_EXPECT(jrr2[jss::node][sfAccount.jsonName] == bob.human());
        }
        {
            // Request an index that is not a MPToken.
            Json::Value jvParams;
            jvParams[jss::mptoken] = ledgerHash;
            jvParams[jss::ledger_hash] = ledgerHash;
            Json::Value const jrr = env.rpc(
                "json", "ledger_entry", to_string(jvParams))[jss::result];
            checkErrorValue(jrr, "entryNotFound", "");
        }
    }

    void
>>>>>>> c3c68fc6
    testLedgerEntryInvalidParams(unsigned int apiVersion)
    {
        testcase(
            "ledger_entry Request With Invalid Parameters v" +
            std::to_string(apiVersion));
        using namespace test::jtx;
        Env env{*this};

        std::string const ledgerHash{to_string(env.closed()->info().hash)};

        auto makeParams = [&apiVersion](std::function<void(Json::Value&)> f) {
            Json::Value params;
            params[jss::api_version] = apiVersion;
            f(params);
            return params;
        };
        // "features" is not an option supported by ledger_entry.
        {
            auto const jvParams =
                makeParams([&ledgerHash](Json::Value& jvParams) {
                    jvParams[jss::features] = ledgerHash;
                    jvParams[jss::ledger_hash] = ledgerHash;
                });
            Json::Value const jrr = env.rpc(
                "json", "ledger_entry", to_string(jvParams))[jss::result];

            if (apiVersion < 2u)
                checkErrorValue(jrr, "unknownOption", "");
            else
                checkErrorValue(jrr, "invalidParams", "");
        }
        Json::Value const injectObject = []() {
            Json::Value obj(Json::objectValue);
            obj[jss::account] = "rhigTLJJyXXSRUyRCQtqi1NoAZZzZnS4KU";
            obj[jss::ledger_index] = "validated";
            return obj;
        }();
        Json::Value const injectArray = []() {
            Json::Value arr(Json::arrayValue);
            arr[0u] = "rhigTLJJyXXSRUyRCQtqi1NoAZZzZnS4KU";
            arr[1u] = "validated";
            return arr;
        }();

        // invalid input for fields that can handle an object, but can't handle
        // an array
        for (auto const& field :
             {jss::directory, jss::escrow, jss::offer, jss::ticket, jss::amm})
        {
            auto const jvParams =
                makeParams([&field, &injectArray](Json::Value& jvParams) {
                    jvParams[field] = injectArray;
                });

            Json::Value const jrr = env.rpc(
                "json", "ledger_entry", to_string(jvParams))[jss::result];

            if (apiVersion < 2u)
                checkErrorValue(jrr, "internal", "Internal error.");
            else
                checkErrorValue(jrr, "invalidParams", "");
        }
        // Fields that can handle objects just fine
        for (auto const& field :
             {jss::directory, jss::escrow, jss::offer, jss::ticket, jss::amm})
        {
            auto const jvParams =
                makeParams([&field, &injectObject](Json::Value& jvParams) {
                    jvParams[field] = injectObject;
                });

            Json::Value const jrr = env.rpc(
                "json", "ledger_entry", to_string(jvParams))[jss::result];

            checkErrorValue(jrr, "malformedRequest", "");
        }

        for (auto const& inject : {injectObject, injectArray})
        {
            // invalid input for fields that can't handle an object or an array
            for (auto const& field :
                 {jss::index,
                  jss::account_root,
                  jss::check,
                  jss::payment_channel})
            {
                auto const jvParams =
                    makeParams([&field, &inject](Json::Value& jvParams) {
                        jvParams[field] = inject;
                    });

                Json::Value const jrr = env.rpc(
                    "json", "ledger_entry", to_string(jvParams))[jss::result];

                if (apiVersion < 2u)
                    checkErrorValue(jrr, "internal", "Internal error.");
                else
                    checkErrorValue(jrr, "invalidParams", "");
            }
            // directory sub-fields
            for (auto const& field : {jss::dir_root, jss::owner})
            {
                auto const jvParams =
                    makeParams([&field, &inject](Json::Value& jvParams) {
                        jvParams[jss::directory][field] = inject;
                    });

                Json::Value const jrr = env.rpc(
                    "json", "ledger_entry", to_string(jvParams))[jss::result];

                if (apiVersion < 2u)
                    checkErrorValue(jrr, "internal", "Internal error.");
                else
                    checkErrorValue(jrr, "invalidParams", "");
            }
            // escrow sub-fields
            {
                auto const jvParams =
                    makeParams([&inject](Json::Value& jvParams) {
                        jvParams[jss::escrow][jss::owner] = inject;
                        jvParams[jss::escrow][jss::seq] = 99;
                    });

                Json::Value const jrr = env.rpc(
                    "json", "ledger_entry", to_string(jvParams))[jss::result];

                if (apiVersion < 2u)
                    checkErrorValue(jrr, "internal", "Internal error.");
                else
                    checkErrorValue(jrr, "invalidParams", "");
            }
            // offer sub-fields
            {
                auto const jvParams =
                    makeParams([&inject](Json::Value& jvParams) {
                        jvParams[jss::offer][jss::account] = inject;
                        jvParams[jss::offer][jss::seq] = 99;
                    });

                Json::Value const jrr = env.rpc(
                    "json", "ledger_entry", to_string(jvParams))[jss::result];

                if (apiVersion < 2u)
                    checkErrorValue(jrr, "internal", "Internal error.");
                else
                    checkErrorValue(jrr, "invalidParams", "");
            }
            // ripple_state sub-fields
            {
                auto const jvParams =
                    makeParams([&inject](Json::Value& jvParams) {
                        Json::Value rs(Json::objectValue);
                        rs[jss::currency] = "FOO";
                        rs[jss::accounts] = Json::Value(Json::arrayValue);
                        rs[jss::accounts][0u] =
                            "rhigTLJJyXXSRUyRCQtqi1NoAZZzZnS4KU";
                        rs[jss::accounts][1u] =
                            "rKssEq6pg1KbqEqAFnua5mFAL6Ggpsh2wv";
                        rs[jss::currency] = inject;
                        jvParams[jss::ripple_state] = std::move(rs);
                    });

                Json::Value const jrr = env.rpc(
                    "json", "ledger_entry", to_string(jvParams))[jss::result];

                if (apiVersion < 2u)
                    checkErrorValue(jrr, "internal", "Internal error.");
                else
                    checkErrorValue(jrr, "invalidParams", "");
            }
            // ticket sub-fields
            {
                auto const jvParams =
                    makeParams([&inject](Json::Value& jvParams) {
                        jvParams[jss::ticket][jss::account] = inject;
                        jvParams[jss::ticket][jss::ticket_seq] = 99;
                    });

                Json::Value const jrr = env.rpc(
                    "json", "ledger_entry", to_string(jvParams))[jss::result];

                if (apiVersion < 2u)
                    checkErrorValue(jrr, "internal", "Internal error.");
                else
                    checkErrorValue(jrr, "invalidParams", "");
            }

            // Fields that can handle malformed inputs just fine
            for (auto const& field : {jss::nft_page, jss::deposit_preauth})
            {
                auto const jvParams =
                    makeParams([&field, &inject](Json::Value& jvParams) {
                        jvParams[field] = inject;
                    });

                Json::Value const jrr = env.rpc(
                    "json", "ledger_entry", to_string(jvParams))[jss::result];

                checkErrorValue(jrr, "malformedRequest", "");
            }
            // Subfields of deposit_preauth that can handle malformed inputs
            // fine
            for (auto const& field : {jss::owner, jss::authorized})
            {
                auto const jvParams =
                    makeParams([&field, &inject](Json::Value& jvParams) {
                        auto pa = Json::Value(Json::objectValue);
                        pa[jss::owner] = "rhigTLJJyXXSRUyRCQtqi1NoAZZzZnS4KU";
                        pa[jss::authorized] =
                            "rKssEq6pg1KbqEqAFnua5mFAL6Ggpsh2wv";
                        pa[field] = inject;
                        jvParams[jss::deposit_preauth] = std::move(pa);
                    });

                Json::Value const jrr = env.rpc(
                    "json", "ledger_entry", to_string(jvParams))[jss::result];

                checkErrorValue(jrr, "malformedRequest", "");
            }
        }
    }

    /// @brief ledger RPC requests as a way to drive
    /// input options to lookupLedger. The point of this test is
    /// coverage for lookupLedger, not so much the ledger
    /// RPC request.
    void
    testLookupLedger()
    {
        testcase("Lookup ledger");
        using namespace test::jtx;
        Env env{*this, FeatureBitset{}};  // hashes requested below assume
                                          // no amendments
        env.fund(XRP(10000), "alice");
        env.close();
        env.fund(XRP(10000), "bob");
        env.close();
        env.fund(XRP(10000), "jim");
        env.close();
        env.fund(XRP(10000), "jill");

        {
            // access via the legacy ledger field, keyword index values
            Json::Value jvParams;
            jvParams[jss::ledger] = "closed";
            auto jrr = env.rpc(
                "json",
                "ledger",
                boost::lexical_cast<std::string>(jvParams))[jss::result];
            BEAST_EXPECT(jrr.isMember(jss::ledger));
            BEAST_EXPECT(jrr.isMember(jss::ledger_hash));
            BEAST_EXPECT(jrr[jss::ledger][jss::ledger_index] == "5");

            jvParams[jss::ledger] = "validated";
            jrr = env.rpc(
                "json",
                "ledger",
                boost::lexical_cast<std::string>(jvParams))[jss::result];
            BEAST_EXPECT(jrr.isMember(jss::ledger));
            BEAST_EXPECT(jrr.isMember(jss::ledger_hash));
            BEAST_EXPECT(jrr[jss::ledger][jss::ledger_index] == "5");

            jvParams[jss::ledger] = "current";
            jrr = env.rpc(
                "json",
                "ledger",
                boost::lexical_cast<std::string>(jvParams))[jss::result];
            BEAST_EXPECT(jrr.isMember(jss::ledger));
            BEAST_EXPECT(jrr[jss::ledger][jss::ledger_index] == "6");

            // ask for a bad ledger keyword
            jvParams[jss::ledger] = "invalid";
            jrr = env.rpc(
                "json",
                "ledger",
                boost::lexical_cast<std::string>(jvParams))[jss::result];
            BEAST_EXPECT(jrr[jss::error] == "invalidParams");
            BEAST_EXPECT(jrr[jss::error_message] == "ledgerIndexMalformed");

            // numeric index
            jvParams[jss::ledger] = 4;
            jrr = env.rpc(
                "json",
                "ledger",
                boost::lexical_cast<std::string>(jvParams))[jss::result];
            BEAST_EXPECT(jrr.isMember(jss::ledger));
            BEAST_EXPECT(jrr.isMember(jss::ledger_hash));
            BEAST_EXPECT(jrr[jss::ledger][jss::ledger_index] == "4");

            // numeric index - out of range
            jvParams[jss::ledger] = 20;
            jrr = env.rpc(
                "json",
                "ledger",
                boost::lexical_cast<std::string>(jvParams))[jss::result];
            BEAST_EXPECT(jrr[jss::error] == "lgrNotFound");
            BEAST_EXPECT(jrr[jss::error_message] == "ledgerNotFound");
        }

        {
            std::string const hash3{
                "E86DE7F3D7A4D9CE17EF7C8BA08A8F4D"
                "8F643B9552F0D895A31CDA78F541DE4E"};
            // access via the ledger_hash field
            Json::Value jvParams;
            jvParams[jss::ledger_hash] = hash3;
            auto jrr = env.rpc(
                "json",
                "ledger",
                boost::lexical_cast<std::string>(jvParams))[jss::result];
            BEAST_EXPECT(jrr.isMember(jss::ledger));
            BEAST_EXPECT(jrr.isMember(jss::ledger_hash));
            BEAST_EXPECT(jrr[jss::ledger][jss::ledger_index] == "3");

            // extra leading hex chars in hash are not allowed
            jvParams[jss::ledger_hash] = "DEADBEEF" + hash3;
            jrr = env.rpc(
                "json",
                "ledger",
                boost::lexical_cast<std::string>(jvParams))[jss::result];
            BEAST_EXPECT(jrr[jss::error] == "invalidParams");
            BEAST_EXPECT(jrr[jss::error_message] == "ledgerHashMalformed");

            // request with non-string ledger_hash
            jvParams[jss::ledger_hash] = 2;
            jrr = env.rpc(
                "json",
                "ledger",
                boost::lexical_cast<std::string>(jvParams))[jss::result];
            BEAST_EXPECT(jrr[jss::error] == "invalidParams");
            BEAST_EXPECT(jrr[jss::error_message] == "ledgerHashNotString");

            // malformed (non hex) hash
            jvParams[jss::ledger_hash] =
                "2E81FC6EC0DD943197EGC7E3FBE9AE30"
                "7F2775F2F7485BB37307984C3C0F2340";
            jrr = env.rpc(
                "json",
                "ledger",
                boost::lexical_cast<std::string>(jvParams))[jss::result];
            BEAST_EXPECT(jrr[jss::error] == "invalidParams");
            BEAST_EXPECT(jrr[jss::error_message] == "ledgerHashMalformed");

            // properly formed, but just doesn't exist
            jvParams[jss::ledger_hash] =
                "8C3EEDB3124D92E49E75D81A8826A2E6"
                "5A75FD71FC3FD6F36FEB803C5F1D812D";
            jrr = env.rpc(
                "json",
                "ledger",
                boost::lexical_cast<std::string>(jvParams))[jss::result];
            BEAST_EXPECT(jrr[jss::error] == "lgrNotFound");
            BEAST_EXPECT(jrr[jss::error_message] == "ledgerNotFound");
        }

        {
            // access via the ledger_index field, keyword index values
            Json::Value jvParams;
            jvParams[jss::ledger_index] = "closed";
            auto jrr = env.rpc(
                "json",
                "ledger",
                boost::lexical_cast<std::string>(jvParams))[jss::result];
            BEAST_EXPECT(jrr.isMember(jss::ledger));
            BEAST_EXPECT(jrr.isMember(jss::ledger_hash));
            BEAST_EXPECT(jrr[jss::ledger][jss::ledger_index] == "5");
            BEAST_EXPECT(jrr.isMember(jss::ledger_index));

            jvParams[jss::ledger_index] = "validated";
            jrr = env.rpc(
                "json",
                "ledger",
                boost::lexical_cast<std::string>(jvParams))[jss::result];
            BEAST_EXPECT(jrr.isMember(jss::ledger));
            BEAST_EXPECT(jrr.isMember(jss::ledger_hash));
            BEAST_EXPECT(jrr[jss::ledger][jss::ledger_index] == "5");

            jvParams[jss::ledger_index] = "current";
            jrr = env.rpc(
                "json",
                "ledger",
                boost::lexical_cast<std::string>(jvParams))[jss::result];
            BEAST_EXPECT(jrr.isMember(jss::ledger));
            BEAST_EXPECT(jrr[jss::ledger][jss::ledger_index] == "6");
            BEAST_EXPECT(jrr.isMember(jss::ledger_current_index));

            // ask for a bad ledger keyword
            jvParams[jss::ledger_index] = "invalid";
            jrr = env.rpc(
                "json",
                "ledger",
                boost::lexical_cast<std::string>(jvParams))[jss::result];
            BEAST_EXPECT(jrr[jss::error] == "invalidParams");
            BEAST_EXPECT(jrr[jss::error_message] == "ledgerIndexMalformed");

            // numeric index
            for (auto i : {1, 2, 3, 4, 5, 6})
            {
                jvParams[jss::ledger_index] = i;
                jrr = env.rpc(
                    "json",
                    "ledger",
                    boost::lexical_cast<std::string>(jvParams))[jss::result];
                BEAST_EXPECT(jrr.isMember(jss::ledger));
                if (i < 6)
                    BEAST_EXPECT(jrr.isMember(jss::ledger_hash));
                BEAST_EXPECT(
                    jrr[jss::ledger][jss::ledger_index] == std::to_string(i));
            }

            // numeric index - out of range
            jvParams[jss::ledger_index] = 7;
            jrr = env.rpc(
                "json",
                "ledger",
                boost::lexical_cast<std::string>(jvParams))[jss::result];
            BEAST_EXPECT(jrr[jss::error] == "lgrNotFound");
            BEAST_EXPECT(jrr[jss::error_message] == "ledgerNotFound");
        }
    }

    void
    testNoQueue()
    {
        testcase("Ledger with queueing disabled");
        using namespace test::jtx;
        Env env{*this};

        Json::Value jv;
        jv[jss::ledger_index] = "current";
        jv[jss::queue] = true;
        jv[jss::expand] = true;

        auto jrr = env.rpc("json", "ledger", to_string(jv))[jss::result];
        BEAST_EXPECT(!jrr.isMember(jss::queue_data));
    }

    void
    testQueue()
    {
        testcase("Ledger with Queued Transactions");
        using namespace test::jtx;
        Env env{*this, envconfig([](std::unique_ptr<Config> cfg) {
                    auto& section = cfg->section("transaction_queue");
                    section.set("minimum_txn_in_ledger_standalone", "3");
                    section.set("normal_consensus_increase_percent", "0");
                    return cfg;
                })};

        Json::Value jv;
        jv[jss::ledger_index] = "current";
        jv[jss::queue] = true;
        jv[jss::expand] = true;

        Account const alice{"alice"};
        Account const bob{"bob"};
        Account const charlie{"charlie"};
        Account const daria{"daria"};
        env.fund(XRP(10000), alice);
        env.fund(XRP(10000), bob);
        env.close();
        env.fund(XRP(10000), charlie);
        env.fund(XRP(10000), daria);
        env.close();

        auto jrr = env.rpc("json", "ledger", to_string(jv))[jss::result];
        BEAST_EXPECT(!jrr.isMember(jss::queue_data));

        // Fill the open ledger
        for (;;)
        {
            auto metrics = env.app().getTxQ().getMetrics(*env.current());
            if (metrics.openLedgerFeeLevel > metrics.minProcessingFeeLevel)
                break;
            env(noop(alice));
        }

        BEAST_EXPECT(env.current()->info().seq == 5);
        // Put some txs in the queue
        // Alice
        auto aliceSeq = env.seq(alice);
        env(pay(alice, "george", XRP(1000)),
            json(R"({"LastLedgerSequence":7})"),
            ter(terQUEUED));
        env(offer(alice, XRP(50000), alice["USD"](5000)),
            seq(aliceSeq + 1),
            ter(terQUEUED));
        env(noop(alice), seq(aliceSeq + 2), ter(terQUEUED));
        // Bob
        auto batch = [&env](Account a) {
            auto aSeq = env.seq(a);
            // Enough fee to get in front of alice in the queue
            for (int i = 0; i < 10; ++i)
            {
                env(noop(a), fee(1000 + i), seq(aSeq + i), ter(terQUEUED));
            }
        };
        batch(bob);
        // Charlie
        batch(charlie);
        // Daria
        batch(daria);

        jrr = env.rpc("json", "ledger", to_string(jv))[jss::result];
        BEAST_EXPECT(jrr[jss::queue_data].size() == 33);

        // Close enough ledgers so that alice's first tx expires.
        env.close();
        env.close();
        env.close();
        BEAST_EXPECT(env.current()->info().seq == 8);

        jrr = env.rpc("json", "ledger", to_string(jv))[jss::result];
        BEAST_EXPECT(jrr[jss::queue_data].size() == 11);

        env.close();

        jrr = env.rpc("json", "ledger", to_string(jv))[jss::result];
        const std::string txid0 = [&]() {
            auto const& parentHash = env.current()->info().parentHash;
            if (BEAST_EXPECT(jrr[jss::queue_data].size() == 2))
            {
                const std::string txid1 = [&]() {
                    auto const& txj = jrr[jss::queue_data][1u];
                    BEAST_EXPECT(txj[jss::account] == alice.human());
                    BEAST_EXPECT(txj[jss::fee_level] == "256");
                    BEAST_EXPECT(txj["preflight_result"] == "tesSUCCESS");
                    BEAST_EXPECT(txj["retries_remaining"] == 10);
                    BEAST_EXPECT(txj.isMember(jss::tx));
                    auto const& tx = txj[jss::tx];
                    BEAST_EXPECT(tx[jss::Account] == alice.human());
                    BEAST_EXPECT(tx[jss::TransactionType] == jss::AccountSet);
                    return tx[jss::hash].asString();
                }();

                auto const& txj = jrr[jss::queue_data][0u];
                BEAST_EXPECT(txj[jss::account] == alice.human());
                BEAST_EXPECT(txj[jss::fee_level] == "256");
                BEAST_EXPECT(txj["preflight_result"] == "tesSUCCESS");
                BEAST_EXPECT(txj["retries_remaining"] == 10);
                BEAST_EXPECT(txj.isMember(jss::tx));
                auto const& tx = txj[jss::tx];
                BEAST_EXPECT(tx[jss::Account] == alice.human());
                BEAST_EXPECT(tx[jss::TransactionType] == jss::OfferCreate);
                const auto txid0 = tx[jss::hash].asString();
                uint256 tx0, tx1;
                BEAST_EXPECT(tx0.parseHex(txid0));
                BEAST_EXPECT(tx1.parseHex(txid1));
                BEAST_EXPECT((tx0 ^ parentHash) < (tx1 ^ parentHash));
                return txid0;
            }
            return std::string{};
        }();

        env.close();

        jv[jss::expand] = false;

        jrr = env.rpc("json", "ledger", to_string(jv))[jss::result];
        if (BEAST_EXPECT(jrr[jss::queue_data].size() == 2))
        {
            auto const& parentHash = env.current()->info().parentHash;
            auto const txid1 = [&]() {
                auto const& txj = jrr[jss::queue_data][1u];
                BEAST_EXPECT(txj[jss::account] == alice.human());
                BEAST_EXPECT(txj[jss::fee_level] == "256");
                BEAST_EXPECT(txj["preflight_result"] == "tesSUCCESS");
                BEAST_EXPECT(txj.isMember(jss::tx));
                return txj[jss::tx].asString();
            }();
            auto const& txj = jrr[jss::queue_data][0u];
            BEAST_EXPECT(txj[jss::account] == alice.human());
            BEAST_EXPECT(txj[jss::fee_level] == "256");
            BEAST_EXPECT(txj["preflight_result"] == "tesSUCCESS");
            BEAST_EXPECT(txj["retries_remaining"] == 9);
            BEAST_EXPECT(txj["last_result"] == "terPRE_SEQ");
            BEAST_EXPECT(txj.isMember(jss::tx));
            BEAST_EXPECT(txj[jss::tx] == txid0);
            uint256 tx0, tx1;
            BEAST_EXPECT(tx0.parseHex(txid0));
            BEAST_EXPECT(tx1.parseHex(txid1));
            BEAST_EXPECT((tx0 ^ parentHash) < (tx1 ^ parentHash));
        }

        env.close();

        jv[jss::expand] = true;
        jv[jss::binary] = true;

        jrr = env.rpc("json", "ledger", to_string(jv))[jss::result];
        if (BEAST_EXPECT(jrr[jss::queue_data].size() == 2))
        {
            auto const& txj = jrr[jss::queue_data][1u];
            BEAST_EXPECT(txj[jss::account] == alice.human());
            BEAST_EXPECT(txj[jss::fee_level] == "256");
            BEAST_EXPECT(txj["preflight_result"] == "tesSUCCESS");
            BEAST_EXPECT(txj["retries_remaining"] == 8);
            BEAST_EXPECT(txj["last_result"] == "terPRE_SEQ");
            BEAST_EXPECT(txj.isMember(jss::tx));
            BEAST_EXPECT(txj[jss::tx].isMember(jss::tx_blob));

            auto const& txj2 = jrr[jss::queue_data][0u];
            BEAST_EXPECT(txj2[jss::account] == alice.human());
            BEAST_EXPECT(txj2[jss::fee_level] == "256");
            BEAST_EXPECT(txj2["preflight_result"] == "tesSUCCESS");
            BEAST_EXPECT(txj2["retries_remaining"] == 10);
            BEAST_EXPECT(!txj2.isMember("last_result"));
            BEAST_EXPECT(txj2.isMember(jss::tx));
            BEAST_EXPECT(txj2[jss::tx].isMember(jss::tx_blob));
        }

        for (int i = 0; i != 9; ++i)
        {
            env.close();
        }

        jv[jss::expand] = false;
        jv[jss::binary] = false;

        jrr = env.rpc("json", "ledger", to_string(jv))[jss::result];
        const std::string txid2 = [&]() {
            if (BEAST_EXPECT(jrr[jss::queue_data].size() == 1))
            {
                auto const& txj = jrr[jss::queue_data][0u];
                BEAST_EXPECT(txj[jss::account] == alice.human());
                BEAST_EXPECT(txj[jss::fee_level] == "256");
                BEAST_EXPECT(txj["preflight_result"] == "tesSUCCESS");
                BEAST_EXPECT(txj["retries_remaining"] == 1);
                BEAST_EXPECT(txj["last_result"] == "terPRE_SEQ");
                BEAST_EXPECT(txj.isMember(jss::tx));
                BEAST_EXPECT(txj[jss::tx] != txid0);
                return txj[jss::tx].asString();
            }
            return std::string{};
        }();

        jv[jss::full] = true;

        jrr = env.rpc("json", "ledger", to_string(jv))[jss::result];
        if (BEAST_EXPECT(jrr[jss::queue_data].size() == 1))
        {
            auto const& txj = jrr[jss::queue_data][0u];
            BEAST_EXPECT(txj[jss::account] == alice.human());
            BEAST_EXPECT(txj[jss::fee_level] == "256");
            BEAST_EXPECT(txj["preflight_result"] == "tesSUCCESS");
            BEAST_EXPECT(txj["retries_remaining"] == 1);
            BEAST_EXPECT(txj["last_result"] == "terPRE_SEQ");
            BEAST_EXPECT(txj.isMember(jss::tx));
            auto const& tx = txj[jss::tx];
            BEAST_EXPECT(tx[jss::Account] == alice.human());
            BEAST_EXPECT(tx[jss::TransactionType] == jss::AccountSet);
            BEAST_EXPECT(tx[jss::hash] == txid2);
        }
    }

    void
    testLedgerAccountsOption()
    {
        testcase("Ledger Request, Accounts Hashes");
        using namespace test::jtx;

        Env env{*this};

        env.close();

        std::string index;
        {
            Json::Value jvParams;
            jvParams[jss::ledger_index] = 3u;
            jvParams[jss::accounts] = true;
            jvParams[jss::expand] = true;
            jvParams[jss::type] = "hashes";
            auto const jrr =
                env.rpc("json", "ledger", to_string(jvParams))[jss::result];
            BEAST_EXPECT(jrr[jss::ledger].isMember(jss::accountState));
            BEAST_EXPECT(jrr[jss::ledger][jss::accountState].isArray());
            BEAST_EXPECT(jrr[jss::ledger][jss::accountState].size() == 1u);
            BEAST_EXPECT(
                jrr[jss::ledger][jss::accountState][0u]["LedgerEntryType"] ==
                jss::LedgerHashes);
            index = jrr[jss::ledger][jss::accountState][0u]["index"].asString();
        }
        {
            Json::Value jvParams;
            jvParams[jss::ledger_index] = 3u;
            jvParams[jss::accounts] = true;
            jvParams[jss::expand] = false;
            jvParams[jss::type] = "hashes";
            auto const jrr =
                env.rpc("json", "ledger", to_string(jvParams))[jss::result];
            BEAST_EXPECT(jrr[jss::ledger].isMember(jss::accountState));
            BEAST_EXPECT(jrr[jss::ledger][jss::accountState].isArray());
            BEAST_EXPECT(jrr[jss::ledger][jss::accountState].size() == 1u);
            BEAST_EXPECT(jrr[jss::ledger][jss::accountState][0u] == index);
        }
    }

public:
    void
    run() override
    {
        testLedgerRequest();
        testBadInput();
        testLedgerCurrent();
        testMissingLedgerEntryLedgerHash();
        testLedgerFull();
        testLedgerFullNonAdmin();
        testLedgerAccounts();
        testLedgerEntryAccountRoot();
        testLedgerEntryCheck();
        testLedgerEntryDepositPreauth();
        testLedgerEntryDirectory();
        testLedgerEntryEscrow();
        testLedgerEntryOffer();
        testLedgerEntryPayChan();
        testLedgerEntryRippleState();
        testLedgerEntryTicket();
        testLookupLedger();
        testNoQueue();
        testQueue();
        testLedgerAccountsOption();
        testLedgerEntryDID();
<<<<<<< HEAD
        testLedgerEntryMPTIssuanceID();
=======
        testLedgerEntryMPTIssuance();
        testLedgerEntryMPToken();
>>>>>>> c3c68fc6

        test::jtx::forAllApiVersions(std::bind_front(
            &LedgerRPC_test::testLedgerEntryInvalidParams, this));
    }
};

BEAST_DEFINE_TESTSUITE(LedgerRPC, app, ripple);
BEAST_DEFINE_TESTSUITE(LedgerRPC_XChain, app, ripple);

}  // namespace ripple<|MERGE_RESOLUTION|>--- conflicted
+++ resolved
@@ -1582,11 +1582,7 @@
     }
 
     void
-<<<<<<< HEAD
-    testLedgerEntryMPTIssuanceID()
-=======
     testLedgerEntryMPTIssuance()
->>>>>>> c3c68fc6
     {
         testcase("ledger_entry Request MPTokenIssuance");
         using namespace test::jtx;
@@ -1594,29 +1590,16 @@
         Env env{*this};
         Account const alice{"alice"};
 
-<<<<<<< HEAD
-        env.fund(XRP(10000), alice);
-        env.close();
-
-        auto const id = getMptID(alice, env.seq(alice));
-        env(mpt::create(alice));
-        env.close();
-=======
         MPTTester mptAlice(env, alice);
 
         mptAlice.create();
->>>>>>> c3c68fc6
 
         std::string const ledgerHash{to_string(env.closed()->info().hash)};
 
         {
             // Request the MPTokenIssuance using its ID.
             Json::Value jvParams;
-<<<<<<< HEAD
-            jvParams[jss::mpt_issuance_id] = to_string(id);
-=======
             jvParams[jss::mpt_issuance] = to_string(mptAlice.issuanceID());
->>>>>>> c3c68fc6
             jvParams[jss::ledger_hash] = ledgerHash;
             Json::Value const jrr = env.rpc(
                 "json", "ledger_entry", to_string(jvParams))[jss::result];
@@ -1625,21 +1608,15 @@
         {
             // Request an index that is not a MPTokenIssuacne.
             Json::Value jvParams;
-<<<<<<< HEAD
-            jvParams[jss::mpt_issuance_id] = ledgerHash;
-=======
             jvParams[jss::mpt_issuance] = ledgerHash;
->>>>>>> c3c68fc6
-            jvParams[jss::ledger_hash] = ledgerHash;
-            Json::Value const jrr = env.rpc(
-                "json", "ledger_entry", to_string(jvParams))[jss::result];
-            checkErrorValue(jrr, "malformedRequest", "");
-        }
-    }
-
-    void
-<<<<<<< HEAD
-=======
+            jvParams[jss::ledger_hash] = ledgerHash;
+            Json::Value const jrr = env.rpc(
+                "json", "ledger_entry", to_string(jvParams))[jss::result];
+            checkErrorValue(jrr, "malformedRequest", "");
+        }
+    }
+
+    void
     testLedgerEntryMPToken()
     {
         testcase("ledger_entry Request MPToken");
@@ -1694,7 +1671,6 @@
     }
 
     void
->>>>>>> c3c68fc6
     testLedgerEntryInvalidParams(unsigned int apiVersion)
     {
         testcase(
@@ -2417,12 +2393,8 @@
         testQueue();
         testLedgerAccountsOption();
         testLedgerEntryDID();
-<<<<<<< HEAD
-        testLedgerEntryMPTIssuanceID();
-=======
         testLedgerEntryMPTIssuance();
         testLedgerEntryMPToken();
->>>>>>> c3c68fc6
 
         test::jtx::forAllApiVersions(std::bind_front(
             &LedgerRPC_test::testLedgerEntryInvalidParams, this));
