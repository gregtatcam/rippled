#[===================================================================[
   xrpl_core
   core functionality, useable by some client software perhaps
#]===================================================================]

file (GLOB_RECURSE rb_headers
  src/ripple/beast/*.h
  src/ripple/beast/*.hpp)

add_library (xrpl_core
  ${rb_headers}) ## headers added here for benefit of IDEs
if (unity)
  set_target_properties(xrpl_core PROPERTIES UNITY_BUILD ON)
endif ()

add_library(libxrpl INTERFACE)
target_link_libraries(libxrpl INTERFACE xrpl_core)
add_library(xrpl::libxrpl ALIAS libxrpl)


#[===============================[
    beast/legacy FILES:
    TODO: review these sources for removal or replacement
#]===============================]
target_sources (xrpl_core PRIVATE
  src/ripple/beast/clock/basic_seconds_clock.cpp
  src/ripple/beast/core/CurrentThreadName.cpp
  src/ripple/beast/core/SemanticVersion.cpp
  src/ripple/beast/hash/impl/xxhash.cpp
  src/ripple/beast/insight/impl/Collector.cpp
  src/ripple/beast/insight/impl/Groups.cpp
  src/ripple/beast/insight/impl/Hook.cpp
  src/ripple/beast/insight/impl/Metric.cpp
  src/ripple/beast/insight/impl/NullCollector.cpp
  src/ripple/beast/insight/impl/StatsDCollector.cpp
  src/ripple/beast/net/impl/IPAddressConversion.cpp
  src/ripple/beast/net/impl/IPAddressV4.cpp
  src/ripple/beast/net/impl/IPAddressV6.cpp
  src/ripple/beast/net/impl/IPEndpoint.cpp
  src/ripple/beast/utility/src/beast_Journal.cpp
  src/ripple/beast/utility/src/beast_PropertyStream.cpp)

#[===============================[
    core sources
#]===============================]
target_sources (xrpl_core PRIVATE
  #[===============================[
    main sources:
      subdir: basics (partial)
  #]===============================]
  src/ripple/basics/impl/base64.cpp
  src/ripple/basics/impl/contract.cpp
  src/ripple/basics/impl/CountedObject.cpp
  src/ripple/basics/impl/FileUtilities.cpp
  src/ripple/basics/impl/IOUAmount.cpp
  src/ripple/basics/impl/Log.cpp
  src/ripple/basics/impl/Number.cpp
  src/ripple/basics/impl/StringUtilities.cpp
  #[===============================[
    main sources:
      subdir: json
  #]===============================]
  src/ripple/json/impl/JsonPropertyStream.cpp
  src/ripple/json/impl/Object.cpp
  src/ripple/json/impl/Output.cpp
  src/ripple/json/impl/Writer.cpp
  src/ripple/json/impl/json_reader.cpp
  src/ripple/json/impl/json_value.cpp
  src/ripple/json/impl/json_valueiterator.cpp
  src/ripple/json/impl/json_writer.cpp
  src/ripple/json/impl/to_string.cpp
  #[===============================[
    main sources:
      subdir: protocol
  #]===============================]
  src/ripple/protocol/impl/AccountID.cpp
  src/ripple/protocol/impl/AMMCore.cpp
  src/ripple/protocol/impl/Book.cpp
  src/ripple/protocol/impl/BuildInfo.cpp
  src/ripple/protocol/impl/ErrorCodes.cpp
  src/ripple/protocol/impl/Feature.cpp
  src/ripple/protocol/impl/Indexes.cpp
  src/ripple/protocol/impl/InnerObjectFormats.cpp
  src/ripple/protocol/impl/Issue.cpp
  src/ripple/protocol/impl/STIssue.cpp
  src/ripple/protocol/impl/Keylet.cpp
  src/ripple/protocol/impl/LedgerFormats.cpp
  src/ripple/protocol/impl/LedgerHeader.cpp
  src/ripple/protocol/impl/PublicKey.cpp
  src/ripple/protocol/impl/Quality.cpp
  src/ripple/protocol/impl/QualityFunction.cpp
  src/ripple/protocol/impl/Rate2.cpp
  src/ripple/protocol/impl/Rules.cpp
  src/ripple/protocol/impl/SField.cpp
  src/ripple/protocol/impl/SOTemplate.cpp
  src/ripple/protocol/impl/STAccount.cpp
  src/ripple/protocol/impl/STAmount.cpp
  src/ripple/protocol/impl/STArray.cpp
  src/ripple/protocol/impl/STBase.cpp
  src/ripple/protocol/impl/STBlob.cpp
  src/ripple/protocol/impl/STCurrency.cpp
  src/ripple/protocol/impl/STInteger.cpp
  src/ripple/protocol/impl/STLedgerEntry.cpp
  src/ripple/protocol/impl/STObject.cpp
  src/ripple/protocol/impl/STParsedJSON.cpp
  src/ripple/protocol/impl/STPathSet.cpp
  src/ripple/protocol/impl/STXChainBridge.cpp
  src/ripple/protocol/impl/STTx.cpp
  src/ripple/protocol/impl/XChainAttestations.cpp
  src/ripple/protocol/impl/STValidation.cpp
  src/ripple/protocol/impl/STVar.cpp
  src/ripple/protocol/impl/STVector256.cpp
  src/ripple/protocol/impl/SecretKey.cpp
  src/ripple/protocol/impl/Seed.cpp
  src/ripple/protocol/impl/Serializer.cpp
  src/ripple/protocol/impl/Sign.cpp
  src/ripple/protocol/impl/TER.cpp
  src/ripple/protocol/impl/TxFormats.cpp
  src/ripple/protocol/impl/TxMeta.cpp
  src/ripple/protocol/impl/UintTypes.cpp
  src/ripple/protocol/impl/digest.cpp
  src/ripple/protocol/impl/tokens.cpp
  src/ripple/protocol/impl/NFTSyntheticSerializer.cpp
  src/ripple/protocol/impl/NFTokenID.cpp
  src/ripple/protocol/impl/NFTokenOfferID.cpp
  #[===============================[
    main sources:
      subdir: crypto
  #]===============================]
  src/ripple/crypto/impl/RFC1751.cpp
  src/ripple/crypto/impl/csprng.cpp
  src/ripple/crypto/impl/secure_erase.cpp)

add_library (Ripple::xrpl_core ALIAS xrpl_core)
target_include_directories (xrpl_core
  PUBLIC
    $<BUILD_INTERFACE:${CMAKE_CURRENT_SOURCE_DIR}/src>
    $<INSTALL_INTERFACE:include>)

target_compile_definitions(xrpl_core
  PUBLIC
    BOOST_ASIO_USE_TS_EXECUTOR_AS_DEFAULT
    BOOST_CONTAINER_FWD_BAD_DEQUE
    HAS_UNCAUGHT_EXCEPTIONS=1)
target_compile_options (xrpl_core
  PUBLIC
    $<$<BOOL:${is_gcc}>:-Wno-maybe-uninitialized>)
target_link_libraries (xrpl_core
  PUBLIC
    OpenSSL::Crypto
    Ripple::boost
    Ripple::syslibs
    secp256k1::secp256k1
    ed25519::ed25519
    date::date
    Ripple::opts)
#[=================================[
   main/core headers installation
#]=================================]
install (
  FILES
    src/ripple/basics/algorithm.h
    src/ripple/basics/Archive.h
    src/ripple/basics/base64.h
    src/ripple/basics/base_uint.h
    src/ripple/basics/BasicConfig.h
    src/ripple/basics/Blob.h
    src/ripple/basics/Buffer.h
    src/ripple/basics/ByteUtilities.h
    src/ripple/basics/chrono.h
    src/ripple/basics/comparators.h
    src/ripple/basics/CompressionAlgorithms.h
    src/ripple/basics/contract.h
    src/ripple/basics/CountedObject.h
    src/ripple/basics/DecayingSample.h
    src/ripple/basics/Expected.h
    src/ripple/basics/FeeUnits.h
    src/ripple/basics/FileUtilities.h
    src/ripple/basics/hardened_hash.h
    src/ripple/basics/IOUAmount.h
    src/ripple/basics/join.h
    src/ripple/basics/KeyCache.h
    src/ripple/basics/LocalValue.h
    src/ripple/basics/Log.h
    src/ripple/basics/make_SSLContext.h
    src/ripple/basics/MathUtilities.h
    src/ripple/basics/mulDiv.h
    src/ripple/basics/Number.h
    src/ripple/basics/partitioned_unordered_map.h
    src/ripple/basics/PerfLog.h
    src/ripple/basics/random.h
    src/ripple/basics/RangeSet.h
    src/ripple/basics/README.md
    src/ripple/basics/ResolverAsio.h
    src/ripple/basics/Resolver.h
    src/ripple/basics/safe_cast.h
    src/ripple/basics/scope.h
    src/ripple/basics/SHAMapHash.h
    src/ripple/basics/Slice.h
    src/ripple/basics/spinlock.h
    src/ripple/basics/strHex.h
    src/ripple/basics/StringUtilities.h
    src/ripple/basics/TaggedCache.h
    src/ripple/basics/tagged_integer.h
    src/ripple/basics/SubmitSync.h
    src/ripple/basics/ThreadSafetyAnalysis.h
    src/ripple/basics/ToString.h
    src/ripple/basics/UnorderedContainers.h
    src/ripple/basics/UptimeClock.h
    src/ripple/basics/XRPAmount.h
  DESTINATION include/ripple/basics)
install (
  FILES
    src/ripple/crypto/RFC1751.h
    src/ripple/crypto/csprng.h
    src/ripple/crypto/secure_erase.h
  DESTINATION include/ripple/crypto)
install (
  FILES
    src/ripple/json/JsonPropertyStream.h
    src/ripple/json/Object.h
    src/ripple/json/Output.h
    src/ripple/json/Writer.h
    src/ripple/json/json_forwards.h
    src/ripple/json/json_reader.h
    src/ripple/json/json_value.h
    src/ripple/json/json_writer.h
    src/ripple/json/to_string.h
  DESTINATION include/ripple/json)
install (
  FILES
    src/ripple/json/impl/json_assert.h
  DESTINATION include/ripple/json/impl)
install (
  FILES
    src/ripple/protocol/AccountID.h
    src/ripple/protocol/AMMCore.h
    src/ripple/protocol/AmountConversions.h
    src/ripple/protocol/Book.h
    src/ripple/protocol/BuildInfo.h
    src/ripple/protocol/ErrorCodes.h
    src/ripple/protocol/Feature.h
    src/ripple/protocol/Fees.h
    src/ripple/protocol/HashPrefix.h
    src/ripple/protocol/Indexes.h
    src/ripple/protocol/InnerObjectFormats.h
    src/ripple/protocol/Issue.h
    src/ripple/protocol/json_get_or_throw.h
    src/ripple/protocol/KeyType.h
    src/ripple/protocol/Keylet.h
    src/ripple/protocol/KnownFormats.h
    src/ripple/protocol/LedgerFormats.h
    src/ripple/protocol/LedgerHeader.h
    src/ripple/protocol/NFTSyntheticSerializer.h
    src/ripple/protocol/NFTokenID.h
    src/ripple/protocol/NFTokenOfferID.h
    src/ripple/protocol/Protocol.h
    src/ripple/protocol/PublicKey.h
    src/ripple/protocol/Quality.h
    src/ripple/protocol/QualityFunction.h
    src/ripple/protocol/Rate.h
    src/ripple/protocol/Rules.h
    src/ripple/protocol/SField.h
    src/ripple/protocol/SOTemplate.h
    src/ripple/protocol/STAccount.h
    src/ripple/protocol/STAmount.h
    src/ripple/protocol/STIssue.h
    src/ripple/protocol/STArray.h
    src/ripple/protocol/STBase.h
    src/ripple/protocol/STBitString.h
    src/ripple/protocol/STBlob.h
    src/ripple/protocol/STExchange.h
    src/ripple/protocol/STInteger.h
    src/ripple/protocol/STLedgerEntry.h
    src/ripple/protocol/STObject.h
    src/ripple/protocol/STParsedJSON.h
    src/ripple/protocol/STPathSet.h
    src/ripple/protocol/STTx.h
    src/ripple/protocol/XChainAttestations.h
    src/ripple/protocol/STXChainBridge.h
    src/ripple/protocol/STValidation.h
    src/ripple/protocol/STVector256.h
    src/ripple/protocol/SecretKey.h
    src/ripple/protocol/Seed.h
    src/ripple/protocol/SeqProxy.h
    src/ripple/protocol/Serializer.h
    src/ripple/protocol/Sign.h
    src/ripple/protocol/SystemParameters.h
    src/ripple/protocol/TER.h
    src/ripple/protocol/TxFlags.h
    src/ripple/protocol/TxFormats.h
    src/ripple/protocol/TxMeta.h
    src/ripple/protocol/UintTypes.h
    src/ripple/protocol/digest.h
    src/ripple/protocol/jss.h
    src/ripple/protocol/serialize.h
    src/ripple/protocol/nft.h
    src/ripple/protocol/nftPageMask.h
    src/ripple/protocol/tokens.h
  DESTINATION include/ripple/protocol)
install (
  FILES
    src/ripple/protocol/impl/STVar.h
    src/ripple/protocol/impl/secp256k1.h
  DESTINATION include/ripple/protocol/impl)

#[===================================[
   beast/legacy headers installation
#]===================================]
install (
  FILES
    src/ripple/beast/clock/abstract_clock.h
    src/ripple/beast/clock/basic_seconds_clock.h
    src/ripple/beast/clock/manual_clock.h
  DESTINATION include/ripple/beast/clock)
install (
  FILES
    src/ripple/beast/core/CurrentThreadName.h
    src/ripple/beast/core/LexicalCast.h
    src/ripple/beast/core/List.h
    src/ripple/beast/core/SemanticVersion.h
  DESTINATION include/ripple/beast/core)
install (
  FILES
    src/ripple/beast/hash/hash_append.h
    src/ripple/beast/hash/uhash.h
    src/ripple/beast/hash/xxhasher.h
  DESTINATION include/ripple/beast/hash)
install (
  FILES src/ripple/beast/hash/impl/xxhash.h
  DESTINATION include/ripple/beast/hash/impl)
install (
  FILES
  src/ripple/beast/net/IPAddress.h
  src/ripple/beast/net/IPAddressConversion.h
  src/ripple/beast/net/IPAddressV4.h
  src/ripple/beast/net/IPAddressV6.h
  src/ripple/beast/net/IPEndpoint.h
  DESTINATION include/ripple/beast/net)
install (
  FILES
    src/ripple/beast/rfc2616.h
    src/ripple/beast/type_name.h
    src/ripple/beast/unit_test.h
    src/ripple/beast/xor_shift_engine.h
  DESTINATION include/ripple/beast)
install (
  FILES
    src/ripple/beast/unit_test/amount.hpp
    src/ripple/beast/unit_test/dstream.hpp
    src/ripple/beast/unit_test/global_suites.hpp
    src/ripple/beast/unit_test/main.cpp
    src/ripple/beast/unit_test/match.hpp
    src/ripple/beast/unit_test/recorder.hpp
    src/ripple/beast/unit_test/reporter.hpp
    src/ripple/beast/unit_test/results.hpp
    src/ripple/beast/unit_test/runner.hpp
    src/ripple/beast/unit_test/suite.hpp
    src/ripple/beast/unit_test/suite_info.hpp
    src/ripple/beast/unit_test/suite_list.hpp
    src/ripple/beast/unit_test/thread.hpp
  DESTINATION include/ripple/beast/unit_test)
install (
  FILES
    src/ripple/beast/unit_test/detail/const_container.hpp
  DESTINATION include/ripple/beast/unit_test/detail)
install (
  FILES
    src/ripple/beast/utility/Journal.h
    src/ripple/beast/utility/PropertyStream.h
    src/ripple/beast/utility/Zero.h
    src/ripple/beast/utility/rngfill.h
  DESTINATION include/ripple/beast/utility)
# WARNING!! -- horrible levelization ahead
# (these files should be isolated or moved...but
#  unfortunately unit_test.h above creates this dependency)
if (tests)
  install (
    FILES
      src/ripple/beast/unit_test/amount.hpp
      src/ripple/beast/unit_test/dstream.hpp
      src/ripple/beast/unit_test/global_suites.hpp
      src/ripple/beast/unit_test/match.hpp
      src/ripple/beast/unit_test/recorder.hpp
      src/ripple/beast/unit_test/reporter.hpp
      src/ripple/beast/unit_test/results.hpp
      src/ripple/beast/unit_test/runner.hpp
      src/ripple/beast/unit_test/suite.hpp
      src/ripple/beast/unit_test/suite_info.hpp
      src/ripple/beast/unit_test/suite_list.hpp
      src/ripple/beast/unit_test/thread.hpp
    DESTINATION include/ripple/beast/extras/unit_test)
  install (
    FILES
      src/ripple/beast/unit_test/detail/const_container.hpp
    DESTINATION include/ripple/beast/unit_test/detail)
endif () #tests
#[===================================================================[
   rippled executable
#]===================================================================]

#[=========================================================[
   this one header is added as source just to keep older
   versions of cmake happy. cmake 3.10+ allows
   add_executable with no sources
#]=========================================================]
add_executable (rippled src/ripple/app/main/Application.h)
if (unity)
  set_target_properties(rippled PROPERTIES UNITY_BUILD ON)
endif ()
if (tests)
    target_compile_definitions(rippled PUBLIC ENABLE_TESTS)
endif()
target_sources (rippled PRIVATE
  #[===============================[
     main sources:
       subdir: app
  #]===============================]
  src/ripple/app/consensus/RCLConsensus.cpp
  src/ripple/app/consensus/RCLCxPeerPos.cpp
  src/ripple/app/consensus/RCLValidations.cpp
  src/ripple/app/ledger/AcceptedLedger.cpp
  src/ripple/app/ledger/AcceptedLedgerTx.cpp
  src/ripple/app/ledger/AccountStateSF.cpp
  src/ripple/app/ledger/BookListeners.cpp
  src/ripple/app/ledger/ConsensusTransSetSF.cpp
  src/ripple/app/ledger/Ledger.cpp
  src/ripple/app/ledger/LedgerHistory.cpp
  src/ripple/app/ledger/OrderBookDB.cpp
  src/ripple/app/ledger/TransactionStateSF.cpp
  src/ripple/app/ledger/impl/BuildLedger.cpp
  src/ripple/app/ledger/impl/InboundLedger.cpp
  src/ripple/app/ledger/impl/InboundLedgers.cpp
  src/ripple/app/ledger/impl/InboundTransactions.cpp
  src/ripple/app/ledger/impl/LedgerCleaner.cpp
  src/ripple/app/ledger/impl/LedgerDeltaAcquire.cpp
  src/ripple/app/ledger/impl/LedgerMaster.cpp
  src/ripple/app/ledger/impl/LedgerReplay.cpp
  src/ripple/app/ledger/impl/LedgerReplayer.cpp
  src/ripple/app/ledger/impl/LedgerReplayMsgHandler.cpp
  src/ripple/app/ledger/impl/LedgerReplayTask.cpp
  src/ripple/app/ledger/impl/LedgerToJson.cpp
  src/ripple/app/ledger/impl/LocalTxs.cpp
  src/ripple/app/ledger/impl/OpenLedger.cpp
  src/ripple/app/ledger/impl/SkipListAcquire.cpp
  src/ripple/app/ledger/impl/TimeoutCounter.cpp
  src/ripple/app/ledger/impl/TransactionAcquire.cpp
  src/ripple/app/ledger/impl/TransactionMaster.cpp
  src/ripple/app/main/Application.cpp
  src/ripple/app/main/BasicApp.cpp
  src/ripple/app/main/CollectorManager.cpp
  src/ripple/app/main/GRPCServer.cpp
  src/ripple/app/main/LoadManager.cpp
  src/ripple/app/main/Main.cpp
  src/ripple/app/main/NodeIdentity.cpp
  src/ripple/app/main/NodeStoreScheduler.cpp
  src/ripple/app/reporting/ReportingETL.cpp
  src/ripple/app/reporting/ETLSource.cpp
  src/ripple/app/reporting/P2pProxy.cpp
  src/ripple/app/misc/impl/AMMHelpers.cpp
  src/ripple/app/misc/impl/AMMUtils.cpp
  src/ripple/app/misc/CanonicalTXSet.cpp
  src/ripple/app/misc/FeeVoteImpl.cpp
  src/ripple/app/misc/HashRouter.cpp
  src/ripple/app/misc/NegativeUNLVote.cpp
  src/ripple/app/misc/NetworkOPs.cpp
  src/ripple/app/misc/SHAMapStoreImp.cpp
  src/ripple/app/misc/detail/impl/WorkSSL.cpp
  src/ripple/app/misc/impl/AccountTxPaging.cpp
  src/ripple/app/misc/impl/AmendmentTable.cpp
  src/ripple/app/misc/impl/LoadFeeTrack.cpp
  src/ripple/app/misc/impl/Manifest.cpp
  src/ripple/app/misc/impl/Transaction.cpp
  src/ripple/app/misc/impl/TxQ.cpp
  src/ripple/app/misc/impl/ValidatorKeys.cpp
  src/ripple/app/misc/impl/ValidatorList.cpp
  src/ripple/app/misc/impl/ValidatorSite.cpp
  src/ripple/app/paths/AccountCurrencies.cpp
  src/ripple/app/paths/Credit.cpp
  src/ripple/app/paths/Flow.cpp
  src/ripple/app/paths/PathRequest.cpp
  src/ripple/app/paths/PathRequests.cpp
  src/ripple/app/paths/Pathfinder.cpp
  src/ripple/app/paths/RippleCalc.cpp
  src/ripple/app/paths/RippleLineCache.cpp
  src/ripple/app/paths/TrustLine.cpp
  src/ripple/app/paths/impl/AMMLiquidity.cpp
  src/ripple/app/paths/impl/AMMOffer.cpp
  src/ripple/app/paths/impl/BookStep.cpp
  src/ripple/app/paths/impl/DirectStep.cpp
  src/ripple/app/paths/impl/PaySteps.cpp
  src/ripple/app/paths/impl/XRPEndpointStep.cpp
  src/ripple/app/rdb/backend/detail/impl/Node.cpp
  src/ripple/app/rdb/backend/detail/impl/Shard.cpp
  src/ripple/app/rdb/backend/impl/PostgresDatabase.cpp
  src/ripple/app/rdb/backend/impl/SQLiteDatabase.cpp
  src/ripple/app/rdb/impl/Download.cpp
  src/ripple/app/rdb/impl/PeerFinder.cpp
  src/ripple/app/rdb/impl/RelationalDatabase.cpp
  src/ripple/app/rdb/impl/ShardArchive.cpp
  src/ripple/app/rdb/impl/State.cpp
  src/ripple/app/rdb/impl/UnitaryShard.cpp
  src/ripple/app/rdb/impl/Vacuum.cpp
  src/ripple/app/rdb/impl/Wallet.cpp
  src/ripple/app/tx/impl/AMMBid.cpp
  src/ripple/app/tx/impl/AMMCreate.cpp
  src/ripple/app/tx/impl/AMMDelete.cpp
  src/ripple/app/tx/impl/AMMDeposit.cpp
  src/ripple/app/tx/impl/AMMVote.cpp
  src/ripple/app/tx/impl/AMMWithdraw.cpp
  src/ripple/app/tx/impl/ApplyContext.cpp
  src/ripple/app/tx/impl/BookTip.cpp
  src/ripple/app/tx/impl/CancelCheck.cpp
  src/ripple/app/tx/impl/CancelOffer.cpp
  src/ripple/app/tx/impl/CashCheck.cpp
  src/ripple/app/tx/impl/Change.cpp
  src/ripple/app/tx/impl/Clawback.cpp
  src/ripple/app/tx/impl/CreateCheck.cpp
  src/ripple/app/tx/impl/CreateOffer.cpp
  src/ripple/app/tx/impl/CreateOracle.cpp
  src/ripple/app/tx/impl/CreateTicket.cpp
  src/ripple/app/tx/impl/DeleteAccount.cpp
  src/ripple/app/tx/impl/DeleteOracle.cpp
  src/ripple/app/tx/impl/DepositPreauth.cpp
  src/ripple/app/tx/impl/Escrow.cpp
  src/ripple/app/tx/impl/InvariantCheck.cpp
  src/ripple/app/tx/impl/NFTokenAcceptOffer.cpp
  src/ripple/app/tx/impl/NFTokenBurn.cpp
  src/ripple/app/tx/impl/NFTokenCancelOffer.cpp
  src/ripple/app/tx/impl/NFTokenCreateOffer.cpp
  src/ripple/app/tx/impl/NFTokenMint.cpp
  src/ripple/app/tx/impl/OfferStream.cpp
  src/ripple/app/tx/impl/PayChan.cpp
  src/ripple/app/tx/impl/Payment.cpp
  src/ripple/app/tx/impl/SetAccount.cpp
  src/ripple/app/tx/impl/SetRegularKey.cpp
  src/ripple/app/tx/impl/SetSignerList.cpp
  src/ripple/app/tx/impl/SetTrust.cpp
  src/ripple/app/tx/impl/XChainBridge.cpp
  src/ripple/app/tx/impl/SignerEntries.cpp
  src/ripple/app/tx/impl/Taker.cpp
  src/ripple/app/tx/impl/Transactor.cpp
  src/ripple/app/tx/impl/UpdateOracle.cpp
  src/ripple/app/tx/impl/apply.cpp
  src/ripple/app/tx/impl/applySteps.cpp
  src/ripple/app/tx/impl/details/NFTokenUtils.cpp
  #[===============================[
     main sources:
       subdir: basics (partial)
  #]===============================]
  src/ripple/basics/impl/Archive.cpp
  src/ripple/basics/impl/BasicConfig.cpp
  src/ripple/basics/impl/ResolverAsio.cpp
  src/ripple/basics/impl/UptimeClock.cpp
  src/ripple/basics/impl/make_SSLContext.cpp
  src/ripple/basics/impl/mulDiv.cpp
  src/ripple/basics/impl/partitioned_unordered_map.cpp
  #[===============================[
     main sources:
       subdir: conditions
  #]===============================]
  src/ripple/conditions/impl/Condition.cpp
  src/ripple/conditions/impl/Fulfillment.cpp
  src/ripple/conditions/impl/error.cpp
  #[===============================[
     main sources:
       subdir: core
  #]===============================]
  src/ripple/core/impl/Config.cpp
  src/ripple/core/impl/DatabaseCon.cpp
  src/ripple/core/impl/Job.cpp
  src/ripple/core/impl/JobQueue.cpp
  src/ripple/core/impl/LoadEvent.cpp
  src/ripple/core/impl/LoadMonitor.cpp
  src/ripple/core/impl/SociDB.cpp
  src/ripple/core/impl/Workers.cpp
  src/ripple/core/Pg.cpp
  #[===============================[
     main sources:
       subdir: consensus
  #]===============================]
  src/ripple/consensus/Consensus.cpp
  #[===============================[
     main sources:
       subdir: ledger
  #]===============================]
  src/ripple/ledger/impl/ApplyStateTable.cpp
  src/ripple/ledger/impl/ApplyView.cpp
  src/ripple/ledger/impl/ApplyViewBase.cpp
  src/ripple/ledger/impl/ApplyViewImpl.cpp
  src/ripple/ledger/impl/BookDirs.cpp
  src/ripple/ledger/impl/CachedView.cpp
  src/ripple/ledger/impl/Directory.cpp
  src/ripple/ledger/impl/OpenView.cpp
  src/ripple/ledger/impl/PaymentSandbox.cpp
  src/ripple/ledger/impl/RawStateTable.cpp
  src/ripple/ledger/impl/ReadView.cpp
  src/ripple/ledger/impl/View.cpp
  #[===============================[
     main sources:
       subdir: net
  #]===============================]
  src/ripple/net/impl/DatabaseDownloader.cpp
  src/ripple/net/impl/HTTPClient.cpp
  src/ripple/net/impl/HTTPDownloader.cpp
  src/ripple/net/impl/HTTPStream.cpp
  src/ripple/net/impl/InfoSub.cpp
  src/ripple/net/impl/RPCCall.cpp
  src/ripple/net/impl/RPCErr.cpp
  src/ripple/net/impl/RPCSub.cpp
  src/ripple/net/impl/RegisterSSLCerts.cpp
  #[===============================[
     main sources:
       subdir: nodestore
  #]===============================]
  src/ripple/nodestore/backend/CassandraFactory.cpp
  src/ripple/nodestore/backend/MemoryFactory.cpp
  src/ripple/nodestore/backend/NuDBFactory.cpp
  src/ripple/nodestore/backend/NullFactory.cpp
  src/ripple/nodestore/backend/RocksDBFactory.cpp
  src/ripple/nodestore/impl/BatchWriter.cpp
  src/ripple/nodestore/impl/Database.cpp
  src/ripple/nodestore/impl/DatabaseNodeImp.cpp
  src/ripple/nodestore/impl/DatabaseRotatingImp.cpp
  src/ripple/nodestore/impl/DatabaseShardImp.cpp
  src/ripple/nodestore/impl/DeterministicShard.cpp
  src/ripple/nodestore/impl/DecodedBlob.cpp
  src/ripple/nodestore/impl/DummyScheduler.cpp
  src/ripple/nodestore/impl/ManagerImp.cpp
  src/ripple/nodestore/impl/NodeObject.cpp
  src/ripple/nodestore/impl/Shard.cpp
  src/ripple/nodestore/impl/ShardInfo.cpp
  src/ripple/nodestore/impl/TaskQueue.cpp
  #[===============================[
     main sources:
       subdir: overlay
  #]===============================]
  src/ripple/overlay/impl/Cluster.cpp
  src/ripple/overlay/impl/ConnectAttempt.cpp
  src/ripple/overlay/impl/Handshake.cpp
  src/ripple/overlay/impl/InboundHandoff.cpp
  src/ripple/overlay/impl/Message.cpp
  src/ripple/overlay/impl/OverlayImpl.cpp
  src/ripple/overlay/impl/PeerImp.cpp
  src/ripple/overlay/impl/PeerReservationTable.cpp
  src/ripple/overlay/impl/PeerSet.cpp
  src/ripple/overlay/impl/ProtocolVersion.cpp
  src/ripple/overlay/impl/TrafficCount.cpp
  src/ripple/overlay/impl/TxMetrics.cpp
  #[===============================[
     main sources:
       subdir: peerfinder
  #]===============================]
  src/ripple/peerfinder/impl/Bootcache.cpp
  src/ripple/peerfinder/impl/Endpoint.cpp
  src/ripple/peerfinder/impl/PeerfinderConfig.cpp
  src/ripple/peerfinder/impl/PeerfinderManager.cpp
  src/ripple/peerfinder/impl/SlotImp.cpp
  src/ripple/peerfinder/impl/SourceStrings.cpp
  #[===============================[
     main sources:
       subdir: resource
  #]===============================]
  src/ripple/resource/impl/Charge.cpp
  src/ripple/resource/impl/Consumer.cpp
  src/ripple/resource/impl/Fees.cpp
  src/ripple/resource/impl/ResourceManager.cpp
  #[===============================[
     main sources:
       subdir: rpc
  #]===============================]
  src/ripple/rpc/handlers/AccountChannels.cpp
  src/ripple/rpc/handlers/AccountCurrenciesHandler.cpp
  src/ripple/rpc/handlers/AccountInfo.cpp
  src/ripple/rpc/handlers/AccountLines.cpp
  src/ripple/rpc/handlers/AccountObjects.cpp
  src/ripple/rpc/handlers/AccountOffers.cpp
  src/ripple/rpc/handlers/AccountTx.cpp
  src/ripple/rpc/handlers/AMMInfo.cpp
  src/ripple/rpc/handlers/BlackList.cpp
  src/ripple/rpc/handlers/BookOffers.cpp
  src/ripple/rpc/handlers/CanDelete.cpp
  src/ripple/rpc/handlers/Connect.cpp
  src/ripple/rpc/handlers/ConsensusInfo.cpp
  src/ripple/rpc/handlers/CrawlShards.cpp
  src/ripple/rpc/handlers/DepositAuthorized.cpp
  src/ripple/rpc/handlers/DownloadShard.cpp
  src/ripple/rpc/handlers/Feature1.cpp
  src/ripple/rpc/handlers/Fee1.cpp
  src/ripple/rpc/handlers/FetchInfo.cpp
  src/ripple/rpc/handlers/GatewayBalances.cpp
  src/ripple/rpc/handlers/GetCounts.cpp
  src/ripple/rpc/handlers/GetAggregatePrice.cpp
  src/ripple/rpc/handlers/LedgerAccept.cpp
  src/ripple/rpc/handlers/LedgerCleanerHandler.cpp
  src/ripple/rpc/handlers/LedgerClosed.cpp
  src/ripple/rpc/handlers/LedgerCurrent.cpp
  src/ripple/rpc/handlers/LedgerData.cpp
  src/ripple/rpc/handlers/LedgerDiff.cpp
  src/ripple/rpc/handlers/LedgerEntry.cpp
  src/ripple/rpc/handlers/LedgerHandler.cpp
  src/ripple/rpc/handlers/LedgerHeader.cpp
  src/ripple/rpc/handlers/LedgerRequest.cpp
  src/ripple/rpc/handlers/LogLevel.cpp
  src/ripple/rpc/handlers/LogRotate.cpp
  src/ripple/rpc/handlers/Manifest.cpp
  src/ripple/rpc/handlers/NFTOffers.cpp
  src/ripple/rpc/handlers/NodeToShard.cpp
  src/ripple/rpc/handlers/NoRippleCheck.cpp
  src/ripple/rpc/handlers/OwnerInfo.cpp
  src/ripple/rpc/handlers/PathFind.cpp
  src/ripple/rpc/handlers/PayChanClaim.cpp
  src/ripple/rpc/handlers/Peers.cpp
  src/ripple/rpc/handlers/Ping.cpp
  src/ripple/rpc/handlers/Print.cpp
  src/ripple/rpc/handlers/Random.cpp
  src/ripple/rpc/handlers/Reservations.cpp
  src/ripple/rpc/handlers/RipplePathFind.cpp
  src/ripple/rpc/handlers/ServerInfo.cpp
  src/ripple/rpc/handlers/ServerState.cpp
  src/ripple/rpc/handlers/SignFor.cpp
  src/ripple/rpc/handlers/SignHandler.cpp
  src/ripple/rpc/handlers/Stop.cpp
  src/ripple/rpc/handlers/Submit.cpp
  src/ripple/rpc/handlers/SubmitMultiSigned.cpp
  src/ripple/rpc/handlers/Subscribe.cpp
  src/ripple/rpc/handlers/TransactionEntry.cpp
  src/ripple/rpc/handlers/Tx.cpp
  src/ripple/rpc/handlers/TxHistory.cpp
  src/ripple/rpc/handlers/TxReduceRelay.cpp
  src/ripple/rpc/handlers/UnlList.cpp
  src/ripple/rpc/handlers/Unsubscribe.cpp
  src/ripple/rpc/handlers/ValidationCreate.cpp
  src/ripple/rpc/handlers/ValidatorInfo.cpp
  src/ripple/rpc/handlers/ValidatorListSites.cpp
  src/ripple/rpc/handlers/Validators.cpp
  src/ripple/rpc/handlers/WalletPropose.cpp
  src/ripple/rpc/impl/DeliveredAmount.cpp
  src/ripple/rpc/impl/Handler.cpp
  src/ripple/rpc/impl/LegacyPathFind.cpp
  src/ripple/rpc/impl/RPCHandler.cpp
  src/ripple/rpc/impl/RPCHelpers.cpp
  src/ripple/rpc/impl/Role.cpp
  src/ripple/rpc/impl/ServerHandler.cpp
  src/ripple/rpc/impl/ShardArchiveHandler.cpp
  src/ripple/rpc/impl/ShardVerificationScheduler.cpp
  src/ripple/rpc/impl/Status.cpp
  src/ripple/rpc/impl/TransactionSign.cpp
  #[===============================[
     main sources:
       subdir: perflog
  #]===============================]
  src/ripple/perflog/impl/PerfLogImp.cpp

  #[===============================[
     main sources:
       subdir: server
  #]===============================]
  src/ripple/server/impl/JSONRPCUtil.cpp
  src/ripple/server/impl/Port.cpp
  #[===============================[
     main sources:
       subdir: shamap
  #]===============================]
  src/ripple/shamap/impl/NodeFamily.cpp
  src/ripple/shamap/impl/SHAMap.cpp
  src/ripple/shamap/impl/SHAMapDelta.cpp
  src/ripple/shamap/impl/SHAMapInnerNode.cpp
  src/ripple/shamap/impl/SHAMapLeafNode.cpp
  src/ripple/shamap/impl/SHAMapNodeID.cpp
  src/ripple/shamap/impl/SHAMapSync.cpp
  src/ripple/shamap/impl/SHAMapTreeNode.cpp
  src/ripple/shamap/impl/ShardFamily.cpp)

  #[===============================[
     test sources:
       subdir: app
  #]===============================]
if (tests)
  target_sources (rippled PRIVATE
    src/test/app/AccountDelete_test.cpp
    src/test/app/AccountTxPaging_test.cpp
    src/test/app/AmendmentTable_test.cpp
    src/test/app/AMM_test.cpp
    src/test/app/AMMCalc_test.cpp
    src/test/app/AMMExtended_test.cpp
    src/test/app/Check_test.cpp
    src/test/app/Clawback_test.cpp
    src/test/app/CrossingLimits_test.cpp
    src/test/app/DeliverMin_test.cpp
    src/test/app/DepositAuth_test.cpp
    src/test/app/Discrepancy_test.cpp
    src/test/app/DNS_test.cpp
    src/test/app/Escrow_test.cpp
    src/test/app/FeeVote_test.cpp
    src/test/app/Flow_test.cpp
    src/test/app/Freeze_test.cpp
    src/test/app/HashRouter_test.cpp
    src/test/app/LedgerHistory_test.cpp
    src/test/app/LedgerLoad_test.cpp
    src/test/app/LedgerMaster_test.cpp
    src/test/app/LedgerReplay_test.cpp
    src/test/app/LoadFeeTrack_test.cpp
    src/test/app/Manifest_test.cpp
    src/test/app/MultiSign_test.cpp
    src/test/app/NetworkID_test.cpp
    src/test/app/NFToken_test.cpp
    src/test/app/NFTokenBurn_test.cpp
    src/test/app/NFTokenDir_test.cpp
    src/test/app/OfferStream_test.cpp
    src/test/app/Offer_test.cpp
    src/test/app/Oracle_test.cpp
    src/test/app/OversizeMeta_test.cpp
    src/test/app/Path_test.cpp
    src/test/app/PayChan_test.cpp
    src/test/app/PayStrand_test.cpp
    src/test/app/PseudoTx_test.cpp
    src/test/app/RCLCensorshipDetector_test.cpp
    src/test/app/RCLValidations_test.cpp
    src/test/app/ReducedOffer_test.cpp
    src/test/app/Regression_test.cpp
    src/test/app/SHAMapStore_test.cpp
    src/test/app/XChain_test.cpp
    src/test/app/SetAuth_test.cpp
    src/test/app/SetRegularKey_test.cpp
    src/test/app/SetTrust_test.cpp
    src/test/app/Taker_test.cpp
    src/test/app/TheoreticalQuality_test.cpp
    src/test/app/Ticket_test.cpp
    src/test/app/Transaction_ordering_test.cpp
    src/test/app/TrustAndBalance_test.cpp
    src/test/app/TxQ_test.cpp
    src/test/app/ValidatorKeys_test.cpp
    src/test/app/ValidatorList_test.cpp
    src/test/app/ValidatorSite_test.cpp
    src/test/app/tx/apply_test.cpp
    #[===============================[
       test sources:
         subdir: basics
    #]===============================]
    src/test/basics/Buffer_test.cpp
    src/test/basics/DetectCrash_test.cpp
    src/test/basics/Expected_test.cpp
    src/test/basics/FileUtilities_test.cpp
    src/test/basics/IOUAmount_test.cpp
    src/test/basics/KeyCache_test.cpp
    src/test/basics/Number_test.cpp
    src/test/basics/PerfLog_test.cpp
    src/test/basics/RangeSet_test.cpp
    src/test/basics/scope_test.cpp
    src/test/basics/Slice_test.cpp
    src/test/basics/StringUtilities_test.cpp
    src/test/basics/TaggedCache_test.cpp
    src/test/basics/XRPAmount_test.cpp
    src/test/basics/base64_test.cpp
    src/test/basics/base_uint_test.cpp
    src/test/basics/contract_test.cpp
    src/test/basics/FeeUnits_test.cpp
    src/test/basics/hardened_hash_test.cpp
    src/test/basics/join_test.cpp
    src/test/basics/mulDiv_test.cpp
    src/test/basics/tagged_integer_test.cpp
    #[===============================[
       test sources:
         subdir: beast
    #]===============================]
    src/test/beast/IPEndpoint_test.cpp
    src/test/beast/LexicalCast_test.cpp
    src/test/beast/SemanticVersion_test.cpp
    src/test/beast/aged_associative_container_test.cpp
    src/test/beast/beast_CurrentThreadName_test.cpp
    src/test/beast/beast_Journal_test.cpp
    src/test/beast/beast_PropertyStream_test.cpp
    src/test/beast/beast_Zero_test.cpp
    src/test/beast/beast_abstract_clock_test.cpp
    src/test/beast/beast_basic_seconds_clock_test.cpp
    src/test/beast/beast_io_latency_probe_test.cpp
    src/test/beast/define_print.cpp
    #[===============================[
       test sources:
         subdir: conditions
    #]===============================]
    src/test/conditions/PreimageSha256_test.cpp
    #[===============================[
       test sources:
         subdir: consensus
    #]===============================]
    src/test/consensus/ByzantineFailureSim_test.cpp
    src/test/consensus/Consensus_test.cpp
    src/test/consensus/DistributedValidatorsSim_test.cpp
    src/test/consensus/LedgerTiming_test.cpp
    src/test/consensus/LedgerTrie_test.cpp
    src/test/consensus/NegativeUNL_test.cpp
    src/test/consensus/ScaleFreeSim_test.cpp
    src/test/consensus/Validations_test.cpp
    #[===============================[
       test sources:
         subdir: core
    #]===============================]
    src/test/core/ClosureCounter_test.cpp
    src/test/core/Config_test.cpp
    src/test/core/Coroutine_test.cpp
    src/test/core/CryptoPRNG_test.cpp
    src/test/core/JobQueue_test.cpp
    src/test/core/SociDB_test.cpp
    src/test/core/Workers_test.cpp
    #[===============================[
       test sources:
         subdir: csf
    #]===============================]
    src/test/csf/BasicNetwork_test.cpp
    src/test/csf/Digraph_test.cpp
    src/test/csf/Histogram_test.cpp
    src/test/csf/Scheduler_test.cpp
    src/test/csf/impl/Sim.cpp
    src/test/csf/impl/ledgers.cpp
    #[===============================[
       test sources:
         subdir: json
    #]===============================]
    src/test/json/Object_test.cpp
    src/test/json/Output_test.cpp
    src/test/json/Writer_test.cpp
    src/test/json/json_value_test.cpp
    #[===============================[
       test sources:
         subdir: jtx
    #]===============================]
    src/test/jtx/Env_test.cpp
    src/test/jtx/WSClient_test.cpp
    src/test/jtx/impl/Account.cpp
    src/test/jtx/impl/AMM.cpp
    src/test/jtx/impl/AMMTest.cpp
    src/test/jtx/impl/Env.cpp
    src/test/jtx/impl/JSONRPCClient.cpp
<<<<<<< HEAD
    src/test/jtx/impl/ManualTimeKeeper.cpp
    src/test/jtx/impl/Oracle.cpp
=======
>>>>>>> c9159843
    src/test/jtx/impl/TestHelpers.cpp
    src/test/jtx/impl/WSClient.cpp
    src/test/jtx/impl/acctdelete.cpp
    src/test/jtx/impl/account_txn_id.cpp
    src/test/jtx/impl/amount.cpp
    src/test/jtx/impl/attester.cpp
    src/test/jtx/impl/balance.cpp
    src/test/jtx/impl/check.cpp
    src/test/jtx/impl/delivermin.cpp
    src/test/jtx/impl/deposit.cpp
    src/test/jtx/impl/envconfig.cpp
    src/test/jtx/impl/fee.cpp
    src/test/jtx/impl/flags.cpp
    src/test/jtx/impl/invoice_id.cpp
    src/test/jtx/impl/jtx_json.cpp
    src/test/jtx/impl/last_ledger_sequence.cpp
    src/test/jtx/impl/memo.cpp
    src/test/jtx/impl/multisign.cpp
    src/test/jtx/impl/offer.cpp
    src/test/jtx/impl/owners.cpp
    src/test/jtx/impl/paths.cpp
    src/test/jtx/impl/pay.cpp
    src/test/jtx/impl/quality2.cpp
    src/test/jtx/impl/rate.cpp
    src/test/jtx/impl/regkey.cpp
    src/test/jtx/impl/sendmax.cpp
    src/test/jtx/impl/seq.cpp
    src/test/jtx/impl/xchain_bridge.cpp
    src/test/jtx/impl/sig.cpp
    src/test/jtx/impl/tag.cpp
    src/test/jtx/impl/ticket.cpp
    src/test/jtx/impl/token.cpp
    src/test/jtx/impl/trust.cpp
    src/test/jtx/impl/txflags.cpp
    src/test/jtx/impl/utility.cpp

    #[===============================[
       test sources:
         subdir: ledger
    #]===============================]
    src/test/ledger/BookDirs_test.cpp
    src/test/ledger/Directory_test.cpp
    src/test/ledger/Invariants_test.cpp
    src/test/ledger/PaymentSandbox_test.cpp
    src/test/ledger/PendingSaves_test.cpp
    src/test/ledger/SkipList_test.cpp
    src/test/ledger/View_test.cpp
    #[===============================[
       test sources:
         subdir: net
    #]===============================]
    src/test/net/DatabaseDownloader_test.cpp
    #[===============================[
       test sources:
         subdir: nodestore
    #]===============================]
    src/test/nodestore/Backend_test.cpp
    src/test/nodestore/Basics_test.cpp
    src/test/nodestore/DatabaseShard_test.cpp
    src/test/nodestore/Database_test.cpp
    src/test/nodestore/Timing_test.cpp
    src/test/nodestore/import_test.cpp
    src/test/nodestore/varint_test.cpp
    #[===============================[
       test sources:
         subdir: overlay
    #]===============================]
    src/test/overlay/ProtocolVersion_test.cpp
    src/test/overlay/cluster_test.cpp
    src/test/overlay/short_read_test.cpp
    src/test/overlay/compression_test.cpp
    src/test/overlay/reduce_relay_test.cpp
    src/test/overlay/handshake_test.cpp
    src/test/overlay/tx_reduce_relay_test.cpp
    #[===============================[
       test sources:
         subdir: peerfinder
    #]===============================]
    src/test/peerfinder/Livecache_test.cpp
    src/test/peerfinder/PeerFinder_test.cpp
    #[===============================[
       test sources:
         subdir: protocol
    #]===============================]
    src/test/protocol/BuildInfo_test.cpp
    src/test/protocol/InnerObjectFormats_test.cpp
    src/test/protocol/Issue_test.cpp
    src/test/protocol/Hooks_test.cpp
    src/test/protocol/Memo_test.cpp
    src/test/protocol/PublicKey_test.cpp
    src/test/protocol/Quality_test.cpp
    src/test/protocol/STAccount_test.cpp
    src/test/protocol/STAmount_test.cpp
    src/test/protocol/STObject_test.cpp
    src/test/protocol/STTx_test.cpp
    src/test/protocol/STValidation_test.cpp
    src/test/protocol/SecretKey_test.cpp
    src/test/protocol/Seed_test.cpp
    src/test/protocol/SeqProxy_test.cpp
    src/test/protocol/TER_test.cpp
    src/test/protocol/types_test.cpp
    #[===============================[
       test sources:
         subdir: resource
    #]===============================]
    src/test/resource/Logic_test.cpp
    #[===============================[
       test sources:
         subdir: rpc
    #]===============================]
    src/test/rpc/AccountCurrencies_test.cpp
    src/test/rpc/AccountInfo_test.cpp
    src/test/rpc/AccountLinesRPC_test.cpp
    src/test/rpc/AccountObjects_test.cpp
    src/test/rpc/AccountOffers_test.cpp
    src/test/rpc/AccountSet_test.cpp
    src/test/rpc/AccountTx_test.cpp
    src/test/rpc/AmendmentBlocked_test.cpp
    src/test/rpc/AMMInfo_test.cpp
    src/test/rpc/Book_test.cpp
    src/test/rpc/DepositAuthorized_test.cpp
    src/test/rpc/DeliveredAmount_test.cpp
    src/test/rpc/Feature_test.cpp
    src/test/rpc/GatewayBalances_test.cpp
    src/test/rpc/GetAggregatePrice_test.cpp
    src/test/rpc/GetCounts_test.cpp
    src/test/rpc/JSONRPC_test.cpp
    src/test/rpc/KeyGeneration_test.cpp
    src/test/rpc/LedgerClosed_test.cpp
    src/test/rpc/LedgerData_test.cpp
    src/test/rpc/LedgerRPC_test.cpp
    src/test/rpc/LedgerRequestRPC_test.cpp
    src/test/rpc/ManifestRPC_test.cpp
    src/test/rpc/NodeToShardRPC_test.cpp
    src/test/rpc/NoRippleCheck_test.cpp
    src/test/rpc/NoRipple_test.cpp
    src/test/rpc/OwnerInfo_test.cpp
    src/test/rpc/Peers_test.cpp
    src/test/rpc/ReportingETL_test.cpp
    src/test/rpc/Roles_test.cpp
    src/test/rpc/RPCCall_test.cpp
    src/test/rpc/RPCOverload_test.cpp
    src/test/rpc/RobustTransaction_test.cpp
    src/test/rpc/ServerInfo_test.cpp
    src/test/rpc/ShardArchiveHandler_test.cpp
    src/test/rpc/Status_test.cpp
    src/test/rpc/Subscribe_test.cpp
    src/test/rpc/Transaction_test.cpp
    src/test/rpc/TransactionEntry_test.cpp
    src/test/rpc/TransactionHistory_test.cpp
    src/test/rpc/ValidatorInfo_test.cpp
    src/test/rpc/ValidatorRPC_test.cpp
    src/test/rpc/Version_test.cpp
    #[===============================[
       test sources:
         subdir: server
    #]===============================]
    src/test/server/ServerStatus_test.cpp
    src/test/server/Server_test.cpp
    #[===============================[
       test sources:
         subdir: shamap
    #]===============================]
    src/test/shamap/FetchPack_test.cpp
    src/test/shamap/SHAMapSync_test.cpp
    src/test/shamap/SHAMap_test.cpp
    #[===============================[
       test sources:
         subdir: unit_test
    #]===============================]
    src/test/unit_test/multi_runner.cpp)
endif () #tests

target_link_libraries (rippled
  Ripple::boost
  Ripple::opts
  Ripple::libs
  Ripple::xrpl_core
  )
exclude_if_included (rippled)
# define a macro for tests that might need to
# be exluded or run differently in CI environment
if (is_ci)
  target_compile_definitions(rippled PRIVATE RIPPLED_RUNNING_IN_CI)
endif ()

if(reporting)
set_target_properties(rippled PROPERTIES OUTPUT_NAME rippled-reporting)
get_target_property(BIN_NAME rippled OUTPUT_NAME)
message(STATUS "Reporting mode build: rippled renamed ${BIN_NAME}")
  target_compile_definitions(rippled PRIVATE RIPPLED_REPORTING)
endif()

# any files that don't play well with unity should be added here
if (tests)
  set_source_files_properties(
    # these two seem to produce conflicts in beast teardown template methods
    src/test/rpc/ValidatorRPC_test.cpp
    src/test/rpc/ShardArchiveHandler_test.cpp
    PROPERTIES SKIP_UNITY_BUILD_INCLUSION TRUE)
endif () #tests<|MERGE_RESOLUTION|>--- conflicted
+++ resolved
@@ -933,11 +933,8 @@
     src/test/jtx/impl/AMMTest.cpp
     src/test/jtx/impl/Env.cpp
     src/test/jtx/impl/JSONRPCClient.cpp
-<<<<<<< HEAD
     src/test/jtx/impl/ManualTimeKeeper.cpp
     src/test/jtx/impl/Oracle.cpp
-=======
->>>>>>> c9159843
     src/test/jtx/impl/TestHelpers.cpp
     src/test/jtx/impl/WSClient.cpp
     src/test/jtx/impl/acctdelete.cpp
