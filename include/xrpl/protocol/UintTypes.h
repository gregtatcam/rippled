--- conflicted
+++ resolved
@@ -58,13 +58,9 @@
 /** NodeID is a 160-bit hash representing one node. */
 using NodeID = base_uint<160, detail::NodeIDTag>;
 
-<<<<<<< HEAD
-/** MPT is a 192-bit hash representing MPTID. */
-=======
 /** MPTID is a 192-bit value representing MPT Issuance ID,
  * which is a concatenation of a 32-bit sequence (big endian)
  * and a 160-bit account */
->>>>>>> 29c6f5d9
 using MPTID = base_uint<192>;
 
 /** XRP currency. */
