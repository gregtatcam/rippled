--- conflicted
+++ resolved
@@ -60,90 +60,8 @@
 
 #include <xrpl/protocol/detail/ledger_entries.macro>
 
-<<<<<<< HEAD
-        \note This is a singleton: only one such object exists in the ledger.
-
-        \sa keylet::fees
-     */
-    ltFEE_SETTINGS = 0x0073,
-
-    /** A ledger object describing a single escrow.
-
-        \sa keylet::escrow
-     */
-    ltESCROW = 0x0075,
-
-    /** A ledger object describing a single unidirectional XRP payment channel.
-
-        \sa keylet::payChan
-     */
-    ltPAYCHAN = 0x0078,
-
-    /** A ledger object which describes a check.
-
-        \sa keylet::check
-     */
-    ltCHECK = 0x0043,
-
-    /** A ledger object which describes a deposit preauthorization.
-
-        \sa keylet::depositPreauth
-     */
-    ltDEPOSIT_PREAUTH = 0x0070,
-
-    /** The ledger object which tracks the current negative UNL state.
-
-        \note This is a singleton: only one such object exists in the ledger.
-
-        \sa keylet::negativeUNL
-     */
-    ltNEGATIVE_UNL = 0x004e,
-
-    /** A ledger object which contains a list of NFTs
-
-        \sa keylet::nftpage_min, keylet::nftpage_max, keylet::nftpage
-     */
-    ltNFTOKEN_PAGE = 0x0050,
-
-    /** A ledger object which identifies an offer to buy or sell an NFT.
-
-        \sa keylet::nftoffer
-     */
-    ltNFTOKEN_OFFER = 0x0037,
-
-    /** The ledger object which tracks the AMM.
-
-       \sa keylet::amm
-    */
-    ltAMM = 0x0079,
-
-    /** The ledger object which tracks the DID.
-
-       \sa keylet::did
-    */
-    ltDID = 0x0049,
-
-    /** A ledger object which tracks Oracle
-        \sa keylet::oracle
-     */
-    ltORACLE = 0x0080,
-	
-	/** A ledger object representing an individual MPToken asset type, but not
-     * any balances of that asset itself.
-
-        \sa keylet::mptIssuance
-     */
-    ltMPTOKEN_ISSUANCE = 0x007e,
-
-    /** A ledger object representing an individual MPToken balance.
-
-        \sa keylet::mptoken
-     */
-    ltMPTOKEN = 0x007f,
-=======
 #undef LEDGER_ENTRY
 #pragma pop_macro("LEDGER_ENTRY")
->>>>>>> 29c6f5d9
 
     //---------------------------------------------------------------------------
     /** A special type, matching any ledger entry type.
