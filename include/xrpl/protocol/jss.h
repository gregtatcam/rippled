--- conflicted
+++ resolved
@@ -41,125 +41,6 @@
    error: Common properties of RPC error responses.
 */
 
-<<<<<<< HEAD
-JSS(AL_size);          // out: GetCounts
-JSS(AL_hit_rate);      // out: GetCounts
-JSS(Account);          // in: TransactionSign; field.
-JSS(AccountDelete);    // transaction type.
-JSS(AccountRoot);      // ledger type.
-JSS(AccountSet);       // transaction type.
-JSS(AMM);              // ledger type
-JSS(AMMBid);           // transaction type
-JSS(AMMID);            // field
-JSS(AMMCreate);        // transaction type
-JSS(AMMDeposit);       // transaction type
-JSS(AMMDelete);        // transaction type
-JSS(AMMVote);          // transaction type
-JSS(AMMWithdraw);      // transaction type
-JSS(Amendments);       // ledger type.
-JSS(Amount);           // in: TransactionSign; field.
-JSS(Amount2);          // in/out: AMM IOU/XRP pool, deposit, withdraw amount
-JSS(Asset);            // in: AMM Asset1
-JSS(Asset2);           // in: AMM Asset2
-JSS(AssetClass);       // in: Oracle
-JSS(AssetPrice);       // in: Oracle
-JSS(AuthAccount);      // in: AMM Auction Slot
-JSS(AuthAccounts);     // in: AMM Auction Slot
-JSS(BaseAsset);        // in: Oracle
-JSS(Bridge);           // ledger type.
-JSS(MPToken);          // ledger type.
-JSS(MPTokenIssuance);  // ledger type.
-JSS(MPTokenIssuanceCreate);   // transaction type.
-JSS(MPTokenIssuanceDestroy);  // transaction type.
-JSS(MPTokenAuthorize);        // transaction type.
-JSS(MPTokenIssuanceSet);      // transaction type.
-JSS(MPTokenIssuanceID);       // in: MPTokenIssuanceDestroy, MPTokenAuthorize
-JSS(Check);                   // ledger type.
-JSS(CheckCancel);             // transaction type.
-JSS(CheckCash);               // transaction type.
-JSS(CheckCreate);             // transaction type.
-JSS(Clawback);                // transaction type.
-JSS(ClearFlag);               // field.
-JSS(DID);                     // ledger type.
-JSS(DIDDelete);               // transaction type.
-JSS(DIDSet);                  // transaction type.
-JSS(DeliverMax);              // out: alias to Amount
-JSS(DeliverMin);              // in: TransactionSign
-JSS(DepositPreauth);          // transaction and ledger type.
-JSS(Destination);             // in: TransactionSign; field.
-JSS(DirectoryNode);           // ledger type.
-JSS(EnableAmendment);         // transaction type.
-JSS(EPrice);                  // in: AMM Deposit option
-JSS(Escrow);                  // ledger type.
-JSS(EscrowCancel);            // transaction type.
-JSS(EscrowCreate);            // transaction type.
-JSS(EscrowFinish);            // transaction type.
-JSS(Fee);                     // in/out: TransactionSign; field.
-JSS(FeeSettings);             // ledger type.
-JSS(Flags);                   // in/out: TransactionSign; field.
-JSS(incomplete_shards);       // out: OverlayImpl, PeerImp
-JSS(Invalid);                 //
-JSS(LastLedgerSequence);      // in: TransactionSign; field
-JSS(LastUpdateTime);          // field.
-JSS(LedgerHashes);            // ledger type.
-JSS(LimitAmount);             // field.
-JSS(BidMax);                  // in: AMM Bid
-JSS(BidMin);                  // in: AMM Bid
-JSS(NetworkID);               // field.
-JSS(NFTokenBurn);             // transaction type.
-JSS(NFTokenMint);             // transaction type.
-JSS(NFTokenOffer);            // ledger type.
-JSS(NFTokenAcceptOffer);      // transaction type.
-JSS(NFTokenCancelOffer);      // transaction type.
-JSS(NFTokenCreateOffer);      // transaction type.
-JSS(NFTokenPage);             // ledger type.
-JSS(LPTokenOut);              // in: AMM Liquidity Provider deposit tokens
-JSS(LPTokenIn);               // in: AMM Liquidity Provider withdraw tokens
-JSS(LPToken);                 // out: AMM Liquidity Provider tokens info
-JSS(Offer);                   // ledger type.
-JSS(OfferCancel);             // transaction type.
-JSS(OfferCreate);             // transaction type.
-JSS(OfferSequence);           // field.
-JSS(Oracle);                  // ledger type.
-JSS(OracleDelete);            // transaction type.
-JSS(OracleDocumentID);        // field
-JSS(OracleSet);               // transaction type.
-JSS(Owner);                   // field
-JSS(Paths);                   // in/out: TransactionSign
-JSS(PayChannel);              // ledger type.
-JSS(Payment);                 // transaction type.
-JSS(PaymentChannelClaim);     // transaction type.
-JSS(PaymentChannelCreate);    // transaction type.
-JSS(PaymentChannelFund);      // transaction type.
-JSS(PriceDataSeries);         // field.
-JSS(PriceData);               // field.
-JSS(Provider);                // field.
-JSS(QuoteAsset);              // in: Oracle.
-JSS(RippleState);             // ledger type.
-JSS(SLE_hit_rate);            // out: GetCounts.
-JSS(SetFee);                  // transaction type.
-JSS(UNLModify);               // transaction type.
-JSS(Scale);                   // field.
-JSS(SettleDelay);             // in: TransactionSign
-JSS(SendMax);                 // in: TransactionSign
-JSS(Sequence);                // in/out: TransactionSign; field.
-JSS(SetFlag);                 // field.
-JSS(SetRegularKey);           // transaction type.
-JSS(SignerList);              // ledger type.
-JSS(SignerListSet);           // transaction type.
-JSS(SigningPubKey);           // field.
-JSS(TakerGets);               // field.
-JSS(TakerPays);               // field.
-JSS(Ticket);                  // ledger type.
-JSS(TicketCreate);            // transaction type.
-JSS(TxnSignature);            // field.
-JSS(TradingFee);              // in/out: AMM trading fee
-JSS(TransactionType);         // in: TransactionSign.
-JSS(TransferRate);            // in: TransferRate.
-JSS(TrustSet);                // transaction type.
-JSS(URI);                     // field.
-JSS(VoteSlots);               // out: AMM Vote
-=======
 JSS(AL_size);              // out: GetCounts
 JSS(AL_hit_rate);          // out: GetCounts
 JSS(Account);              // in: TransactionSign; field.
@@ -185,6 +66,13 @@
 JSS(AuthAccounts);         // in: AMM Auction Slot
 JSS(BaseAsset);            // in: Oracle
 JSS(Bridge);               // ledger type.
+JSS(MPToken);              // ledger type.
+JSS(MPTokenIssuance);      // ledger type.
+JSS(MPTokenIssuanceCreate);   // transaction type.
+JSS(MPTokenIssuanceDestroy);  // transaction type.
+JSS(MPTokenAuthorize);        // transaction type.
+JSS(MPTokenIssuanceSet);      // transaction type.
+JSS(MPTokenIssuanceID);       // in: MPTokenIssuanceDestroy, MPTokenAuthorize
 JSS(Check);                // ledger type.
 JSS(CheckCancel);          // transaction type.
 JSS(CheckCash);            // transaction type.
@@ -270,7 +158,6 @@
 JSS(TrustSet);                           // transaction type.
 JSS(URI);                                // field.
 JSS(VoteSlots);                          // out: AMM Vote
->>>>>>> d9bd75e6
 JSS(XChainAddAccountCreateAttestation);  // transaction type.
 JSS(XChainAddClaimAttestation);          // transaction type.
 JSS(XChainAccountCreateCommit);          // transaction type.
