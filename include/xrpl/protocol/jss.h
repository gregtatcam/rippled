--- conflicted
+++ resolved
@@ -41,7 +41,6 @@
    error: Common properties of RPC error responses.
 */
 
-<<<<<<< HEAD
 JSS(AL_size);          // out: GetCounts
 JSS(AL_hit_rate);      // out: GetCounts
 JSS(Account);          // in: TransactionSign; field.
@@ -67,73 +66,6 @@
 JSS(AuthAccounts);     // in: AMM Auction Slot
 JSS(BaseAsset);        // in: Oracle
 JSS(Bridge);           // ledger type.
-JSS(MPToken);          // ledger type.
-JSS(MPTokenIssuance);  // ledger type.
-=======
-JSS(AL_size);             // out: GetCounts
-JSS(AL_hit_rate);         // out: GetCounts
-JSS(Account);             // in: TransactionSign; field.
-JSS(AccountDelete);       // transaction type.
-JSS(AccountRoot);         // ledger type.
-JSS(AccountSet);          // transaction type.
-JSS(AMM);                 // ledger type
-JSS(AMMBid);              // transaction type
-JSS(AMMID);               // field
-JSS(AMMCreate);           // transaction type
-JSS(AMMDeposit);          // transaction type
-JSS(AMMDelete);           // transaction type
-JSS(AMMVote);             // transaction type
-JSS(AMMWithdraw);         // transaction type
-JSS(Amendments);          // ledger type.
-JSS(Amount);              // in: TransactionSign; field.
-JSS(Amount2);             // in/out: AMM IOU/XRP pool, deposit, withdraw amount
-JSS(Asset);               // in: AMM Asset1
-JSS(Asset2);              // in: AMM Asset2
-JSS(AssetClass);          // in: Oracle
-JSS(AssetPrice);          // in: Oracle
-JSS(AuthAccount);         // in: AMM Auction Slot
-JSS(AuthAccounts);        // in: AMM Auction Slot
-JSS(BaseAsset);           // in: Oracle
-JSS(Bridge);              // ledger type.
-JSS(Check);               // ledger type.
-JSS(CheckCancel);         // transaction type.
-JSS(CheckCash);           // transaction type.
-JSS(CheckCreate);         // transaction type.
-JSS(Clawback);            // transaction type.
-JSS(ClearFlag);           // field.
-JSS(DID);                 // ledger type.
-JSS(DIDDelete);           // transaction type.
-JSS(DIDSet);              // transaction type.
-JSS(DeliverMax);          // out: alias to Amount
-JSS(DeliverMin);          // in: TransactionSign
-JSS(DepositPreauth);      // transaction and ledger type.
-JSS(Destination);         // in: TransactionSign; field.
-JSS(DirectoryNode);       // ledger type.
-JSS(EnableAmendment);     // transaction type.
-JSS(EPrice);              // in: AMM Deposit option
-JSS(Escrow);              // ledger type.
-JSS(EscrowCancel);        // transaction type.
-JSS(EscrowCreate);        // transaction type.
-JSS(EscrowFinish);        // transaction type.
-JSS(Fee);                 // in/out: TransactionSign; field.
-JSS(FeeSettings);         // ledger type.
-JSS(Flags);               // in/out: TransactionSign; field.
-JSS(Invalid);             //
-JSS(LastLedgerSequence);  // in: TransactionSign; field
-JSS(LastUpdateTime);      // field.
-JSS(LedgerHashes);        // ledger type.
-JSS(LimitAmount);         // field.
-JSS(BidMax);              // in: AMM Bid
-JSS(BidMin);              // in: AMM Bid
-JSS(MPToken);             // ledger type.
-JSS(MPTokenIssuance);     // ledger type.
->>>>>>> 9578002d
-JSS(MPTokenIssuanceCreate);   // transaction type.
-JSS(MPTokenIssuanceDestroy);  // transaction type.
-JSS(MPTokenAuthorize);        // transaction type.
-JSS(MPTokenIssuanceSet);      // transaction type.
-JSS(MPTokenIssuanceID);       // in: MPTokenIssuanceDestroy, MPTokenAuthorize
-<<<<<<< HEAD
 JSS(Check);                   // ledger type.
 JSS(CheckCancel);             // transaction type.
 JSS(CheckCash);               // transaction type.
@@ -164,8 +96,13 @@
 JSS(LimitAmount);             // field.
 JSS(BidMax);                  // in: AMM Bid
 JSS(BidMin);                  // in: AMM Bid
-=======
->>>>>>> 9578002d
+JSS(MPToken);                 // ledger type.
+JSS(MPTokenIssuance);         // ledger type.
+JSS(MPTokenIssuanceCreate);   // transaction type.
+JSS(MPTokenIssuanceDestroy);  // transaction type.
+JSS(MPTokenAuthorize);        // transaction type.
+JSS(MPTokenIssuanceSet);      // transaction type.
+JSS(MPTokenIssuanceID);       // in: MPTokenIssuanceDestroy, MPTokenAuthorize
 JSS(NetworkID);               // field.
 JSS(NFTokenBurn);             // transaction type.
 JSS(NFTokenMint);             // transaction type.
