--- conflicted
+++ resolved
@@ -33,11 +33,6 @@
 #include <xrpl/protocol/json_get_or_throw.h>
 
 namespace ripple {
-
-template <typename A>
-concept AssetType =
-    std::is_same_v<A, Asset> || std::is_convertible_v<A, Issue> ||
-    std::is_convertible_v<A, MPTIssue> || std::is_convertible_v<A, MPTID>;
 
 // Internal form:
 // 1: If amount is zero, then value is zero and offset is -100
@@ -159,11 +154,7 @@
     // Legacy support for new-style amounts
     STAmount(IOUAmount const& amount, Issue const& issue);
     STAmount(XRPAmount const& amount);
-<<<<<<< HEAD
-    STAmount(MPTAmount const& amount, MPTIssue const& issue);
-=======
     STAmount(MPTAmount const& amount, MPTIssue const& mptIssue);
->>>>>>> 29c6f5d9
     operator Number() const;
 
     //--------------------------------------------------------------------------
@@ -356,10 +347,7 @@
     , mOffset(exponent)
     , mIsNegative(negative)
 {
-<<<<<<< HEAD
-=======
     // mValue is uint64, but needs to fit in the range of int64
->>>>>>> 29c6f5d9
     assert(mValue <= std::numeric_limits<std::int64_t>::max());
     canonicalize();
 }
@@ -395,26 +383,15 @@
     , mIsNegative(amount < beast::zero)
 {
     if (mIsNegative)
-<<<<<<< HEAD
-        mValue = static_cast<std::uint64_t>(-amount.mantissa());
-    else
-        mValue = static_cast<std::uint64_t>(amount.mantissa());
-=======
         mValue = unsafe_cast<std::uint64_t>(-amount.mantissa());
     else
         mValue = unsafe_cast<std::uint64_t>(amount.mantissa());
->>>>>>> 29c6f5d9
 
     canonicalize();
 }
 
-<<<<<<< HEAD
-inline STAmount::STAmount(MPTAmount const& amount, MPTIssue const& issue)
-    : mAsset(issue), mOffset(0), mIsNegative(amount < beast::zero)
-=======
 inline STAmount::STAmount(MPTAmount const& amount, MPTIssue const& mptIssue)
     : mAsset(mptIssue), mOffset(0), mIsNegative(amount < beast::zero)
->>>>>>> 29c6f5d9
 {
     if (mIsNegative)
         mValue = unsafe_cast<std::uint64_t>(-amount.value());
@@ -466,11 +443,7 @@
 inline bool
 STAmount::native() const noexcept
 {
-<<<<<<< HEAD
-    return isXRP(mAsset);
-=======
     return mAsset.native();
->>>>>>> 29c6f5d9
 }
 
 template <ValidIssueType TIss>
@@ -532,13 +505,7 @@
 inline STAmount
 STAmount::zeroed() const
 {
-<<<<<<< HEAD
-    if (mAsset.holds<Issue>())
-        return STAmount(mAsset.get<Issue>());
-    return STAmount(mAsset.get<MPTIssue>());
-=======
     return STAmount(mAsset);
->>>>>>> 29c6f5d9
 }
 
 inline STAmount::operator bool() const noexcept
@@ -709,11 +676,7 @@
 inline bool
 isXRP(STAmount const& amount)
 {
-<<<<<<< HEAD
-    return isXRP(amount.asset());
-=======
     return amount.native();
->>>>>>> 29c6f5d9
 }
 
 // Since `canonicalize` does not have access to a ledger, this is needed to put
