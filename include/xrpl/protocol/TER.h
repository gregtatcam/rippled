--- conflicted
+++ resolved
@@ -125,7 +125,6 @@
 
     temSEQ_AND_TICKET,
     temBAD_NFTOKEN_TRANSFER_FEE,
-    temBAD_MPTOKEN_TRANSFER_FEE,
 
     temBAD_AMM_TOKENS,
 
@@ -139,13 +138,9 @@
     temEMPTY_DID,
 
     temARRAY_EMPTY,
-<<<<<<< HEAD
-    temARRAY_TOO_LARGE
-=======
     temARRAY_TOO_LARGE,
 
     temBAD_TRANSFER_FEE
->>>>>>> 29c6f5d9
 };
 
 //------------------------------------------------------------------------------
@@ -347,15 +342,7 @@
     tecTOKEN_PAIR_NOT_FOUND = 189,
     tecARRAY_EMPTY = 190,
     tecARRAY_TOO_LARGE = 191,
-<<<<<<< HEAD
-    tecMPTOKEN_EXISTS = 192,
-    tecMPT_MAX_AMOUNT_EXCEEDED = 193,
-    tecMPT_LOCKED = 194,
-    tecMPT_NOT_SUPPORTED = 195,
-    tecMPT_ISSUANCE_NOT_FOUND = 196
-=======
     tecLOCKED = 192,
->>>>>>> 29c6f5d9
 };
 
 //------------------------------------------------------------------------------
