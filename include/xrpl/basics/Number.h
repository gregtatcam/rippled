//------------------------------------------------------------------------------
/*
    This file is part of rippled: https://github.com/ripple/rippled
    Copyright (c) 2022 Ripple Labs Inc.

    Permission to use, copy, modify, and/or distribute this software for any
    purpose  with  or without fee is hereby granted, provided that the above
    copyright notice and this permission notice appear in all copies.

    THE  SOFTWARE IS PROVIDED "AS IS" AND THE AUTHOR DISCLAIMS ALL WARRANTIES
    WITH  REGARD  TO  THIS  SOFTWARE  INCLUDING  ALL  IMPLIED  WARRANTIES  OF
    MERCHANTABILITY  AND  FITNESS. IN NO EVENT SHALL THE AUTHOR BE LIABLE FOR
    ANY  SPECIAL ,  DIRECT, INDIRECT, OR CONSEQUENTIAL DAMAGES OR ANY DAMAGES
    WHATSOEVER  RESULTING  FROM  LOSS  OF USE, DATA OR PROFITS, WHETHER IN AN
    ACTION  OF  CONTRACT, NEGLIGENCE OR OTHER TORTIOUS ACTION, ARISING OUT OF
    OR IN CONNECTION WITH THE USE OR PERFORMANCE OF THIS SOFTWARE.
*/
//==============================================================================

#ifndef RIPPLE_BASICS_NUMBER_H_INCLUDED
#define RIPPLE_BASICS_NUMBER_H_INCLUDED

#include <xrpl/basics/MPTAmount.h>
#include <xrpl/basics/XRPAmount.h>
#include <cstdint>
#include <limits>
#include <ostream>
#include <string>

namespace ripple {

class Number;

std::string
to_string(Number const& amount);

class Number
{
    using rep = std::int64_t;
    rep mantissa_{0};
    int exponent_{std::numeric_limits<int>::lowest()};

public:
    struct unchecked
    {
        explicit unchecked() = default;
    };

    explicit constexpr Number() = default;

    Number(rep mantissa);
    explicit Number(rep mantissa, int exponent);
    explicit constexpr Number(rep mantissa, int exponent, unchecked) noexcept;

    Number(XRPAmount const& x);
    Number(MPTAmount const& x);

    constexpr rep
    mantissa() const noexcept;
    constexpr int
    exponent() const noexcept;

    constexpr Number
    operator+() const noexcept;
    constexpr Number
    operator-() const noexcept;
    Number&
    operator++();
    Number
    operator++(int);
    Number&
    operator--();
    Number
    operator--(int);

    Number&
    operator+=(Number const& x);
    Number&
    operator-=(Number const& x);

    Number&
    operator*=(Number const& x);
    Number&
    operator/=(Number const& x);

    static constexpr Number
    min() noexcept;
    static constexpr Number
    max() noexcept;
    static constexpr Number
    lowest() noexcept;

<<<<<<< HEAD
    explicit operator XRPAmount() const;  // round to nearest, even on tie
    explicit operator MPTAmount() const;  // round to nearest, even on tie
    explicit operator rep() const;        // round to nearest, even on tie
=======
    /** Conversions to Number are implicit and conversions away from Number
     *  are explicit. This design encourages and facilitates the use of Number
     *  as the preferred type for floating point arithmetic as it makes
     *  "mixed mode" more convenient, e.g. MPTAmount + Number.
     */
    explicit
    operator XRPAmount() const;  // round to nearest, even on tie
    explicit
    operator MPTAmount() const;  // round to nearest, even on tie
    explicit
    operator rep() const;  // round to nearest, even on tie
>>>>>>> 29c6f5d9

    friend constexpr bool
    operator==(Number const& x, Number const& y) noexcept
    {
        return x.mantissa_ == y.mantissa_ && x.exponent_ == y.exponent_;
    }

    friend constexpr bool
    operator!=(Number const& x, Number const& y) noexcept
    {
        return !(x == y);
    }

    friend constexpr bool
    operator<(Number const& x, Number const& y) noexcept
    {
        // If the two amounts have different signs (zero is treated as positive)
        // then the comparison is true iff the left is negative.
        bool const lneg = x.mantissa_ < 0;
        bool const rneg = y.mantissa_ < 0;

        if (lneg != rneg)
            return lneg;

        // Both have same sign and the left is zero: the right must be
        // greater than 0.
        if (x.mantissa_ == 0)
            return y.mantissa_ > 0;

        // Both have same sign, the right is zero and the left is non-zero.
        if (y.mantissa_ == 0)
            return false;

        // Both have the same sign, compare by exponents:
        if (x.exponent_ > y.exponent_)
            return lneg;
        if (x.exponent_ < y.exponent_)
            return !lneg;

        // If equal exponents, compare mantissas
        return x.mantissa_ < y.mantissa_;
    }

    /** Return the sign of the amount */
    constexpr int
    signum() const noexcept
    {
        return (mantissa_ < 0) ? -1 : (mantissa_ ? 1 : 0);
    }

    friend constexpr bool
    operator>(Number const& x, Number const& y) noexcept
    {
        return y < x;
    }

    friend constexpr bool
    operator<=(Number const& x, Number const& y) noexcept
    {
        return !(y < x);
    }

    friend constexpr bool
    operator>=(Number const& x, Number const& y) noexcept
    {
        return !(x < y);
    }

    friend std::ostream&
    operator<<(std::ostream& os, Number const& x)
    {
        return os << to_string(x);
    }

    // Thread local rounding control.  Default is to_nearest
    enum rounding_mode { to_nearest, towards_zero, downward, upward };
    static rounding_mode
    getround();
    // Returns previously set mode
    static rounding_mode
    setround(rounding_mode mode);

private:
    static thread_local rounding_mode mode_;

    void
    normalize();
    constexpr bool
    isnormal() const noexcept;

    // The range for the mantissa when normalized
    constexpr static std::int64_t minMantissa = 1'000'000'000'000'000LL;
    constexpr static std::int64_t maxMantissa = 9'999'999'999'999'999LL;

    // The range for the exponent when normalized
    constexpr static int minExponent = -32768;
    constexpr static int maxExponent = 32768;

    class Guard;
};

inline constexpr Number::Number(rep mantissa, int exponent, unchecked) noexcept
    : mantissa_{mantissa}, exponent_{exponent}
{
}

inline Number::Number(rep mantissa, int exponent)
    : mantissa_{mantissa}, exponent_{exponent}
{
    normalize();
}

inline Number::Number(rep mantissa) : Number{mantissa, 0}
{
}

inline Number::Number(XRPAmount const& x) : Number{x.drops()}
{
}

inline Number::Number(MPTAmount const& x) : Number{x.value()}
{
}

inline constexpr Number::rep
Number::mantissa() const noexcept
{
    return mantissa_;
}

inline constexpr int
Number::exponent() const noexcept
{
    return exponent_;
}

inline constexpr Number
Number::operator+() const noexcept
{
    return *this;
}

inline constexpr Number
Number::operator-() const noexcept
{
    auto x = *this;
    x.mantissa_ = -x.mantissa_;
    return x;
}

inline Number&
Number::operator++()
{
    *this += Number{1000000000000000, -15, unchecked{}};
    return *this;
}

inline Number
Number::operator++(int)
{
    auto x = *this;
    ++(*this);
    return x;
}

inline Number&
Number::operator--()
{
    *this -= Number{1000000000000000, -15, unchecked{}};
    return *this;
}

inline Number
Number::operator--(int)
{
    auto x = *this;
    --(*this);
    return x;
}

inline Number&
Number::operator-=(Number const& x)
{
    return *this += -x;
}

inline Number
operator+(Number const& x, Number const& y)
{
    auto z = x;
    z += y;
    return z;
}

inline Number
operator-(Number const& x, Number const& y)
{
    auto z = x;
    z -= y;
    return z;
}

inline Number
operator*(Number const& x, Number const& y)
{
    auto z = x;
    z *= y;
    return z;
}

inline Number
operator/(Number const& x, Number const& y)
{
    auto z = x;
    z /= y;
    return z;
}

inline constexpr Number
Number::min() noexcept
{
    return Number{minMantissa, minExponent, unchecked{}};
}

inline constexpr Number
Number::max() noexcept
{
    return Number{maxMantissa, maxExponent, unchecked{}};
}

inline constexpr Number
Number::lowest() noexcept
{
    return -Number{maxMantissa, maxExponent, unchecked{}};
}

inline constexpr bool
Number::isnormal() const noexcept
{
    auto const abs_m = mantissa_ < 0 ? -mantissa_ : mantissa_;
    return minMantissa <= abs_m && abs_m <= maxMantissa &&
        minExponent <= exponent_ && exponent_ <= maxExponent;
}

inline constexpr Number
abs(Number x) noexcept
{
    if (x < Number{})
        x = -x;
    return x;
}

// Returns f^n
// Uses a log_2(n) number of multiplications

Number
power(Number const& f, unsigned n);

// Returns f^(1/d)
// Uses Newton–Raphson iterations until the result stops changing
// to find the root of the polynomial g(x) = x^d - f

Number
root(Number f, unsigned d);

Number
root2(Number f);

// Returns f^(n/d)

Number
power(Number const& f, unsigned n, unsigned d);

// Return 0 if abs(x) < limit, else returns x

inline constexpr Number
squelch(Number const& x, Number const& limit) noexcept
{
    if (abs(x) < limit)
        return Number{};
    return x;
}

class saveNumberRoundMode
{
    Number::rounding_mode mode_;

public:
    ~saveNumberRoundMode()
    {
        Number::setround(mode_);
    }
    explicit saveNumberRoundMode(Number::rounding_mode mode) noexcept
        : mode_{mode}
    {
    }
    saveNumberRoundMode(saveNumberRoundMode const&) = delete;
    saveNumberRoundMode&
    operator=(saveNumberRoundMode const&) = delete;
};

// saveNumberRoundMode doesn't do quite enough for us.  What we want is a
// Number::RoundModeGuard that sets the new mode and restores the old mode
// when it leaves scope.  Since Number doesn't have that facility, we'll
// build it here.
class NumberRoundModeGuard
{
    saveNumberRoundMode saved_;

public:
    explicit NumberRoundModeGuard(Number::rounding_mode mode) noexcept
        : saved_{Number::setround(mode)}
    {
    }

    NumberRoundModeGuard(NumberRoundModeGuard const&) = delete;

    NumberRoundModeGuard&
    operator=(NumberRoundModeGuard const&) = delete;
};

}  // namespace ripple

#endif  // RIPPLE_BASICS_NUMBER_H_INCLUDED<|MERGE_RESOLUTION|>--- conflicted
+++ resolved
@@ -90,11 +90,6 @@
     static constexpr Number
     lowest() noexcept;
 
-<<<<<<< HEAD
-    explicit operator XRPAmount() const;  // round to nearest, even on tie
-    explicit operator MPTAmount() const;  // round to nearest, even on tie
-    explicit operator rep() const;        // round to nearest, even on tie
-=======
     /** Conversions to Number are implicit and conversions away from Number
      *  are explicit. This design encourages and facilitates the use of Number
      *  as the preferred type for floating point arithmetic as it makes
@@ -106,7 +101,6 @@
     operator MPTAmount() const;  // round to nearest, even on tie
     explicit
     operator rep() const;  // round to nearest, even on tie
->>>>>>> 29c6f5d9
 
     friend constexpr bool
     operator==(Number const& x, Number const& y) noexcept
